Package: RMassBank
Type: Package
Title: Workflow to process tandem MS files and build MassBank records
<<<<<<< HEAD
Version: 2.7.0
=======
Version: 2.9.0
>>>>>>> 781a575a
Authors@R: c(
    person(given = "RMassBank at Eawag", email = "massbank@eawag.ch",
    role=c("cre")),
    person(given = "Michael A.", family = "Stravs", email =
    "michael.stravs@eawag.ch", role=c("aut")), person(given = "Emma L.",
    family = "Schymanski", email = "emma.schymanski@eawag.ch", role=c("aut")),
    person(given = "Steffen", family = "Neumann", role = "aut", email =
    "sneumann@ipb-halle.de"), person(given = "Erik", family = "Muller", role =
    "aut", email = "erik.mueller@student.uni-halle.de"), person(given =
    "Tobias", family = "Schulze", role = "ctb", email =
    "tobias.schulze@ufz.de") )
Author: Michael Stravs, Emma Schymanski, Steffen Neumann, Erik Mueller, with
    contributions from Tobias Schulze
Maintainer: RMassBank at Eawag <massbank@eawag.ch>
Description: Workflow to process tandem MS files and build MassBank records.
    Functions include automated extraction of tandem MS spectra, formula
    assignment to tandem MS fragments, recalibration of tandem MS spectra with
    assigned fragments, spectrum cleanup, automated retrieval of compound
    information from Internet databases, and export to MassBank records.
License: Artistic-2.0
SystemRequirements: OpenBabel
biocViews: Bioinformatics, MassSpectrometry, Metabolomics, Software
Depends:
    Rcpp
Encoding: UTF-8
Imports:
    XML,RCurl,rjson,S4Vectors,digest,
    rcdk,yaml,mzR,methods,Biobase,MSnbase
Suggests:
    gplots,RMassBankData,
    xcms (>= 1.37.1),
    CAMERA,
    RUnit,
    enviPat
Collate:
    'alternateAnalyze.R'
    'createMassBank.R'
    'formulaCalculator.R'
    'getSplash.R'
    'leCsvAccess.R'
    'leMsMs.r'
    'leMsmsRaw.R'
    'msmsRawExtensions.r'
    'settings_example.R'
    'webAccess.R'
    'deprofile.R'
    'parseMassBank.R'
    'SpectrumClasses.R'
    'SpectrumMethods.R'
    'RmbWorkspace.R'
    'RmbWorkspaceUpdate.R'
    'SpectraSetMethods.R'
    'AggregateMethods.R'
    'validateMassBank.R'
    'tools.R'
    'msmsRead.R'
    'Isotopic_Annotation.R'
    'zzz.R'
RoxygenNote: 5.0.1
<|MERGE_RESOLUTION|>--- conflicted
+++ resolved
@@ -1,67 +1,63 @@
-Package: RMassBank
-Type: Package
-Title: Workflow to process tandem MS files and build MassBank records
-<<<<<<< HEAD
-Version: 2.7.0
-=======
-Version: 2.9.0
->>>>>>> 781a575a
-Authors@R: c(
-    person(given = "RMassBank at Eawag", email = "massbank@eawag.ch",
-    role=c("cre")),
-    person(given = "Michael A.", family = "Stravs", email =
-    "michael.stravs@eawag.ch", role=c("aut")), person(given = "Emma L.",
-    family = "Schymanski", email = "emma.schymanski@eawag.ch", role=c("aut")),
-    person(given = "Steffen", family = "Neumann", role = "aut", email =
-    "sneumann@ipb-halle.de"), person(given = "Erik", family = "Muller", role =
-    "aut", email = "erik.mueller@student.uni-halle.de"), person(given =
-    "Tobias", family = "Schulze", role = "ctb", email =
-    "tobias.schulze@ufz.de") )
-Author: Michael Stravs, Emma Schymanski, Steffen Neumann, Erik Mueller, with
-    contributions from Tobias Schulze
-Maintainer: RMassBank at Eawag <massbank@eawag.ch>
-Description: Workflow to process tandem MS files and build MassBank records.
-    Functions include automated extraction of tandem MS spectra, formula
-    assignment to tandem MS fragments, recalibration of tandem MS spectra with
-    assigned fragments, spectrum cleanup, automated retrieval of compound
-    information from Internet databases, and export to MassBank records.
-License: Artistic-2.0
-SystemRequirements: OpenBabel
-biocViews: Bioinformatics, MassSpectrometry, Metabolomics, Software
-Depends:
-    Rcpp
-Encoding: UTF-8
-Imports:
-    XML,RCurl,rjson,S4Vectors,digest,
-    rcdk,yaml,mzR,methods,Biobase,MSnbase
-Suggests:
-    gplots,RMassBankData,
-    xcms (>= 1.37.1),
-    CAMERA,
-    RUnit,
-    enviPat
-Collate:
-    'alternateAnalyze.R'
-    'createMassBank.R'
-    'formulaCalculator.R'
-    'getSplash.R'
-    'leCsvAccess.R'
-    'leMsMs.r'
-    'leMsmsRaw.R'
-    'msmsRawExtensions.r'
-    'settings_example.R'
-    'webAccess.R'
-    'deprofile.R'
-    'parseMassBank.R'
-    'SpectrumClasses.R'
-    'SpectrumMethods.R'
-    'RmbWorkspace.R'
-    'RmbWorkspaceUpdate.R'
-    'SpectraSetMethods.R'
-    'AggregateMethods.R'
-    'validateMassBank.R'
-    'tools.R'
-    'msmsRead.R'
-    'Isotopic_Annotation.R'
-    'zzz.R'
-RoxygenNote: 5.0.1
+Package: RMassBank
+Type: Package
+Title: Workflow to process tandem MS files and build MassBank records
+Version: 2.9.0
+Authors@R: c(
+    person(given = "RMassBank at Eawag", email = "massbank@eawag.ch",
+    role=c("cre")),
+    person(given = "Michael A.", family = "Stravs", email =
+    "michael.stravs@eawag.ch", role=c("aut")), person(given = "Emma L.",
+    family = "Schymanski", email = "emma.schymanski@eawag.ch", role=c("aut")),
+    person(given = "Steffen", family = "Neumann", role = "aut", email =
+    "sneumann@ipb-halle.de"), person(given = "Erik", family = "Muller", role =
+    "aut", email = "erik.mueller@student.uni-halle.de"), person(given =
+    "Tobias", family = "Schulze", role = "ctb", email =
+    "tobias.schulze@ufz.de") )
+Author: Michael Stravs, Emma Schymanski, Steffen Neumann, Erik Mueller, with
+    contributions from Tobias Schulze
+Maintainer: RMassBank at Eawag <massbank@eawag.ch>
+Description: Workflow to process tandem MS files and build MassBank records.
+    Functions include automated extraction of tandem MS spectra, formula
+    assignment to tandem MS fragments, recalibration of tandem MS spectra with
+    assigned fragments, spectrum cleanup, automated retrieval of compound
+    information from Internet databases, and export to MassBank records.
+License: Artistic-2.0
+SystemRequirements: OpenBabel
+biocViews: Bioinformatics, MassSpectrometry, Metabolomics, Software
+Depends:
+    Rcpp
+Encoding: UTF-8
+Imports:
+    XML,RCurl,rjson,S4Vectors,digest,
+    rcdk,yaml,mzR,methods,Biobase,MSnbase
+Suggests:
+    gplots,RMassBankData,
+    xcms (>= 1.37.1),
+    CAMERA,
+    RUnit,
+    enviPat
+Collate:
+    'alternateAnalyze.R'
+    'createMassBank.R'
+    'formulaCalculator.R'
+    'getSplash.R'
+    'leCsvAccess.R'
+    'leMsMs.r'
+    'leMsmsRaw.R'
+    'msmsRawExtensions.r'
+    'settings_example.R'
+    'webAccess.R'
+    'deprofile.R'
+    'parseMassBank.R'
+    'SpectrumClasses.R'
+    'SpectrumMethods.R'
+    'RmbWorkspace.R'
+    'RmbWorkspaceUpdate.R'
+    'SpectraSetMethods.R'
+    'AggregateMethods.R'
+    'validateMassBank.R'
+    'tools.R'
+    'msmsRead.R'
+    'Isotopic_Annotation.R'
+    'zzz.R'
+RoxygenNote: 5.0.1