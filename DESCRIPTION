Package: RMassBank
Type: Package
Title: Workflow to process tandem MS files and build MassBank records
Version: 2.99.2
Authors@R: c(
    person(given = "RMassBank at Eawag", email = "massbank@eawag.ch",
    role=c("cre")),
    person(given = "Michael A.", family = "Stravs", email =
    "michael.stravs@eawag.ch", role=c("aut")), person(given = "Emma L.",
    family = "Schymanski", email = "emma.schymanski@eawag.ch", role=c("aut")),
    person(given = "Steffen", family = "Neumann", role = "aut", email =
    "sneumann@ipb-halle.de"), person(given = "Erik", family = "Muller", role =
    "aut", email = "erik.mueller@student.uni-halle.de"), person(given =
    "Tobias", family = "Schulze", role = "ctb", email =
    "tobias.schulze@ufz.de"), person(given =
    "Hendrik", family = "Treutler", role = "ctb", email =
    "hendrik.treutler@gmail.com") )
Author: Michael Stravs, Emma Schymanski, Steffen Neumann, Erik Mueller, with
    contributions from Tobias Schulze
Maintainer: RMassBank at Eawag <massbank@eawag.ch>
Description: Workflow to process tandem MS files and build MassBank records.
    Functions include automated extraction of tandem MS spectra, formula
    assignment to tandem MS fragments, recalibration of tandem MS spectra with
    assigned fragments, spectrum cleanup, automated retrieval of compound
    information from Internet databases, and export to MassBank records.
License: Artistic-2.0
SystemRequirements: OpenBabel
<<<<<<< HEAD
=======
VignetteBuilder: knitr
>>>>>>> 5f1be959
biocViews: ImmunoOncology, Bioinformatics, MassSpectrometry, Metabolomics, Software
Depends:
    Rcpp
Encoding: UTF-8
Imports:
    XML,rjson,S4Vectors,digest,
    rcdk,yaml,mzR,methods,Biobase,MSnbase,httr,
<<<<<<< HEAD
    enviPat
Suggests:
    gplots,RMassBankData,
    xcms (>= 1.37.1),
    CAMERA,
    RUnit
=======
    enviPat,assertthat
Suggests:
    BiocStyle,gplots,RMassBankData,
    xcms (>= 1.37.1),
    CAMERA,
    RUnit,
    knitr
>>>>>>> 5f1be959
Collate:
    'alternateAnalyze.R'
    'formulaCalculator.R'
    'getSplash.R'
    'leCsvAccess.R'
    'settings_example.R'
    'webAccess.R'
    'deprofile.R'
    'parseMassBank.R'
    'Generics.R'
    'SpectrumClasses.R'
    'SpectrumMethods.R'
    'RmbSpectrum2Update.R'
    'readWriteMgfData.R'
    'RmbWorkspace.R'
    'RmbWorkspaceUpdate.R'
    'SpectraSetMethods.R'
    'AggregateMethods.R'
    'leMsMs.r'
    'leMsmsRaw.R'
    'buildRecord.R'
    'createMassBank.R'
    'msmsRawExtensions.r'
    'validateMassBank.R'
    'tools.R'
    'msmsRead.R'
    'mergeSpectra.R'
    'Isotopic_Annotation.R'
    'fillback.R'
    'parseMbRecord.R'
    'zzz.R'
<<<<<<< HEAD
RoxygenNote: 6.1.1
=======
RoxygenNote: 7.1.1
>>>>>>> 5f1be959
<|MERGE_RESOLUTION|>--- conflicted
+++ resolved
@@ -25,10 +25,7 @@
     information from Internet databases, and export to MassBank records.
 License: Artistic-2.0
 SystemRequirements: OpenBabel
-<<<<<<< HEAD
-=======
 VignetteBuilder: knitr
->>>>>>> 5f1be959
 biocViews: ImmunoOncology, Bioinformatics, MassSpectrometry, Metabolomics, Software
 Depends:
     Rcpp
@@ -36,14 +33,6 @@
 Imports:
     XML,rjson,S4Vectors,digest,
     rcdk,yaml,mzR,methods,Biobase,MSnbase,httr,
-<<<<<<< HEAD
-    enviPat
-Suggests:
-    gplots,RMassBankData,
-    xcms (>= 1.37.1),
-    CAMERA,
-    RUnit
-=======
     enviPat,assertthat
 Suggests:
     BiocStyle,gplots,RMassBankData,
@@ -51,7 +40,6 @@
     CAMERA,
     RUnit,
     knitr
->>>>>>> 5f1be959
 Collate:
     'alternateAnalyze.R'
     'formulaCalculator.R'
@@ -83,8 +71,4 @@
     'fillback.R'
     'parseMbRecord.R'
     'zzz.R'
-<<<<<<< HEAD
-RoxygenNote: 6.1.1
-=======
-RoxygenNote: 7.1.1
->>>>>>> 5f1be959
+RoxygenNote: 7.1.1