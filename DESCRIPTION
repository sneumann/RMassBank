Package: RMassBank
Type: Package
Title: Workflow to process tandem MS files and build MassBank records
Version: 3.3.3
Authors@R: c(
    person(given = "RMassBank at Eawag", email = "massbank@eawag.ch",
    role=c("cre")),
    person(given = "Michael A.", family = "Stravs", email =
    "michael.stravs@eawag.ch", role=c("aut")), person(given = "Emma L.",
    family = "Schymanski", email = "emma.schymanski@uni.lu", role=c("aut")),
    person(given = "Steffen", family = "Neumann", role = "aut", email =
    "sneumann@ipb-halle.de"), person(given = "Erik", family = "Muller", role =
    "aut", email = "erik.mueller@ufz.de"), person(given = "Paul", family = "Stahlhofen", role =
    "aut", email = "paul-jonas.stahlhofen@ufz.de"),
	person(given = "Tobias", family = "Schulze", role = "ctb", email =
    "tobias.schulze@ufz.de"), person(given =
    "Hendrik", family = "Treutler", role = "ctb", email =
    "hendrik.treutler@gmail.com") )
Author: Michael Stravs, Emma Schymanski, Steffen Neumann, Erik Mueller, with
    contributions from Tobias Schulze
Maintainer: RMassBank at Eawag <massbank@eawag.ch>
Description: Workflow to process tandem MS files and build MassBank records.
    Functions include automated extraction of tandem MS spectra, formula
    assignment to tandem MS fragments, recalibration of tandem MS spectra with
    assigned fragments, spectrum cleanup, automated retrieval of compound
    information from Internet databases, and export to MassBank records.
License: Artistic-2.0
SystemRequirements: OpenBabel
VignetteBuilder: knitr
biocViews: ImmunoOncology, Bioinformatics, MassSpectrometry, Metabolomics, Software
Depends:
    Rcpp
Encoding: UTF-8
Imports:
    XML,rjson,S4Vectors,digest,
    rcdk,yaml,mzR,methods,Biobase,MSnbase,httr,
<<<<<<< HEAD
    enviPat,assertthat,logger,RCurl,readJDX,webchem,
    ChemmineR,ChemmineOB
=======
    enviPat,assertthat,R.utils,logger
>>>>>>> f1bd05a5
Suggests:
    BiocStyle,gplots,RMassBankData,
    xcms (>= 1.37.1),
    CAMERA,
    RUnit,
    knitr,
    rmarkdown
Collate:
    'alternateAnalyze.R'
    'formulaCalculator.R'
    'getSplash.R'
    'leCsvAccess.R'
    'settings_example.R'
    'webAccess.R'
    'deprofile.R'
    'parseMassBank.R'
    'Generics.R'
    'SpectrumClasses.R'
    'SpectrumMethods.R'
    'RmbSpectrum2Update.R'
    'readWriteMgfData.R'
    'RmbWorkspace.R'
    'RmbWorkspaceUpdate.R'
    'SpectraSetMethods.R'
    'AggregateMethods.R'
    'leMsMs.r'
    'leMsmsRaw.R'
    'buildRecord.R'
    'createMassBank.R'
    'msmsRawExtensions.r'
    'validateMassBank.R'
    'tools.R'
    'msmsRead.R'
    'mergeSpectra.R'
    'Isotopic_Annotation.R'
    'fillback.R'
    'parseMbRecord.R'
    'zzz.R'
    'log_wrapper.R'
    'createCompoundlist.R'
RoxygenNote: 7.1.2<|MERGE_RESOLUTION|>--- conflicted
+++ resolved
@@ -1,7 +1,7 @@
 Package: RMassBank
 Type: Package
 Title: Workflow to process tandem MS files and build MassBank records
-Version: 3.3.3
+Version: 3.3.4
 Authors@R: c(
     person(given = "RMassBank at Eawag", email = "massbank@eawag.ch",
     role=c("cre")),
@@ -34,12 +34,8 @@
 Imports:
     XML,rjson,S4Vectors,digest,
     rcdk,yaml,mzR,methods,Biobase,MSnbase,httr,
-<<<<<<< HEAD
     enviPat,assertthat,logger,RCurl,readJDX,webchem,
-    ChemmineR,ChemmineOB
-=======
-    enviPat,assertthat,R.utils,logger
->>>>>>> f1bd05a5
+    ChemmineR,ChemmineOB,R.utils
 Suggests:
     BiocStyle,gplots,RMassBankData,
     xcms (>= 1.37.1),
