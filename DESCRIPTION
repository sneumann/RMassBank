Package: RMassBank
Type: Package
Title: Workflow to process tandem MS files and build MassBank records
<<<<<<< HEAD
Version: 3.3.4
=======
Version: 3.5.1
>>>>>>> e51aa6fa
Authors@R: c(
    person(given = "RMassBank at Eawag", email = "massbank@eawag.ch",
    role=c("cre")),
    person(given = "Michael A.", family = "Stravs", email =
    "michael.stravs@eawag.ch", role=c("aut")), person(given = "Emma L.",
    family = "Schymanski", email = "emma.schymanski@uni.lu", role=c("aut")),
    person(given = "Steffen", family = "Neumann", role = "aut", email =
    "sneumann@ipb-halle.de"), person(given = "Erik", family = "Muller", role =
    "aut", email = "erik.mueller@ufz.de"), person(given = "Paul", family = "Stahlhofen", role =
    "aut", email = "paul-jonas.stahlhofen@ufz.de"),
	person(given = "Tobias", family = "Schulze", role = "ctb", email =
    "tobias.schulze@ufz.de"), person(given =
    "Hendrik", family = "Treutler", role = "ctb", email =
    "hendrik.treutler@gmail.com") )
Author: Michael Stravs, Emma Schymanski, Steffen Neumann, Erik Mueller, with
    contributions from Tobias Schulze
Maintainer: RMassBank at Eawag <massbank@eawag.ch>
Description: Workflow to process tandem MS files and build MassBank records.
    Functions include automated extraction of tandem MS spectra, formula
    assignment to tandem MS fragments, recalibration of tandem MS spectra with
    assigned fragments, spectrum cleanup, automated retrieval of compound
    information from Internet databases, and export to MassBank records.
License: Artistic-2.0
SystemRequirements: OpenBabel
VignetteBuilder: knitr
biocViews: ImmunoOncology, Bioinformatics, MassSpectrometry, Metabolomics, Software
Depends:
    Rcpp
Encoding: UTF-8
Imports:
    XML,rjson,S4Vectors,digest,
    rcdk,yaml,mzR,methods,Biobase,MSnbase,httr,
    enviPat,assertthat,logger,RCurl,readJDX,webchem,
    ChemmineR,ChemmineOB,R.utils
Suggests:
    BiocStyle,gplots,RMassBankData (>= 1.33.1),
    xcms (>= 1.37.1),
    CAMERA,
    RUnit,
    knitr,
    rmarkdown
Collate:
    'alternateAnalyze.R'
    'formulaCalculator.R'
    'getSplash.R'
    'leCsvAccess.R'
    'settings_example.R'
    'webAccess.R'
    'deprofile.R'
    'parseMassBank.R'
    'Generics.R'
    'SpectrumClasses.R'
    'SpectrumMethods.R'
    'RmbSpectrum2Update.R'
    'readWriteMgfData.R'
    'RmbWorkspace.R'
    'RmbWorkspaceUpdate.R'
    'SpectraSetMethods.R'
    'AggregateMethods.R'
    'leMsMs.r'
    'leMsmsRaw.R'
    'buildRecord.R'
    'createMassBank.R'
    'msmsRawExtensions.r'
    'validateMassBank.R'
    'tools.R'
    'msmsRead.R'
    'mergeSpectra.R'
    'Isotopic_Annotation.R'
    'fillback.R'
    'parseMbRecord.R'
    'zzz.R'
    'log_wrapper.R'
    'createCompoundlist.R'
RoxygenNote: 7.1.2<|MERGE_RESOLUTION|>--- conflicted
+++ resolved
@@ -1,11 +1,7 @@
 Package: RMassBank
 Type: Package
 Title: Workflow to process tandem MS files and build MassBank records
-<<<<<<< HEAD
-Version: 3.3.4
-=======
-Version: 3.5.1
->>>>>>> e51aa6fa
+Version: 3.5.2
 Authors@R: c(
     person(given = "RMassBank at Eawag", email = "massbank@eawag.ch",
     role=c("cre")),
