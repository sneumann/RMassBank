--- conflicted
+++ resolved
@@ -1,11 +1,7 @@
 Package: RMassBank
 Type: Package
 Title: Workflow to process tandem MS files and build MassBank records
-<<<<<<< HEAD
-Version: 2.11.5
-=======
 Version: 2.15.0
->>>>>>> f220d442
 Authors@R: c(
     person(given = "RMassBank at Eawag", email = "massbank@eawag.ch",
     role=c("cre")),
