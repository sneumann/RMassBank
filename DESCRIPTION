--- conflicted
+++ resolved
@@ -33,11 +33,7 @@
 Imports:
     XML,rjson,S4Vectors,digest,
     rcdk,yaml,mzR,methods,Biobase,MSnbase,httr,
-<<<<<<< HEAD
-    enviPat,assertthat,R.utils
-=======
-    enviPat,assertthat,logger
->>>>>>> dca70514
+    enviPat,assertthat,R.utils,logger
 Suggests:
     BiocStyle,gplots,RMassBankData,
     xcms (>= 1.37.1),
