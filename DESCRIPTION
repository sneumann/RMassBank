Package: RMassBank
Type: Package
Title: Workflow to process tandem MS files and build MassBank records
<<<<<<< HEAD
Version: 2.99.4
=======
Version: 3.1.0
>>>>>>> 1ea06508
Authors@R: c(
    person(given = "RMassBank at Eawag", email = "massbank@eawag.ch",
    role=c("cre")),
    person(given = "Michael A.", family = "Stravs", email =
    "michael.stravs@eawag.ch", role=c("aut")), person(given = "Emma L.",
    family = "Schymanski", email = "emma.schymanski@eawag.ch", role=c("aut")),
    person(given = "Steffen", family = "Neumann", role = "aut", email =
    "sneumann@ipb-halle.de"), person(given = "Erik", family = "Muller", role =
    "aut", email = "erik.mueller@student.uni-halle.de"), person(given =
    "Tobias", family = "Schulze", role = "ctb", email =
    "tobias.schulze@ufz.de"), person(given =
    "Hendrik", family = "Treutler", role = "ctb", email =
    "hendrik.treutler@gmail.com") )
Author: Michael Stravs, Emma Schymanski, Steffen Neumann, Erik Mueller, with
    contributions from Tobias Schulze
Maintainer: RMassBank at Eawag <massbank@eawag.ch>
Description: Workflow to process tandem MS files and build MassBank records.
    Functions include automated extraction of tandem MS spectra, formula
    assignment to tandem MS fragments, recalibration of tandem MS spectra with
    assigned fragments, spectrum cleanup, automated retrieval of compound
    information from Internet databases, and export to MassBank records.
License: Artistic-2.0
SystemRequirements: OpenBabel
VignetteBuilder: knitr
biocViews: ImmunoOncology, Bioinformatics, MassSpectrometry, Metabolomics, Software
Depends:
    Rcpp
Encoding: UTF-8
Imports:
    XML,rjson,S4Vectors,digest,
    rcdk,yaml,mzR,methods,Biobase,MSnbase,httr,
    enviPat,assertthat
Suggests:
    BiocStyle,gplots,RMassBankData,
    xcms (>= 1.37.1),
    CAMERA,
    RUnit,
    knitr
Collate:
    'alternateAnalyze.R'
    'formulaCalculator.R'
    'getSplash.R'
    'leCsvAccess.R'
    'settings_example.R'
    'webAccess.R'
    'deprofile.R'
    'parseMassBank.R'
    'Generics.R'
    'SpectrumClasses.R'
    'SpectrumMethods.R'
    'RmbSpectrum2Update.R'
    'readWriteMgfData.R'
    'RmbWorkspace.R'
    'RmbWorkspaceUpdate.R'
    'SpectraSetMethods.R'
    'AggregateMethods.R'
    'leMsMs.r'
    'leMsmsRaw.R'
    'buildRecord.R'
    'createMassBank.R'
    'msmsRawExtensions.r'
    'validateMassBank.R'
    'tools.R'
    'msmsRead.R'
    'mergeSpectra.R'
    'Isotopic_Annotation.R'
    'fillback.R'
    'parseMbRecord.R'
    'zzz.R'
RoxygenNote: 7.1.1<|MERGE_RESOLUTION|>--- conflicted
+++ resolved
@@ -1,11 +1,7 @@
 Package: RMassBank
 Type: Package
 Title: Workflow to process tandem MS files and build MassBank records
-<<<<<<< HEAD
-Version: 2.99.4
-=======
-Version: 3.1.0
->>>>>>> 1ea06508
+Version: 3.1.1
 Authors@R: c(
     person(given = "RMassBank at Eawag", email = "massbank@eawag.ch",
     role=c("cre")),
