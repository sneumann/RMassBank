--- conflicted
+++ resolved
@@ -1,12 +1,6 @@
 language: r
 r: bioc-devel
 cache: packages
-#warnings_are_errors: true
-<<<<<<< HEAD
-=======
-
-#dist: trusty
->>>>>>> f23bce80
 
 # Set CXX1X for R-devel, as R-devel does not detect CXX1X support for gcc 4.6.3,
 # this was causing mzR installation to fail
