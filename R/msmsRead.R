--- conflicted
+++ resolved
@@ -215,12 +215,6 @@
 		stop("No cpdids supplied")
 	}
 		
-<<<<<<< HEAD
-	msnExist <- which(sapply(xRAW,function(x) length(x@msnPrecursorScan) != 0))
-	if(length(msnExist) != length(xRAW)){
-		stop(paste("No msn data in list elements", diff(1:length(xRAW),msnExist)))
-	}
-=======
 	#msnExist <- which(sapply(xRAW,function(x) length(x@msnPrecursorScan) != 0))
 	#print(length(msnExist))
 	#print(length(xRAW))
@@ -228,7 +222,6 @@
 	#if(length(msnExist) != length(xRAW)){
 	#	stop(paste("No msn data in list elements", setdiff(1:length(xRAW),msnExist)))
 	#}
->>>>>>> d702a5dc
 	
 	require(CAMERA)
 	
