<<<<<<< HEAD
#' 
#' Extracts and processes spectra from a specified file list, according to 
#' loaded options and given parameters.
#' 
#' The filenames of the raw LC-MS runs are read from the array \code{files} 
#' in the global enviroment.
#' See the vignette \code{vignette("RMassBank")} for further details about the
#' workflow.
#' 
#' @param w A \code{msmsWorkspace} to work with.
#' @param filetable The path to a .csv-file that contains the columns "Files" and "ID" supplying
#' 			the relationships between files and compound IDs. Either this or the parameter "files" need
#'			to be specified. 
#' @param files A vector or list containing the filenames of the files that are to be read as spectra. 
#'				For the IDs to be inferred from the filenames alone, there need to be exactly 2 underscores.
#' @param cpdids A vector or list containing the compound IDs of the files that are to be read as spectra.
#'				The ordering of this and \code{files} implicitly assigns each ID to the corresponding file.
#'				If this is supplied, then the IDs implicitly named in the filenames are ignored.
#' @param readMethod Several methods are available to get peak lists from the files.
#'        Currently supported are "mzR", "xcms", "MassBank" and "peaklist".
#'        The first two read MS/MS raw data, and differ in the strategy 
#'        used to extract peaks. MassBank will read existing records, 
#'        so that e.g. a recalibration can be performed, and "peaklist" 
#'        just requires a CSV with two columns and the column header "mz", "int".
#' @param mode \code{"pH", "pNa", "pM", "pNH4", "mH", "mM", "mFA"} for different ions 
#' 			([M+H]+, [M+Na]+, [M]+, [M+NH4]+, [M-H]-, [M]-, [M+FA]-).
#' @param confirmMode Defaults to false (use most intense precursor). Value 1 uses
#' 			the 2nd-most intense precursor for a chosen ion (and its data-dependent scans)
#' 			, etc.
#' @param useRtLimit Whether to enforce the given retention time window.
#' @param Args A list of arguments that will be handed to the xcms-method findPeaks via do.call
#' @param settings Options to be used for processing. Defaults to the options loaded via
#' 			\code{\link{loadRmbSettings}} et al. Refer to there for specific settings.
#' @param progressbar The progress bar callback to use. Only needed for specialized applications.
#' 			Cf. the documentation of \code{\link{progressBarHook}} for usage.
#' @param MSe A boolean value that determines whether the spectra were recorded using MSe or not
#' @param plots A boolean value that determines whether the pseudospectra in XCMS should be plotted
#' @return The \code{msmsWorkspace} with msms-spectra read.
#' @seealso \code{\link{msmsWorkspace-class}}, \code{\link{msmsWorkflow}}
#' @author Michael Stravs, Eawag <michael.stravs@@eawag.ch>
#' @author Erik Mueller, UFZ
#' @export
msmsRead <- function(w, filetable = NULL, files = NULL, cpdids = NULL, 
					readMethod, mode, confirmMode = FALSE, useRtLimit = TRUE, 
					Args = NULL, settings = getOption("RMassBank"),
                    progressbar = "progressBarHook", MSe = FALSE, plots = FALSE){
	.checkMbSettings()
	##Read the files and cpdids according to the definition
	##All cases are silently accepted, as long as they can be handled according to one definition
	if(!any(mode %in% c("pH","pNa","pM","pNH4","mH","mFA","mM",""))) stop(paste("The ionization mode", mode, "is unknown."))
    
	if(is.null(filetable)){
		##If no filetable is supplied, filenames must be named explicitly
		if(is.null(files))
			stop("Please supply the files")
		
		##Assign the filenames to the workspace
		w@files <- unlist(files)
		
		##If no filetable is supplied, cpdids must be delivered explicitly or implicitly within the filenames
		if(is.null(cpdids)){
			splitfn <- strsplit(files,"_")
			splitsfn <- sapply(splitfn, function(x) x[length(x)-1])
			if(suppressWarnings(any(is.na(as.numeric(splitsfn)[1]))))
				stop("Please supply the cpdids corresponding to the files in the filetable or the filenames")
			cpdids <- splitsfn
		}
	} else{
		##If a filetable is supplied read it
		tab <- read.csv(filetable, stringsAsFactors = FALSE)
		w@files <- tab[,"Files"]
		cpdids <- tab[,"ID"]
	}
	
	##If there's more cpdids than filenames or the other way around, then abort
	if(length(w@files) != length(cpdids)){
		stop("There are a different number of cpdids than files")
	}
	
	if(!(readMethod %in% c("mzR","peaklist","xcms","minimal"))){
		stop("The supplied method does not exist")
	}
	
	if(!all(file.exists(w@files))){
		stop("The supplied files ", paste(w@files[!file.exists(w@files)]), " don't exist")
	}

    # na.ids <- which(is.na(sapply(cpdids, findSmiles)))
    
    # if(length(na.ids)){
        # stop("The supplied compound ids ", paste(cpdids[na.ids], collapse=" "), " don't have a corresponding smiles entry. Maybe they are missing from the compound list")
    # }
	
	##This should work
    if(readMethod == "minimal"){
        ##Edit options
        opt <- getOption("RMassBank")
        opt$recalibrator$MS1 <- "recalibrate.identity"
        opt$recalibrator$MS2 <- "recalibrate.identity"
        opt$add_annotation==FALSE
        options(RMassBank=opt)
        ##Edit analyzemethod
        analyzeMethod <- "intensity"
    }
	
	if(readMethod == "mzR"){
		##Progressbar
		nLen <- length(w@files)
		nProg <- 0
		pb <- do.call(progressbar, list(object=NULL, value=0, min=0, max=nLen))
		
		count <- 1
		envir <- environment()
		w@spectra <- as(lapply(w@files, function(fileName) {
							
							# Find compound ID
							cpdID <- cpdids[count]
							# Set counter up
							envir$count <- envir$count + 1
							
							# Retrieve spectrum data
							spec <- findMsMsHR(fileName = fileName, 
									cpdID = cpdID, mode = mode, confirmMode = confirmMode, useRtLimit = useRtLimit,
									ppmFine = settings$findMsMsRawSettings$ppmFine,
									mzCoarse = settings$findMsMsRawSettings$mzCoarse,
									fillPrecursorScan = settings$findMsMsRawSettings$fillPrecursorScan,
									rtMargin = settings$rtMargin,
									deprofile = settings$deprofile)
							gc()
														
							# Progress:
							nProg <<- nProg + 1
							pb <- do.call(progressbar, list(object=pb, value= nProg))
							
							return(spec)
						} ), "SimpleList")
		names(w@spectra) <- basename(as.character(w@files))
		return(w)
	}
	
	##xcms-readmethod 
	if(readMethod == "xcms"){
		
		##Load libraries
		requireNamespace("xcms",quietly=TRUE)
		requireNamespace("CAMERA",quietly=TRUE)
		
		##Find unique files and cpdIDs
		ufiles <- unique(w@files)
		uIDs <- unique(cpdids)
		nLen <- length(ufiles)
		
		##Progressbar
		nProg <- 0
		pb <- do.call(progressbar, list(object=NULL, value=0, min=0, max=nLen))
		i <- 1
		
		##Routine for the case of multiple cpdIDs per file
		if(length(uIDs) > length(ufiles)){
			w@spectra <- as(unlist(lapply(ufiles, function(currentFile){
						fileIDs <- cpdids[which(w@files == currentFile)]
						spec <- findMsMsHRperxcms(currentFile, fileIDs, mode=mode, findPeaksArgs=Args, plots, MSe = MSe)
						gc()
					
						# Progress:
						nProg <<- nProg + 1
						pb <- do.call(progressbar, list(object=pb, value= nProg))
						
						return(spec)
					}),FALSE),"SimpleList")
			return(w)
		}
		
		##Routine for the other cases
		w@spectra <- as(lapply(uIDs, function(ID){
					# Find files corresponding to the compoundID
					currentFile <- w@files[which(cpdids == ID)]
					
					# Retrieve spectrum data
					spec <- findMsMsHRperxcms(currentFile, ID, mode=mode, findPeaksArgs=Args, plots, MSe = MSe)
					gc()
					
					# Progress:
					nProg <<- nProg + 1
					pb <- do.call(progressbar, list(object=pb, value= nProg))
					
					return(spec)
				}),"SimpleList")
		##If there are more files than unique cpdIDs, only remember the first file for every cpdID
		w@files <- w@files[sapply(uIDs, function(ID){
			return(which(cpdids == ID)[1])
		})]
		return(w)
	}
	
	##Peaklist-readmethod 
	if((readMethod == "peaklist") || (readMethod=="minimal")){
		w <- createSpecsFromPeaklists(w, cpdids, filenames=w@files, mode=mode)
		uIDs <- unique(cpdids)
		files <- list()
		
		for(i in 1:length(uIDs)){
			indices <- sapply(cpdids,function(a){return(uIDs[i] %in% a)})
			files[[i]] <- w@files[indices]
		}
		
		w@files <- sapply(files,function(file){return(file[1])})
		message("Peaks read")
		return(w)
	}
	
	
}

#' 
#' Extracts and processes spectra from a list of xcms-Objects
#' 
#' The filenames of the raw LC-MS runs are read from the array \code{files} 
#' in the global enviroment.
#' See the vignette \code{vignette("RMassBank")} for further details about the
#' workflow.
#' 
#' @param w A \code{msmsWorkspace} to work with.
#' @param xRAW A list of xcmsRaw objects whose peaks should be detected and added to the workspace.
#'				The relevant data must be in the MS1 data of the xcmsRaw object.  You can coerce the
#'				msn-data in a usable object with the \code{msn2xcmsRaw} function of xcms.
#' @param cpdids A vector or list containing the compound IDs of the files that are to be read as spectra.
#'				The ordering of this and \code{files} implicitly assigns each ID to the corresponding file.
#'				If this is supplied, then the IDs implicitly named in the filenames are ignored.
#' @param mode \code{"pH", "pNa", "pM", "pNH4", "mH", "mM", "mFA"} for different ions 
#' 			([M+H]+, [M+Na]+, [M]+, [M+NH4]+, [M-H]-, [M]-, [M+FA]-).
#' @param findPeaksArgs A list of arguments that will be handed to the xcms-method findPeaks via do.call
#' @param settings Options to be used for processing. Defaults to the options loaded via
#' 			\code{\link{loadRmbSettings}} et al. Refer to there for specific settings.
#' @param progressbar The progress bar callback to use. Only needed for specialized applications.
#' 			Cf. the documentation of \code{\link{progressBarHook}} for usage.
#' @param plots A boolean value that determines whether the pseudospectra in XCMS should be plotted
#' @return The \code{msmsWorkspace} with msms-spectra read.
#' @seealso \code{\link{msmsWorkspace-class}}, \code{\link{msmsWorkflow}}
#' @author Michael Stravs, Eawag <michael.stravs@@eawag.ch>
#' @author Erik Mueller, UFZ
#' @export
msmsRead.RAW <- function(w, xRAW = NULL, cpdids = NULL, mode, findPeaksArgs = NULL, 
							settings = getOption("RMassBank"), progressbar = "progressBarHook", plots = FALSE){
	
	requireNamespace("xcms", quietly=TRUE)
	
	##xRAW will be coerced into a list of length 1 if it is an xcmsRaw-object
	if(class(xRAW) == "xcmsRaw"){
		xRAW <- list(xRAW)
	}
	
	##Error messages
	if((class(xRAW) != "list") || any(sapply(xRAW, function(x) class(x) != "xcmsRaw"))){
		stop("No list of xcmsRaw-objects supplied")
	}
	
	if(is.null(cpdids)){
		stop("No cpdids supplied")
	}
		
	#msnExist <- which(sapply(xRAW,function(x) length(x@msnPrecursorScan) != 0))
	#print(length(msnExist))
	#print(length(xRAW))
	
	#if(length(msnExist) != length(xRAW)){
	#	stop(paste("No msn data in list elements", setdiff(1:length(xRAW),msnExist)))
	#}
	
	requireNamespace("CAMERA",quietly=TRUE)
	
	parentMass <- findMz(cpdids[1], mode=mode)$mzCenter
	if(is.na(parentMass)){
		stop(paste("There was no matching entry to the supplied cpdID", cpdids[1] ,"\n Please check the cpdIDs and the compoundlist."))
	}
		
	RT <- findRt(cpdids[1])$RT * 60
	mzabs <- 0.1
	
	getRT <- function(xa) {
		rt <- sapply(xa@pspectra, function(x) {median(peaks(xa@xcmsSet)[x, "rt"])})
	}
	
	suppressWarnings(setReplicate <- xcms::xcmsSet(files=xRAW[[1]]@filepath, method="MS1"))
	xsmsms <- as.list(replicate(length(xRAW),setReplicate))
	candidates <- list()
	anmsms <- list()
	psp <- list()
	spectra <- list()
	whichmissing <- vector()
	metaspec <- list()
	for(i in 1:length(xRAW)){
		devnull <- suppressWarnings(capture.output(xcms::peaks(xsmsms[[i]]) <- do.call(xcms::findPeaks,c(findPeaksArgs, object = xRAW[[i]]))))
		
		if (nrow(xcms::peaks(xsmsms[[i]])) == 0) { ##If there are no peaks
			spectra[[i]] <- matrix(0,2,7)
			next
		} else{	
			## Get pspec 
			pl <- xcms::peaks(xsmsms[[i]])[,c("mz", "rt"), drop=FALSE]

			## Best: find precursor peak
			candidates[[i]] <- which( pl[,"mz", drop=FALSE] < parentMass + mzabs & pl[,"mz", drop=FALSE] > parentMass - mzabs
							& pl[,"rt", drop=FALSE] < RT * 1.1 & pl[,"rt", drop=FALSE] > RT * 0.9 )
			devnull <- capture.output(anmsms[[i]] <- CAMERA::xsAnnotate(xsmsms[[i]]))
			devnull <- capture.output(anmsms[[i]] <- CAMERA::groupFWHM(anmsms[[i]]))

			if(length(candidates[[i]]) > 0){
				closestCandidate <- which.min (abs( RT - pl[candidates[[i]], "rt", drop=FALSE]))
				psp[[i]] <- which(sapply(anmsms[[i]]@pspectra, function(x) {candidates[[i]][closestCandidate] %in% x}))
			} else{
				psp[[i]] <- which.min( abs(getRT(anmsms[[i]]) - RT) )
			}
			## Now find the pspec for compound

			## 2nd best: Spectrum closest to MS1
			##psp <- which.min( abs(getRT(anmsms) - actualRT))

			## 3rd Best: find pspec closest to RT from spreadsheet
			##psp <- which.min( abs(getRT(anmsms) - RT) )
			if((plots == TRUE) && (length(psp[[i]]) > 0)){
				CAMERA::plotPsSpectrum(anmsms[[i]], psp[[i]], log=TRUE,  mzrange=c(0, findMz(cpdids[1])[[3]]), maxlabel=10)
			}
			if(length(psp[[i]]) != 0){
				spectra[[i]] <- CAMERA::getpspectra(anmsms[[i]], psp[[i]])
			} else {
				whichmissing <- c(whichmissing,i)
			}
		}
	}
	if(length(spectra) != 0){
		for(i in whichmissing){
			spectra[[i]] <- matrix(0,2,7)
		}
	}
	
	sp <- toRMB(spectra,cpdids,"mH")
	sp@id <- as.character(as.integer(cpdids))
	sp@name <- findName(cpdids)
	sp@formula <- findFormula(cpdids)
	sp@mode <- mode

	if(length(w@spectra) != 0){
		IDindex <- sapply(w@spectra,function(s) s@id == cpdids)
		if(length(IDindex)){
			spectraNum <- length(w@spectra[[which(IDindex)]]@children)
			w@spectra[[which(IDindex)]]@children[[spectraNum+1]] <- sp@children[[1]]
		} else {
			w@spectra[[length(w@spectra)+1]] <- sp
		}
	} else{
		w@spectra[[1]] <- sp
	}
	
	if(all(w@files != xRAW[[1]]@filepath)){
		w@files <- c(w@files,xRAW[[1]]@filepath)
	} else{
		for(i in 2:(length(w@files)+1)){
			currentFPath <- paste0(xRAW[[1]]@filepath,"_",i)
			if(all(w@files != currentFPath)){
				w@files <- c(w@files,currentFPath)
				break
			}
		}
	}
	
	return(w)
}

=======
#' 
#' Extracts and processes spectra from a specified file list, according to 
#' loaded options and given parameters.
#' 
#' The filenames of the raw LC-MS runs are read from the array \code{files} 
#' in the global enviroment.
#' See the vignette \code{vignette("RMassBank")} for further details about the
#' workflow.
#' 
#' @param w A \code{msmsWorkspace} to work with.
#' @param filetable The path to a .csv-file that contains the columns "Files" and "ID" supplying
#' 			the relationships between files and compound IDs. Either this or the parameter "files" need
#'			to be specified. 
#' @param files A vector or list containing the filenames of the files that are to be read as spectra. 
#'				For the IDs to be inferred from the filenames alone, there need to be exactly 2 underscores.
#' @param cpdids A vector or list containing the compound IDs of the files that are to be read as spectra.
#'				The ordering of this and \code{files} implicitly assigns each ID to the corresponding file.
#'				If this is supplied, then the IDs implicitly named in the filenames are ignored.
#' @param readMethod Several methods are available to get peak lists from the files.
#'        Currently supported are "mzR", "xcms", "MassBank" and "peaklist".
#'        The first two read MS/MS raw data, and differ in the strategy 
#'        used to extract peaks. MassBank will read existing records, 
#'        so that e.g. a recalibration can be performed, and "peaklist" 
#'        just requires a CSV with two columns and the column header "mz", "int".
#' @param mode \code{"pH", "pNa", "pM", "pNH4", "mH", "mM", "mFA"} for different ions 
#' 			([M+H]+, [M+Na]+, [M]+, [M+NH4]+, [M-H]-, [M]-, [M+FA]-).
#' @param confirmMode Defaults to false (use most intense precursor). Value 1 uses
#' 			the 2nd-most intense precursor for a chosen ion (and its data-dependent scans)
#' 			, etc.
#' @param useRtLimit Whether to enforce the given retention time window.
#' @param Args A list of arguments that will be handed to the xcms-method findPeaks via do.call
#' @param settings Options to be used for processing. Defaults to the options loaded via
#' 			\code{\link{loadRmbSettings}} et al. Refer to there for specific settings.
#' @param progressbar The progress bar callback to use. Only needed for specialized applications.
#' 			Cf. the documentation of \code{\link{progressBarHook}} for usage.
#' @param MSe A boolean value that determines whether the spectra were recorded using MSe or not
#' @param plots A boolean value that determines whether the pseudospectra in XCMS should be plotted
#' @return The \code{msmsWorkspace} with msms-spectra read.
#' @seealso \code{\link{msmsWorkspace-class}}, \code{\link{msmsWorkflow}}
#' @author Michael Stravs, Eawag <michael.stravs@@eawag.ch>
#' @author Erik Mueller, UFZ
#' @export
msmsRead <- function(w, filetable = NULL, files = NULL, cpdids = NULL, 
					readMethod, mode, confirmMode = FALSE, useRtLimit = TRUE, 
					Args = NULL, settings = getOption("RMassBank"),
                    progressbar = "progressBarHook", MSe = FALSE, plots = FALSE){
	.checkMbSettings()
	##Read the files and cpdids according to the definition
	##All cases are silently accepted, as long as they can be handled according to one definition
	if(!any(mode %in% knownAdducts())) stop(paste("The ionization mode", mode, "is unknown."))
  
	if(is.null(filetable)){
		##If no filetable is supplied, filenames must be named explicitly
		if(is.null(files))
			stop("Please supply the files")
		
		##Assign the filenames to the workspace
		w@files <- unlist(files)
		
		##If no filetable is supplied, cpdids must be delivered explicitly or implicitly within the filenames
		if(is.null(cpdids)){
			splitfn <- strsplit(files,"_")
			splitsfn <- sapply(splitfn, function(x) x[length(x)-1])
			if(suppressWarnings(any(is.na(as.numeric(splitsfn)[1]))))
				stop("Please supply the cpdids corresponding to the files in the filetable or the filenames")
			cpdids <- splitsfn
		}
	} else{
		##If a filetable is supplied read it
		tab <- read.csv(filetable, stringsAsFactors = FALSE)
		w@files <- tab[,"Files"]
		cpdids <- tab[,"ID"]
	}
	
	##If there's more cpdids than filenames or the other way around, then abort
	if(length(w@files) != length(cpdids)){
		stop("There are a different number of cpdids than files")
	}
	
	if(!(readMethod %in% c("mzR","peaklist","xcms","minimal","msp"))){
		stop("The supplied method does not exist")
	}
	
	if(!all(file.exists(w@files))){
		stop("The supplied files ", paste(w@files[!file.exists(w@files)]), " don't exist")
	}

    # na.ids <- which(is.na(sapply(cpdids, findSmiles)))
    
    # if(length(na.ids)){
        # stop("The supplied compound ids ", paste(cpdids[na.ids], collapse=" "), " don't have a corresponding smiles entry. Maybe they are missing from the compound list")
    # }
	
	##This should work
  if(readMethod == "minimal"){
      ##Edit options
      opt <- getOption("RMassBank")
      opt$recalibrator$MS1 <- "recalibrate.identity"
      opt$recalibrator$MS2 <- "recalibrate.identity"
      opt$add_annotation==FALSE
      options(RMassBank=opt)
      ##Edit analyzemethod
      analyzeMethod <- "intensity"
  }
	
	if(readMethod == "mzR"){
		##Progressbar
		nLen <- length(w@files)
		nProg <- 0
		pb <- do.call(progressbar, list(object=NULL, value=0, min=0, max=nLen))
		
		count <- 1
		envir <- environment()
		w@spectra <- as(lapply(w@files, function(fileName) {
							
							# Find compound ID
							cpdID <- cpdids[count]
							retrieval <- findLevel(cpdID,TRUE)
							# Set counter up
							envir$count <- envir$count + 1
							
							# Retrieve spectrum data
							spec <- findMsMsHR(fileName = fileName, 
									cpdID = cpdID, mode = mode, confirmMode = confirmMode, useRtLimit = useRtLimit,
									ppmFine = settings$findMsMsRawSettings$ppmFine,
									mzCoarse = settings$findMsMsRawSettings$mzCoarse,
									fillPrecursorScan = settings$findMsMsRawSettings$fillPrecursorScan,
									rtMargin = settings$rtMargin,
									deprofile = settings$deprofile, retrieval=retrieval)
							gc()
														
							# Progress:
							nProg <<- nProg + 1
							pb <- do.call(progressbar, list(object=pb, value= nProg))
							
							return(spec)
						} ), "SimpleList")
		names(w@spectra) <- basename(as.character(w@files))
	}
	
	##xcms-readmethod 
	if(readMethod == "xcms"){
		
		##Load libraries
		requireNamespace("xcms",quietly=TRUE)
		requireNamespace("CAMERA",quietly=TRUE)
		
		##Find unique files and cpdIDs
		ufiles <- unique(w@files)
		uIDs <- unique(cpdids)
		nLen <- length(ufiles)
		
		##Progressbar
		nProg <- 0
		pb <- do.call(progressbar, list(object=NULL, value=0, min=0, max=nLen))
		i <- 1
		
		##Routine for the case of multiple cpdIDs per file
		if(length(uIDs) > length(ufiles)){
			w@spectra <- as(unlist(lapply(ufiles, function(currentFile){
						fileIDs <- cpdids[which(w@files == currentFile)]
						spec <- findMsMsHRperxcms(currentFile, fileIDs, mode=mode, findPeaksArgs=Args, plots, MSe = MSe)
						gc()
					
						# Progress:
						nProg <<- nProg + 1
						pb <- do.call(progressbar, list(object=pb, value= nProg))
						
						return(spec)
					}),FALSE),"SimpleList")
		} else {
		  ##Routine for the other cases
		  w@spectra <- as(lapply(uIDs, function(ID){
		    # Find files corresponding to the compoundID
		    currentFile <- w@files[which(cpdids == ID)]
		    
		    # Retrieve spectrum data
		    spec <- findMsMsHRperxcms(currentFile, ID, mode=mode, findPeaksArgs=Args, plots, MSe = MSe)
		    gc()
		    
		    # Progress:
		    nProg <<- nProg + 1
		    pb <- do.call(progressbar, list(object=pb, value= nProg))
		    
		    return(spec)
		  }),"SimpleList")
		  ##If there are more files than unique cpdIDs, only remember the first file for every cpdID
		  w@files <- w@files[sapply(uIDs, function(ID){
		    return(which(cpdids == ID)[1])
		  })]
		}
	}
	
	##Peaklist-readmethod 
	if((readMethod == "peaklist") || (readMethod=="minimal")){
		w <- createSpecsFromPeaklists(w, cpdids, filenames=w@files, mode=mode)
		uIDs <- unique(cpdids)
		files <- list()
		
		for(i in 1:length(uIDs)){
			indices <- sapply(cpdids,function(a){return(uIDs[i] %in% a)})
			files[[i]] <- w@files[indices]
		}
		
		w@files <- sapply(files,function(file){return(file[1])})
		message("Peaks read")
	}
  
  ##MSP-readmethod 
  if(readMethod == "msp"){
    ##Find unique files and cpdIDs
    ufiles <- unique(w@files)
    uIDs <- unique(cpdids)
    nLen <- length(ufiles)
    
    ##Progressbar
    nProg <- 0
    pb <- do.call(progressbar, list(object=NULL, value=0, min=0, max=nLen))
    i <- 1
    
    ##Routine for the case of multiple cpdIDs per file
    if(length(uIDs) > length(ufiles)){
      w@spectra <- as(unlist(lapply(ufiles, function(currentFile){
        fileIDs <- cpdids[which(w@files == currentFile)]
        spec <- findMsMsHRperMsp(fileName = currentFile, cpdIDs = fileIDs, mode=mode)
        gc()
        
        # Progress:
        nProg <<- nProg + 1
        pb <- do.call(progressbar, list(object=pb, value= nProg))
        
        return(spec)
      }),FALSE),"SimpleList")
    } else {
      ##Routine for the other cases
      w@spectra <- as(lapply(uIDs, function(ID){
        # Find files corresponding to the compoundID
        currentFile <- w@files[which(cpdids == ID)]
        
        # Retrieve spectrum data
        spec <- findMsMsHRperMsp(fileName = currentFile, cpdIDs = ID, mode=mode)
        gc()
        
        # Progress:
        nProg <<- nProg + 1
        pb <- do.call(progressbar, list(object=pb, value= nProg))
        
        return(spec)
      }),"SimpleList")
      ##If there are more files than unique cpdIDs, only remember the first file for every cpdID
      w@files <- w@files[sapply(uIDs, function(ID){
        return(which(cpdids == ID)[1])
      })]
    }
  }
	
  ## verbose output
  if(RMassBank.env$verbose.output)
    for(parentIdx in seq_along(w@spectra))
      if(!w@spectra[[parentIdx]]@found)
        cat(paste("### Warning ### No precursor ion was detected for ID '", w@spectra[[parentIdx]]@id, "'\n", sep = ""))
  
  return(w)
}

#' 
#' Extracts and processes spectra from a list of xcms-Objects
#' 
#' The filenames of the raw LC-MS runs are read from the array \code{files} 
#' in the global enviroment.
#' See the vignette \code{vignette("RMassBank")} for further details about the
#' workflow.
#' 
#' @param w A \code{msmsWorkspace} to work with.
#' @param xRAW A list of xcmsRaw objects whose peaks should be detected and added to the workspace.
#'				The relevant data must be in the MS1 data of the xcmsRaw object.  You can coerce the
#'				msn-data in a usable object with the \code{msn2xcmsRaw} function of xcms.
#' @param cpdids A vector or list containing the compound IDs of the files that are to be read as spectra.
#'				The ordering of this and \code{files} implicitly assigns each ID to the corresponding file.
#'				If this is supplied, then the IDs implicitly named in the filenames are ignored.
#' @param mode \code{"pH", "pNa", "pM", "pNH4", "mH", "mM", "mFA"} for different ions 
#' 			([M+H]+, [M+Na]+, [M]+, [M+NH4]+, [M-H]-, [M]-, [M+FA]-).
#' @param findPeaksArgs A list of arguments that will be handed to the xcms-method findPeaks via do.call
#' @param settings Options to be used for processing. Defaults to the options loaded via
#' 			\code{\link{loadRmbSettings}} et al. Refer to there for specific settings.
#' @param progressbar The progress bar callback to use. Only needed for specialized applications.
#' 			Cf. the documentation of \code{\link{progressBarHook}} for usage.
#' @param plots A boolean value that determines whether the pseudospectra in XCMS should be plotted
#' @return The \code{msmsWorkspace} with msms-spectra read.
#' @seealso \code{\link{msmsWorkspace-class}}, \code{\link{msmsWorkflow}}
#' @author Michael Stravs, Eawag <michael.stravs@@eawag.ch>
#' @author Erik Mueller, UFZ
#' @export
msmsRead.RAW <- function(w, xRAW = NULL, cpdids = NULL, mode, findPeaksArgs = NULL, 
							settings = getOption("RMassBank"), progressbar = "progressBarHook", plots = FALSE){
	
	requireNamespace("xcms", quietly=TRUE)
	
	##xRAW will be coerced into a list of length 1 if it is an xcmsRaw-object
	if(class(xRAW) == "xcmsRaw"){
		xRAW <- list(xRAW)
	}
	
	##Error messages
	if((class(xRAW) != "list") || any(sapply(xRAW, function(x) class(x) != "xcmsRaw"))){
		stop("No list of xcmsRaw-objects supplied")
	}
	
	if(is.null(cpdids)){
		stop("No cpdids supplied")
	}
		
	#msnExist <- which(sapply(xRAW,function(x) length(x@msnPrecursorScan) != 0))
	#print(length(msnExist))
	#print(length(xRAW))
	
	#if(length(msnExist) != length(xRAW)){
	#	stop(paste("No msn data in list elements", setdiff(1:length(xRAW),msnExist)))
	#}
	
	requireNamespace("CAMERA",quietly=TRUE)
	
	parentMass <- findMz(cpdids[1], mode=mode)$mzCenter
	if(is.na(parentMass)){
		stop(paste("There was no matching entry to the supplied cpdID", cpdids[1] ,"\n Please check the cpdIDs and the compoundlist."))
	}
		
	RT <- findRt(cpdids[1])$RT * 60
	mzabs <- 0.1
	
	getRT <- function(xa) {
		rt <- sapply(xa@pspectra, function(x) {median(peaks(xa@xcmsSet)[x, "rt"])})
	}
	
	suppressWarnings(setReplicate <- xcms::xcmsSet(files=xRAW[[1]]@filepath, method="MS1"))
	xsmsms <- as.list(replicate(length(xRAW),setReplicate))
	candidates <- list()
	anmsms <- list()
	psp <- list()
	spectra <- list()
	whichmissing <- vector()
	metaspec <- list()
	for(i in 1:length(xRAW)){
		devnull <- suppressWarnings(capture.output(xcms::peaks(xsmsms[[i]]) <- do.call(xcms::findPeaks,c(findPeaksArgs, object = xRAW[[i]]))))
		
		if (nrow(xcms::peaks(xsmsms[[i]])) == 0) { ##If there are no peaks
			spectra[[i]] <- matrix(0,2,7)
			next
		} else{	
			## Get pspec 
			pl <- xcms::peaks(xsmsms[[i]])[,c("mz", "rt"), drop=FALSE]

			## Best: find precursor peak
			candidates[[i]] <- which( pl[,"mz", drop=FALSE] < parentMass + mzabs & pl[,"mz", drop=FALSE] > parentMass - mzabs
							& pl[,"rt", drop=FALSE] < RT * 1.1 & pl[,"rt", drop=FALSE] > RT * 0.9 )
			devnull <- capture.output(anmsms[[i]] <- CAMERA::xsAnnotate(xsmsms[[i]]))
			devnull <- capture.output(anmsms[[i]] <- CAMERA::groupFWHM(anmsms[[i]]))

			if(length(candidates[[i]]) > 0){
				closestCandidate <- which.min (abs( RT - pl[candidates[[i]], "rt", drop=FALSE]))
				psp[[i]] <- which(sapply(anmsms[[i]]@pspectra, function(x) {candidates[[i]][closestCandidate] %in% x}))
			} else{
				psp[[i]] <- which.min( abs(getRT(anmsms[[i]]) - RT) )
			}
			## Now find the pspec for compound

			## 2nd best: Spectrum closest to MS1
			##psp <- which.min( abs(getRT(anmsms) - actualRT))

			## 3rd Best: find pspec closest to RT from spreadsheet
			##psp <- which.min( abs(getRT(anmsms) - RT) )
			if((plots == TRUE) && (length(psp[[i]]) > 0)){
				CAMERA::plotPsSpectrum(anmsms[[i]], psp[[i]], log=TRUE,  mzrange=c(0, findMz(cpdids[1])[[3]]), maxlabel=10)
			}
			if(length(psp[[i]]) != 0){
				spectra[[i]] <- CAMERA::getpspectra(anmsms[[i]], psp[[i]])
			} else {
				whichmissing <- c(whichmissing,i)
			}
		}
	}
	if(length(spectra) != 0){
		for(i in whichmissing){
			spectra[[i]] <- matrix(0,2,7)
		}
	}
	
	sp <- toRMB(spectra,cpdids,"mH")
	sp@id <- as.character(as.integer(cpdids))
	sp@name <- findName(cpdids)
	sp@formula <- findFormula(cpdids)
	sp@mode <- mode

	if(length(w@spectra) != 0){
		IDindex <- sapply(w@spectra,function(s) s@id == cpdids)
		if(length(IDindex)){
			spectraNum <- length(w@spectra[[which(IDindex)]]@children)
			w@spectra[[which(IDindex)]]@children[[spectraNum+1]] <- sp@children[[1]]
		} else {
			w@spectra[[length(w@spectra)+1]] <- sp
		}
	} else{
		w@spectra[[1]] <- sp
	}
	
	if(all(w@files != xRAW[[1]]@filepath)){
		w@files <- c(w@files,xRAW[[1]]@filepath)
	} else{
		for(i in 2:(length(w@files)+1)){
			currentFPath <- paste0(xRAW[[1]]@filepath,"_",i)
			if(all(w@files != currentFPath)){
				w@files <- c(w@files,currentFPath)
				break
			}
		}
	}
	
	return(w)
}
>>>>>>> 40cf3053
<|MERGE_RESOLUTION|>--- conflicted
+++ resolved
@@ -1,791 +1,419 @@
-<<<<<<< HEAD
-#' 
-#' Extracts and processes spectra from a specified file list, according to 
-#' loaded options and given parameters.
-#' 
-#' The filenames of the raw LC-MS runs are read from the array \code{files} 
-#' in the global enviroment.
-#' See the vignette \code{vignette("RMassBank")} for further details about the
-#' workflow.
-#' 
-#' @param w A \code{msmsWorkspace} to work with.
-#' @param filetable The path to a .csv-file that contains the columns "Files" and "ID" supplying
-#' 			the relationships between files and compound IDs. Either this or the parameter "files" need
-#'			to be specified. 
-#' @param files A vector or list containing the filenames of the files that are to be read as spectra. 
-#'				For the IDs to be inferred from the filenames alone, there need to be exactly 2 underscores.
-#' @param cpdids A vector or list containing the compound IDs of the files that are to be read as spectra.
-#'				The ordering of this and \code{files} implicitly assigns each ID to the corresponding file.
-#'				If this is supplied, then the IDs implicitly named in the filenames are ignored.
-#' @param readMethod Several methods are available to get peak lists from the files.
-#'        Currently supported are "mzR", "xcms", "MassBank" and "peaklist".
-#'        The first two read MS/MS raw data, and differ in the strategy 
-#'        used to extract peaks. MassBank will read existing records, 
-#'        so that e.g. a recalibration can be performed, and "peaklist" 
-#'        just requires a CSV with two columns and the column header "mz", "int".
-#' @param mode \code{"pH", "pNa", "pM", "pNH4", "mH", "mM", "mFA"} for different ions 
-#' 			([M+H]+, [M+Na]+, [M]+, [M+NH4]+, [M-H]-, [M]-, [M+FA]-).
-#' @param confirmMode Defaults to false (use most intense precursor). Value 1 uses
-#' 			the 2nd-most intense precursor for a chosen ion (and its data-dependent scans)
-#' 			, etc.
-#' @param useRtLimit Whether to enforce the given retention time window.
-#' @param Args A list of arguments that will be handed to the xcms-method findPeaks via do.call
-#' @param settings Options to be used for processing. Defaults to the options loaded via
-#' 			\code{\link{loadRmbSettings}} et al. Refer to there for specific settings.
-#' @param progressbar The progress bar callback to use. Only needed for specialized applications.
-#' 			Cf. the documentation of \code{\link{progressBarHook}} for usage.
-#' @param MSe A boolean value that determines whether the spectra were recorded using MSe or not
-#' @param plots A boolean value that determines whether the pseudospectra in XCMS should be plotted
-#' @return The \code{msmsWorkspace} with msms-spectra read.
-#' @seealso \code{\link{msmsWorkspace-class}}, \code{\link{msmsWorkflow}}
-#' @author Michael Stravs, Eawag <michael.stravs@@eawag.ch>
-#' @author Erik Mueller, UFZ
-#' @export
-msmsRead <- function(w, filetable = NULL, files = NULL, cpdids = NULL, 
-					readMethod, mode, confirmMode = FALSE, useRtLimit = TRUE, 
-					Args = NULL, settings = getOption("RMassBank"),
-                    progressbar = "progressBarHook", MSe = FALSE, plots = FALSE){
-	.checkMbSettings()
-	##Read the files and cpdids according to the definition
-	##All cases are silently accepted, as long as they can be handled according to one definition
-	if(!any(mode %in% c("pH","pNa","pM","pNH4","mH","mFA","mM",""))) stop(paste("The ionization mode", mode, "is unknown."))
-    
-	if(is.null(filetable)){
-		##If no filetable is supplied, filenames must be named explicitly
-		if(is.null(files))
-			stop("Please supply the files")
-		
-		##Assign the filenames to the workspace
-		w@files <- unlist(files)
-		
-		##If no filetable is supplied, cpdids must be delivered explicitly or implicitly within the filenames
-		if(is.null(cpdids)){
-			splitfn <- strsplit(files,"_")
-			splitsfn <- sapply(splitfn, function(x) x[length(x)-1])
-			if(suppressWarnings(any(is.na(as.numeric(splitsfn)[1]))))
-				stop("Please supply the cpdids corresponding to the files in the filetable or the filenames")
-			cpdids <- splitsfn
-		}
-	} else{
-		##If a filetable is supplied read it
-		tab <- read.csv(filetable, stringsAsFactors = FALSE)
-		w@files <- tab[,"Files"]
-		cpdids <- tab[,"ID"]
-	}
-	
-	##If there's more cpdids than filenames or the other way around, then abort
-	if(length(w@files) != length(cpdids)){
-		stop("There are a different number of cpdids than files")
-	}
-	
-	if(!(readMethod %in% c("mzR","peaklist","xcms","minimal"))){
-		stop("The supplied method does not exist")
-	}
-	
-	if(!all(file.exists(w@files))){
-		stop("The supplied files ", paste(w@files[!file.exists(w@files)]), " don't exist")
-	}
-
-    # na.ids <- which(is.na(sapply(cpdids, findSmiles)))
-    
-    # if(length(na.ids)){
-        # stop("The supplied compound ids ", paste(cpdids[na.ids], collapse=" "), " don't have a corresponding smiles entry. Maybe they are missing from the compound list")
-    # }
-	
-	##This should work
-    if(readMethod == "minimal"){
-        ##Edit options
-        opt <- getOption("RMassBank")
-        opt$recalibrator$MS1 <- "recalibrate.identity"
-        opt$recalibrator$MS2 <- "recalibrate.identity"
-        opt$add_annotation==FALSE
-        options(RMassBank=opt)
-        ##Edit analyzemethod
-        analyzeMethod <- "intensity"
-    }
-	
-	if(readMethod == "mzR"){
-		##Progressbar
-		nLen <- length(w@files)
-		nProg <- 0
-		pb <- do.call(progressbar, list(object=NULL, value=0, min=0, max=nLen))
-		
-		count <- 1
-		envir <- environment()
-		w@spectra <- as(lapply(w@files, function(fileName) {
-							
-							# Find compound ID
-							cpdID <- cpdids[count]
-							# Set counter up
-							envir$count <- envir$count + 1
-							
-							# Retrieve spectrum data
-							spec <- findMsMsHR(fileName = fileName, 
-									cpdID = cpdID, mode = mode, confirmMode = confirmMode, useRtLimit = useRtLimit,
-									ppmFine = settings$findMsMsRawSettings$ppmFine,
-									mzCoarse = settings$findMsMsRawSettings$mzCoarse,
-									fillPrecursorScan = settings$findMsMsRawSettings$fillPrecursorScan,
-									rtMargin = settings$rtMargin,
-									deprofile = settings$deprofile)
-							gc()
-														
-							# Progress:
-							nProg <<- nProg + 1
-							pb <- do.call(progressbar, list(object=pb, value= nProg))
-							
-							return(spec)
-						} ), "SimpleList")
-		names(w@spectra) <- basename(as.character(w@files))
-		return(w)
-	}
-	
-	##xcms-readmethod 
-	if(readMethod == "xcms"){
-		
-		##Load libraries
-		requireNamespace("xcms",quietly=TRUE)
-		requireNamespace("CAMERA",quietly=TRUE)
-		
-		##Find unique files and cpdIDs
-		ufiles <- unique(w@files)
-		uIDs <- unique(cpdids)
-		nLen <- length(ufiles)
-		
-		##Progressbar
-		nProg <- 0
-		pb <- do.call(progressbar, list(object=NULL, value=0, min=0, max=nLen))
-		i <- 1
-		
-		##Routine for the case of multiple cpdIDs per file
-		if(length(uIDs) > length(ufiles)){
-			w@spectra <- as(unlist(lapply(ufiles, function(currentFile){
-						fileIDs <- cpdids[which(w@files == currentFile)]
-						spec <- findMsMsHRperxcms(currentFile, fileIDs, mode=mode, findPeaksArgs=Args, plots, MSe = MSe)
-						gc()
-					
-						# Progress:
-						nProg <<- nProg + 1
-						pb <- do.call(progressbar, list(object=pb, value= nProg))
-						
-						return(spec)
-					}),FALSE),"SimpleList")
-			return(w)
-		}
-		
-		##Routine for the other cases
-		w@spectra <- as(lapply(uIDs, function(ID){
-					# Find files corresponding to the compoundID
-					currentFile <- w@files[which(cpdids == ID)]
-					
-					# Retrieve spectrum data
-					spec <- findMsMsHRperxcms(currentFile, ID, mode=mode, findPeaksArgs=Args, plots, MSe = MSe)
-					gc()
-					
-					# Progress:
-					nProg <<- nProg + 1
-					pb <- do.call(progressbar, list(object=pb, value= nProg))
-					
-					return(spec)
-				}),"SimpleList")
-		##If there are more files than unique cpdIDs, only remember the first file for every cpdID
-		w@files <- w@files[sapply(uIDs, function(ID){
-			return(which(cpdids == ID)[1])
-		})]
-		return(w)
-	}
-	
-	##Peaklist-readmethod 
-	if((readMethod == "peaklist") || (readMethod=="minimal")){
-		w <- createSpecsFromPeaklists(w, cpdids, filenames=w@files, mode=mode)
-		uIDs <- unique(cpdids)
-		files <- list()
-		
-		for(i in 1:length(uIDs)){
-			indices <- sapply(cpdids,function(a){return(uIDs[i] %in% a)})
-			files[[i]] <- w@files[indices]
-		}
-		
-		w@files <- sapply(files,function(file){return(file[1])})
-		message("Peaks read")
-		return(w)
-	}
-	
-	
-}
-
-#' 
-#' Extracts and processes spectra from a list of xcms-Objects
-#' 
-#' The filenames of the raw LC-MS runs are read from the array \code{files} 
-#' in the global enviroment.
-#' See the vignette \code{vignette("RMassBank")} for further details about the
-#' workflow.
-#' 
-#' @param w A \code{msmsWorkspace} to work with.
-#' @param xRAW A list of xcmsRaw objects whose peaks should be detected and added to the workspace.
-#'				The relevant data must be in the MS1 data of the xcmsRaw object.  You can coerce the
-#'				msn-data in a usable object with the \code{msn2xcmsRaw} function of xcms.
-#' @param cpdids A vector or list containing the compound IDs of the files that are to be read as spectra.
-#'				The ordering of this and \code{files} implicitly assigns each ID to the corresponding file.
-#'				If this is supplied, then the IDs implicitly named in the filenames are ignored.
-#' @param mode \code{"pH", "pNa", "pM", "pNH4", "mH", "mM", "mFA"} for different ions 
-#' 			([M+H]+, [M+Na]+, [M]+, [M+NH4]+, [M-H]-, [M]-, [M+FA]-).
-#' @param findPeaksArgs A list of arguments that will be handed to the xcms-method findPeaks via do.call
-#' @param settings Options to be used for processing. Defaults to the options loaded via
-#' 			\code{\link{loadRmbSettings}} et al. Refer to there for specific settings.
-#' @param progressbar The progress bar callback to use. Only needed for specialized applications.
-#' 			Cf. the documentation of \code{\link{progressBarHook}} for usage.
-#' @param plots A boolean value that determines whether the pseudospectra in XCMS should be plotted
-#' @return The \code{msmsWorkspace} with msms-spectra read.
-#' @seealso \code{\link{msmsWorkspace-class}}, \code{\link{msmsWorkflow}}
-#' @author Michael Stravs, Eawag <michael.stravs@@eawag.ch>
-#' @author Erik Mueller, UFZ
-#' @export
-msmsRead.RAW <- function(w, xRAW = NULL, cpdids = NULL, mode, findPeaksArgs = NULL, 
-							settings = getOption("RMassBank"), progressbar = "progressBarHook", plots = FALSE){
-	
-	requireNamespace("xcms", quietly=TRUE)
-	
-	##xRAW will be coerced into a list of length 1 if it is an xcmsRaw-object
-	if(class(xRAW) == "xcmsRaw"){
-		xRAW <- list(xRAW)
-	}
-	
-	##Error messages
-	if((class(xRAW) != "list") || any(sapply(xRAW, function(x) class(x) != "xcmsRaw"))){
-		stop("No list of xcmsRaw-objects supplied")
-	}
-	
-	if(is.null(cpdids)){
-		stop("No cpdids supplied")
-	}
-		
-	#msnExist <- which(sapply(xRAW,function(x) length(x@msnPrecursorScan) != 0))
-	#print(length(msnExist))
-	#print(length(xRAW))
-	
-	#if(length(msnExist) != length(xRAW)){
-	#	stop(paste("No msn data in list elements", setdiff(1:length(xRAW),msnExist)))
-	#}
-	
-	requireNamespace("CAMERA",quietly=TRUE)
-	
-	parentMass <- findMz(cpdids[1], mode=mode)$mzCenter
-	if(is.na(parentMass)){
-		stop(paste("There was no matching entry to the supplied cpdID", cpdids[1] ,"\n Please check the cpdIDs and the compoundlist."))
-	}
-		
-	RT <- findRt(cpdids[1])$RT * 60
-	mzabs <- 0.1
-	
-	getRT <- function(xa) {
-		rt <- sapply(xa@pspectra, function(x) {median(peaks(xa@xcmsSet)[x, "rt"])})
-	}
-	
-	suppressWarnings(setReplicate <- xcms::xcmsSet(files=xRAW[[1]]@filepath, method="MS1"))
-	xsmsms <- as.list(replicate(length(xRAW),setReplicate))
-	candidates <- list()
-	anmsms <- list()
-	psp <- list()
-	spectra <- list()
-	whichmissing <- vector()
-	metaspec <- list()
-	for(i in 1:length(xRAW)){
-		devnull <- suppressWarnings(capture.output(xcms::peaks(xsmsms[[i]]) <- do.call(xcms::findPeaks,c(findPeaksArgs, object = xRAW[[i]]))))
-		
-		if (nrow(xcms::peaks(xsmsms[[i]])) == 0) { ##If there are no peaks
-			spectra[[i]] <- matrix(0,2,7)
-			next
-		} else{	
-			## Get pspec 
-			pl <- xcms::peaks(xsmsms[[i]])[,c("mz", "rt"), drop=FALSE]
-
-			## Best: find precursor peak
-			candidates[[i]] <- which( pl[,"mz", drop=FALSE] < parentMass + mzabs & pl[,"mz", drop=FALSE] > parentMass - mzabs
-							& pl[,"rt", drop=FALSE] < RT * 1.1 & pl[,"rt", drop=FALSE] > RT * 0.9 )
-			devnull <- capture.output(anmsms[[i]] <- CAMERA::xsAnnotate(xsmsms[[i]]))
-			devnull <- capture.output(anmsms[[i]] <- CAMERA::groupFWHM(anmsms[[i]]))
-
-			if(length(candidates[[i]]) > 0){
-				closestCandidate <- which.min (abs( RT - pl[candidates[[i]], "rt", drop=FALSE]))
-				psp[[i]] <- which(sapply(anmsms[[i]]@pspectra, function(x) {candidates[[i]][closestCandidate] %in% x}))
-			} else{
-				psp[[i]] <- which.min( abs(getRT(anmsms[[i]]) - RT) )
-			}
-			## Now find the pspec for compound
-
-			## 2nd best: Spectrum closest to MS1
-			##psp <- which.min( abs(getRT(anmsms) - actualRT))
-
-			## 3rd Best: find pspec closest to RT from spreadsheet
-			##psp <- which.min( abs(getRT(anmsms) - RT) )
-			if((plots == TRUE) && (length(psp[[i]]) > 0)){
-				CAMERA::plotPsSpectrum(anmsms[[i]], psp[[i]], log=TRUE,  mzrange=c(0, findMz(cpdids[1])[[3]]), maxlabel=10)
-			}
-			if(length(psp[[i]]) != 0){
-				spectra[[i]] <- CAMERA::getpspectra(anmsms[[i]], psp[[i]])
-			} else {
-				whichmissing <- c(whichmissing,i)
-			}
-		}
-	}
-	if(length(spectra) != 0){
-		for(i in whichmissing){
-			spectra[[i]] <- matrix(0,2,7)
-		}
-	}
-	
-	sp <- toRMB(spectra,cpdids,"mH")
-	sp@id <- as.character(as.integer(cpdids))
-	sp@name <- findName(cpdids)
-	sp@formula <- findFormula(cpdids)
-	sp@mode <- mode
-
-	if(length(w@spectra) != 0){
-		IDindex <- sapply(w@spectra,function(s) s@id == cpdids)
-		if(length(IDindex)){
-			spectraNum <- length(w@spectra[[which(IDindex)]]@children)
-			w@spectra[[which(IDindex)]]@children[[spectraNum+1]] <- sp@children[[1]]
-		} else {
-			w@spectra[[length(w@spectra)+1]] <- sp
-		}
-	} else{
-		w@spectra[[1]] <- sp
-	}
-	
-	if(all(w@files != xRAW[[1]]@filepath)){
-		w@files <- c(w@files,xRAW[[1]]@filepath)
-	} else{
-		for(i in 2:(length(w@files)+1)){
-			currentFPath <- paste0(xRAW[[1]]@filepath,"_",i)
-			if(all(w@files != currentFPath)){
-				w@files <- c(w@files,currentFPath)
-				break
-			}
-		}
-	}
-	
-	return(w)
-}
-
-=======
-#' 
-#' Extracts and processes spectra from a specified file list, according to 
-#' loaded options and given parameters.
-#' 
-#' The filenames of the raw LC-MS runs are read from the array \code{files} 
-#' in the global enviroment.
-#' See the vignette \code{vignette("RMassBank")} for further details about the
-#' workflow.
-#' 
-#' @param w A \code{msmsWorkspace} to work with.
-#' @param filetable The path to a .csv-file that contains the columns "Files" and "ID" supplying
-#' 			the relationships between files and compound IDs. Either this or the parameter "files" need
-#'			to be specified. 
-#' @param files A vector or list containing the filenames of the files that are to be read as spectra. 
-#'				For the IDs to be inferred from the filenames alone, there need to be exactly 2 underscores.
-#' @param cpdids A vector or list containing the compound IDs of the files that are to be read as spectra.
-#'				The ordering of this and \code{files} implicitly assigns each ID to the corresponding file.
-#'				If this is supplied, then the IDs implicitly named in the filenames are ignored.
-#' @param readMethod Several methods are available to get peak lists from the files.
-#'        Currently supported are "mzR", "xcms", "MassBank" and "peaklist".
-#'        The first two read MS/MS raw data, and differ in the strategy 
-#'        used to extract peaks. MassBank will read existing records, 
-#'        so that e.g. a recalibration can be performed, and "peaklist" 
-#'        just requires a CSV with two columns and the column header "mz", "int".
-#' @param mode \code{"pH", "pNa", "pM", "pNH4", "mH", "mM", "mFA"} for different ions 
-#' 			([M+H]+, [M+Na]+, [M]+, [M+NH4]+, [M-H]-, [M]-, [M+FA]-).
-#' @param confirmMode Defaults to false (use most intense precursor). Value 1 uses
-#' 			the 2nd-most intense precursor for a chosen ion (and its data-dependent scans)
-#' 			, etc.
-#' @param useRtLimit Whether to enforce the given retention time window.
-#' @param Args A list of arguments that will be handed to the xcms-method findPeaks via do.call
-#' @param settings Options to be used for processing. Defaults to the options loaded via
-#' 			\code{\link{loadRmbSettings}} et al. Refer to there for specific settings.
-#' @param progressbar The progress bar callback to use. Only needed for specialized applications.
-#' 			Cf. the documentation of \code{\link{progressBarHook}} for usage.
-#' @param MSe A boolean value that determines whether the spectra were recorded using MSe or not
-#' @param plots A boolean value that determines whether the pseudospectra in XCMS should be plotted
-#' @return The \code{msmsWorkspace} with msms-spectra read.
-#' @seealso \code{\link{msmsWorkspace-class}}, \code{\link{msmsWorkflow}}
-#' @author Michael Stravs, Eawag <michael.stravs@@eawag.ch>
-#' @author Erik Mueller, UFZ
-#' @export
-msmsRead <- function(w, filetable = NULL, files = NULL, cpdids = NULL, 
-					readMethod, mode, confirmMode = FALSE, useRtLimit = TRUE, 
-					Args = NULL, settings = getOption("RMassBank"),
-                    progressbar = "progressBarHook", MSe = FALSE, plots = FALSE){
-	.checkMbSettings()
-	##Read the files and cpdids according to the definition
-	##All cases are silently accepted, as long as they can be handled according to one definition
-	if(!any(mode %in% knownAdducts())) stop(paste("The ionization mode", mode, "is unknown."))
-  
-	if(is.null(filetable)){
-		##If no filetable is supplied, filenames must be named explicitly
-		if(is.null(files))
-			stop("Please supply the files")
-		
-		##Assign the filenames to the workspace
-		w@files <- unlist(files)
-		
-		##If no filetable is supplied, cpdids must be delivered explicitly or implicitly within the filenames
-		if(is.null(cpdids)){
-			splitfn <- strsplit(files,"_")
-			splitsfn <- sapply(splitfn, function(x) x[length(x)-1])
-			if(suppressWarnings(any(is.na(as.numeric(splitsfn)[1]))))
-				stop("Please supply the cpdids corresponding to the files in the filetable or the filenames")
-			cpdids <- splitsfn
-		}
-	} else{
-		##If a filetable is supplied read it
-		tab <- read.csv(filetable, stringsAsFactors = FALSE)
-		w@files <- tab[,"Files"]
-		cpdids <- tab[,"ID"]
-	}
-	
-	##If there's more cpdids than filenames or the other way around, then abort
-	if(length(w@files) != length(cpdids)){
-		stop("There are a different number of cpdids than files")
-	}
-	
-	if(!(readMethod %in% c("mzR","peaklist","xcms","minimal","msp"))){
-		stop("The supplied method does not exist")
-	}
-	
-	if(!all(file.exists(w@files))){
-		stop("The supplied files ", paste(w@files[!file.exists(w@files)]), " don't exist")
-	}
-
-    # na.ids <- which(is.na(sapply(cpdids, findSmiles)))
-    
-    # if(length(na.ids)){
-        # stop("The supplied compound ids ", paste(cpdids[na.ids], collapse=" "), " don't have a corresponding smiles entry. Maybe they are missing from the compound list")
-    # }
-	
-	##This should work
-  if(readMethod == "minimal"){
-      ##Edit options
-      opt <- getOption("RMassBank")
-      opt$recalibrator$MS1 <- "recalibrate.identity"
-      opt$recalibrator$MS2 <- "recalibrate.identity"
-      opt$add_annotation==FALSE
-      options(RMassBank=opt)
-      ##Edit analyzemethod
-      analyzeMethod <- "intensity"
-  }
-	
-	if(readMethod == "mzR"){
-		##Progressbar
-		nLen <- length(w@files)
-		nProg <- 0
-		pb <- do.call(progressbar, list(object=NULL, value=0, min=0, max=nLen))
-		
-		count <- 1
-		envir <- environment()
-		w@spectra <- as(lapply(w@files, function(fileName) {
-							
-							# Find compound ID
-							cpdID <- cpdids[count]
-							retrieval <- findLevel(cpdID,TRUE)
-							# Set counter up
-							envir$count <- envir$count + 1
-							
-							# Retrieve spectrum data
-							spec <- findMsMsHR(fileName = fileName, 
-									cpdID = cpdID, mode = mode, confirmMode = confirmMode, useRtLimit = useRtLimit,
-									ppmFine = settings$findMsMsRawSettings$ppmFine,
-									mzCoarse = settings$findMsMsRawSettings$mzCoarse,
-									fillPrecursorScan = settings$findMsMsRawSettings$fillPrecursorScan,
-									rtMargin = settings$rtMargin,
-									deprofile = settings$deprofile, retrieval=retrieval)
-							gc()
-														
-							# Progress:
-							nProg <<- nProg + 1
-							pb <- do.call(progressbar, list(object=pb, value= nProg))
-							
-							return(spec)
-						} ), "SimpleList")
-		names(w@spectra) <- basename(as.character(w@files))
-	}
-	
-	##xcms-readmethod 
-	if(readMethod == "xcms"){
-		
-		##Load libraries
-		requireNamespace("xcms",quietly=TRUE)
-		requireNamespace("CAMERA",quietly=TRUE)
-		
-		##Find unique files and cpdIDs
-		ufiles <- unique(w@files)
-		uIDs <- unique(cpdids)
-		nLen <- length(ufiles)
-		
-		##Progressbar
-		nProg <- 0
-		pb <- do.call(progressbar, list(object=NULL, value=0, min=0, max=nLen))
-		i <- 1
-		
-		##Routine for the case of multiple cpdIDs per file
-		if(length(uIDs) > length(ufiles)){
-			w@spectra <- as(unlist(lapply(ufiles, function(currentFile){
-						fileIDs <- cpdids[which(w@files == currentFile)]
-						spec <- findMsMsHRperxcms(currentFile, fileIDs, mode=mode, findPeaksArgs=Args, plots, MSe = MSe)
-						gc()
-					
-						# Progress:
-						nProg <<- nProg + 1
-						pb <- do.call(progressbar, list(object=pb, value= nProg))
-						
-						return(spec)
-					}),FALSE),"SimpleList")
-		} else {
-		  ##Routine for the other cases
-		  w@spectra <- as(lapply(uIDs, function(ID){
-		    # Find files corresponding to the compoundID
-		    currentFile <- w@files[which(cpdids == ID)]
-		    
-		    # Retrieve spectrum data
-		    spec <- findMsMsHRperxcms(currentFile, ID, mode=mode, findPeaksArgs=Args, plots, MSe = MSe)
-		    gc()
-		    
-		    # Progress:
-		    nProg <<- nProg + 1
-		    pb <- do.call(progressbar, list(object=pb, value= nProg))
-		    
-		    return(spec)
-		  }),"SimpleList")
-		  ##If there are more files than unique cpdIDs, only remember the first file for every cpdID
-		  w@files <- w@files[sapply(uIDs, function(ID){
-		    return(which(cpdids == ID)[1])
-		  })]
-		}
-	}
-	
-	##Peaklist-readmethod 
-	if((readMethod == "peaklist") || (readMethod=="minimal")){
-		w <- createSpecsFromPeaklists(w, cpdids, filenames=w@files, mode=mode)
-		uIDs <- unique(cpdids)
-		files <- list()
-		
-		for(i in 1:length(uIDs)){
-			indices <- sapply(cpdids,function(a){return(uIDs[i] %in% a)})
-			files[[i]] <- w@files[indices]
-		}
-		
-		w@files <- sapply(files,function(file){return(file[1])})
-		message("Peaks read")
-	}
-  
-  ##MSP-readmethod 
-  if(readMethod == "msp"){
-    ##Find unique files and cpdIDs
-    ufiles <- unique(w@files)
-    uIDs <- unique(cpdids)
-    nLen <- length(ufiles)
-    
-    ##Progressbar
-    nProg <- 0
-    pb <- do.call(progressbar, list(object=NULL, value=0, min=0, max=nLen))
-    i <- 1
-    
-    ##Routine for the case of multiple cpdIDs per file
-    if(length(uIDs) > length(ufiles)){
-      w@spectra <- as(unlist(lapply(ufiles, function(currentFile){
-        fileIDs <- cpdids[which(w@files == currentFile)]
-        spec <- findMsMsHRperMsp(fileName = currentFile, cpdIDs = fileIDs, mode=mode)
-        gc()
-        
-        # Progress:
-        nProg <<- nProg + 1
-        pb <- do.call(progressbar, list(object=pb, value= nProg))
-        
-        return(spec)
-      }),FALSE),"SimpleList")
-    } else {
-      ##Routine for the other cases
-      w@spectra <- as(lapply(uIDs, function(ID){
-        # Find files corresponding to the compoundID
-        currentFile <- w@files[which(cpdids == ID)]
-        
-        # Retrieve spectrum data
-        spec <- findMsMsHRperMsp(fileName = currentFile, cpdIDs = ID, mode=mode)
-        gc()
-        
-        # Progress:
-        nProg <<- nProg + 1
-        pb <- do.call(progressbar, list(object=pb, value= nProg))
-        
-        return(spec)
-      }),"SimpleList")
-      ##If there are more files than unique cpdIDs, only remember the first file for every cpdID
-      w@files <- w@files[sapply(uIDs, function(ID){
-        return(which(cpdids == ID)[1])
-      })]
-    }
-  }
-	
-  ## verbose output
-  if(RMassBank.env$verbose.output)
-    for(parentIdx in seq_along(w@spectra))
-      if(!w@spectra[[parentIdx]]@found)
-        cat(paste("### Warning ### No precursor ion was detected for ID '", w@spectra[[parentIdx]]@id, "'\n", sep = ""))
-  
-  return(w)
-}
-
-#' 
-#' Extracts and processes spectra from a list of xcms-Objects
-#' 
-#' The filenames of the raw LC-MS runs are read from the array \code{files} 
-#' in the global enviroment.
-#' See the vignette \code{vignette("RMassBank")} for further details about the
-#' workflow.
-#' 
-#' @param w A \code{msmsWorkspace} to work with.
-#' @param xRAW A list of xcmsRaw objects whose peaks should be detected and added to the workspace.
-#'				The relevant data must be in the MS1 data of the xcmsRaw object.  You can coerce the
-#'				msn-data in a usable object with the \code{msn2xcmsRaw} function of xcms.
-#' @param cpdids A vector or list containing the compound IDs of the files that are to be read as spectra.
-#'				The ordering of this and \code{files} implicitly assigns each ID to the corresponding file.
-#'				If this is supplied, then the IDs implicitly named in the filenames are ignored.
-#' @param mode \code{"pH", "pNa", "pM", "pNH4", "mH", "mM", "mFA"} for different ions 
-#' 			([M+H]+, [M+Na]+, [M]+, [M+NH4]+, [M-H]-, [M]-, [M+FA]-).
-#' @param findPeaksArgs A list of arguments that will be handed to the xcms-method findPeaks via do.call
-#' @param settings Options to be used for processing. Defaults to the options loaded via
-#' 			\code{\link{loadRmbSettings}} et al. Refer to there for specific settings.
-#' @param progressbar The progress bar callback to use. Only needed for specialized applications.
-#' 			Cf. the documentation of \code{\link{progressBarHook}} for usage.
-#' @param plots A boolean value that determines whether the pseudospectra in XCMS should be plotted
-#' @return The \code{msmsWorkspace} with msms-spectra read.
-#' @seealso \code{\link{msmsWorkspace-class}}, \code{\link{msmsWorkflow}}
-#' @author Michael Stravs, Eawag <michael.stravs@@eawag.ch>
-#' @author Erik Mueller, UFZ
-#' @export
-msmsRead.RAW <- function(w, xRAW = NULL, cpdids = NULL, mode, findPeaksArgs = NULL, 
-							settings = getOption("RMassBank"), progressbar = "progressBarHook", plots = FALSE){
-	
-	requireNamespace("xcms", quietly=TRUE)
-	
-	##xRAW will be coerced into a list of length 1 if it is an xcmsRaw-object
-	if(class(xRAW) == "xcmsRaw"){
-		xRAW <- list(xRAW)
-	}
-	
-	##Error messages
-	if((class(xRAW) != "list") || any(sapply(xRAW, function(x) class(x) != "xcmsRaw"))){
-		stop("No list of xcmsRaw-objects supplied")
-	}
-	
-	if(is.null(cpdids)){
-		stop("No cpdids supplied")
-	}
-		
-	#msnExist <- which(sapply(xRAW,function(x) length(x@msnPrecursorScan) != 0))
-	#print(length(msnExist))
-	#print(length(xRAW))
-	
-	#if(length(msnExist) != length(xRAW)){
-	#	stop(paste("No msn data in list elements", setdiff(1:length(xRAW),msnExist)))
-	#}
-	
-	requireNamespace("CAMERA",quietly=TRUE)
-	
-	parentMass <- findMz(cpdids[1], mode=mode)$mzCenter
-	if(is.na(parentMass)){
-		stop(paste("There was no matching entry to the supplied cpdID", cpdids[1] ,"\n Please check the cpdIDs and the compoundlist."))
-	}
-		
-	RT <- findRt(cpdids[1])$RT * 60
-	mzabs <- 0.1
-	
-	getRT <- function(xa) {
-		rt <- sapply(xa@pspectra, function(x) {median(peaks(xa@xcmsSet)[x, "rt"])})
-	}
-	
-	suppressWarnings(setReplicate <- xcms::xcmsSet(files=xRAW[[1]]@filepath, method="MS1"))
-	xsmsms <- as.list(replicate(length(xRAW),setReplicate))
-	candidates <- list()
-	anmsms <- list()
-	psp <- list()
-	spectra <- list()
-	whichmissing <- vector()
-	metaspec <- list()
-	for(i in 1:length(xRAW)){
-		devnull <- suppressWarnings(capture.output(xcms::peaks(xsmsms[[i]]) <- do.call(xcms::findPeaks,c(findPeaksArgs, object = xRAW[[i]]))))
-		
-		if (nrow(xcms::peaks(xsmsms[[i]])) == 0) { ##If there are no peaks
-			spectra[[i]] <- matrix(0,2,7)
-			next
-		} else{	
-			## Get pspec 
-			pl <- xcms::peaks(xsmsms[[i]])[,c("mz", "rt"), drop=FALSE]
-
-			## Best: find precursor peak
-			candidates[[i]] <- which( pl[,"mz", drop=FALSE] < parentMass + mzabs & pl[,"mz", drop=FALSE] > parentMass - mzabs
-							& pl[,"rt", drop=FALSE] < RT * 1.1 & pl[,"rt", drop=FALSE] > RT * 0.9 )
-			devnull <- capture.output(anmsms[[i]] <- CAMERA::xsAnnotate(xsmsms[[i]]))
-			devnull <- capture.output(anmsms[[i]] <- CAMERA::groupFWHM(anmsms[[i]]))
-
-			if(length(candidates[[i]]) > 0){
-				closestCandidate <- which.min (abs( RT - pl[candidates[[i]], "rt", drop=FALSE]))
-				psp[[i]] <- which(sapply(anmsms[[i]]@pspectra, function(x) {candidates[[i]][closestCandidate] %in% x}))
-			} else{
-				psp[[i]] <- which.min( abs(getRT(anmsms[[i]]) - RT) )
-			}
-			## Now find the pspec for compound
-
-			## 2nd best: Spectrum closest to MS1
-			##psp <- which.min( abs(getRT(anmsms) - actualRT))
-
-			## 3rd Best: find pspec closest to RT from spreadsheet
-			##psp <- which.min( abs(getRT(anmsms) - RT) )
-			if((plots == TRUE) && (length(psp[[i]]) > 0)){
-				CAMERA::plotPsSpectrum(anmsms[[i]], psp[[i]], log=TRUE,  mzrange=c(0, findMz(cpdids[1])[[3]]), maxlabel=10)
-			}
-			if(length(psp[[i]]) != 0){
-				spectra[[i]] <- CAMERA::getpspectra(anmsms[[i]], psp[[i]])
-			} else {
-				whichmissing <- c(whichmissing,i)
-			}
-		}
-	}
-	if(length(spectra) != 0){
-		for(i in whichmissing){
-			spectra[[i]] <- matrix(0,2,7)
-		}
-	}
-	
-	sp <- toRMB(spectra,cpdids,"mH")
-	sp@id <- as.character(as.integer(cpdids))
-	sp@name <- findName(cpdids)
-	sp@formula <- findFormula(cpdids)
-	sp@mode <- mode
-
-	if(length(w@spectra) != 0){
-		IDindex <- sapply(w@spectra,function(s) s@id == cpdids)
-		if(length(IDindex)){
-			spectraNum <- length(w@spectra[[which(IDindex)]]@children)
-			w@spectra[[which(IDindex)]]@children[[spectraNum+1]] <- sp@children[[1]]
-		} else {
-			w@spectra[[length(w@spectra)+1]] <- sp
-		}
-	} else{
-		w@spectra[[1]] <- sp
-	}
-	
-	if(all(w@files != xRAW[[1]]@filepath)){
-		w@files <- c(w@files,xRAW[[1]]@filepath)
-	} else{
-		for(i in 2:(length(w@files)+1)){
-			currentFPath <- paste0(xRAW[[1]]@filepath,"_",i)
-			if(all(w@files != currentFPath)){
-				w@files <- c(w@files,currentFPath)
-				break
-			}
-		}
-	}
-	
-	return(w)
-}
->>>>>>> 40cf3053
+#' 
+#' Extracts and processes spectra from a specified file list, according to 
+#' loaded options and given parameters.
+#' 
+#' The filenames of the raw LC-MS runs are read from the array \code{files} 
+#' in the global enviroment.
+#' See the vignette \code{vignette("RMassBank")} for further details about the
+#' workflow.
+#' 
+#' @param w A \code{msmsWorkspace} to work with.
+#' @param filetable The path to a .csv-file that contains the columns "Files" and "ID" supplying
+#' 			the relationships between files and compound IDs. Either this or the parameter "files" need
+#'			to be specified. 
+#' @param files A vector or list containing the filenames of the files that are to be read as spectra. 
+#'				For the IDs to be inferred from the filenames alone, there need to be exactly 2 underscores.
+#' @param cpdids A vector or list containing the compound IDs of the files that are to be read as spectra.
+#'				The ordering of this and \code{files} implicitly assigns each ID to the corresponding file.
+#'				If this is supplied, then the IDs implicitly named in the filenames are ignored.
+#' @param readMethod Several methods are available to get peak lists from the files.
+#'        Currently supported are "mzR", "xcms", "MassBank" and "peaklist".
+#'        The first two read MS/MS raw data, and differ in the strategy 
+#'        used to extract peaks. MassBank will read existing records, 
+#'        so that e.g. a recalibration can be performed, and "peaklist" 
+#'        just requires a CSV with two columns and the column header "mz", "int".
+#' @param mode \code{"pH", "pNa", "pM", "pNH4", "mH", "mM", "mFA"} for different ions 
+#' 			([M+H]+, [M+Na]+, [M]+, [M+NH4]+, [M-H]-, [M]-, [M+FA]-).
+#' @param confirmMode Defaults to false (use most intense precursor). Value 1 uses
+#' 			the 2nd-most intense precursor for a chosen ion (and its data-dependent scans)
+#' 			, etc.
+#' @param useRtLimit Whether to enforce the given retention time window.
+#' @param Args A list of arguments that will be handed to the xcms-method findPeaks via do.call
+#' @param settings Options to be used for processing. Defaults to the options loaded via
+#' 			\code{\link{loadRmbSettings}} et al. Refer to there for specific settings.
+#' @param progressbar The progress bar callback to use. Only needed for specialized applications.
+#' 			Cf. the documentation of \code{\link{progressBarHook}} for usage.
+#' @param MSe A boolean value that determines whether the spectra were recorded using MSe or not
+#' @param plots A boolean value that determines whether the pseudospectra in XCMS should be plotted
+#' @return The \code{msmsWorkspace} with msms-spectra read.
+#' @seealso \code{\link{msmsWorkspace-class}}, \code{\link{msmsWorkflow}}
+#' @author Michael Stravs, Eawag <michael.stravs@@eawag.ch>
+#' @author Erik Mueller, UFZ
+#' @export
+msmsRead <- function(w, filetable = NULL, files = NULL, cpdids = NULL, 
+					readMethod, mode, confirmMode = FALSE, useRtLimit = TRUE, 
+					Args = NULL, settings = getOption("RMassBank"),
+                    progressbar = "progressBarHook", MSe = FALSE, plots = FALSE){
+	.checkMbSettings()
+	##Read the files and cpdids according to the definition
+	##All cases are silently accepted, as long as they can be handled according to one definition
+	if(!any(mode %in% knownAdducts())) stop(paste("The ionization mode", mode, "is unknown."))
+  
+	if(is.null(filetable)){
+		##If no filetable is supplied, filenames must be named explicitly
+		if(is.null(files))
+			stop("Please supply the files")
+		
+		##Assign the filenames to the workspace
+		w@files <- unlist(files)
+		
+		##If no filetable is supplied, cpdids must be delivered explicitly or implicitly within the filenames
+		if(is.null(cpdids)){
+			splitfn <- strsplit(files,"_")
+			splitsfn <- sapply(splitfn, function(x) x[length(x)-1])
+			if(suppressWarnings(any(is.na(as.numeric(splitsfn)[1]))))
+				stop("Please supply the cpdids corresponding to the files in the filetable or the filenames")
+			cpdids <- splitsfn
+		}
+	} else{
+		##If a filetable is supplied read it
+		tab <- read.csv(filetable, stringsAsFactors = FALSE)
+		w@files <- tab[,"Files"]
+		cpdids <- tab[,"ID"]
+	}
+	
+	##If there's more cpdids than filenames or the other way around, then abort
+	if(length(w@files) != length(cpdids)){
+		stop("There are a different number of cpdids than files")
+	}
+	
+	if(!(readMethod %in% c("mzR","peaklist","xcms","minimal","msp"))){
+		stop("The supplied method does not exist")
+	}
+	
+	if(!all(file.exists(w@files))){
+		stop("The supplied files ", paste(w@files[!file.exists(w@files)]), " don't exist")
+	}
+
+    # na.ids <- which(is.na(sapply(cpdids, findSmiles)))
+    
+    # if(length(na.ids)){
+        # stop("The supplied compound ids ", paste(cpdids[na.ids], collapse=" "), " don't have a corresponding smiles entry. Maybe they are missing from the compound list")
+    # }
+	
+	##This should work
+  if(readMethod == "minimal"){
+      ##Edit options
+      opt <- getOption("RMassBank")
+      opt$recalibrator$MS1 <- "recalibrate.identity"
+      opt$recalibrator$MS2 <- "recalibrate.identity"
+      opt$add_annotation==FALSE
+      options(RMassBank=opt)
+      ##Edit analyzemethod
+      analyzeMethod <- "intensity"
+  }
+	
+	if(readMethod == "mzR"){
+		##Progressbar
+		nLen <- length(w@files)
+		nProg <- 0
+		pb <- do.call(progressbar, list(object=NULL, value=0, min=0, max=nLen))
+		
+		count <- 1
+		envir <- environment()
+		w@spectra <- as(lapply(w@files, function(fileName) {
+							
+							# Find compound ID
+							cpdID <- cpdids[count]
+							# Set counter up
+							envir$count <- envir$count + 1
+							
+							# Retrieve spectrum data
+							spec <- findMsMsHR(fileName = fileName, 
+									cpdID = cpdID, mode = mode, confirmMode = confirmMode, useRtLimit = useRtLimit,
+									ppmFine = settings$findMsMsRawSettings$ppmFine,
+									mzCoarse = settings$findMsMsRawSettings$mzCoarse,
+									fillPrecursorScan = settings$findMsMsRawSettings$fillPrecursorScan,
+									rtMargin = settings$rtMargin,
+									deprofile = settings$deprofile)
+							gc()
+														
+							# Progress:
+							nProg <<- nProg + 1
+							pb <- do.call(progressbar, list(object=pb, value= nProg))
+							
+							return(spec)
+						} ), "SimpleList")
+		names(w@spectra) <- basename(as.character(w@files))
+	}
+	
+	##xcms-readmethod 
+	if(readMethod == "xcms"){
+		
+		##Load libraries
+		requireNamespace("xcms",quietly=TRUE)
+		requireNamespace("CAMERA",quietly=TRUE)
+		
+		##Find unique files and cpdIDs
+		ufiles <- unique(w@files)
+		uIDs <- unique(cpdids)
+		nLen <- length(ufiles)
+		
+		##Progressbar
+		nProg <- 0
+		pb <- do.call(progressbar, list(object=NULL, value=0, min=0, max=nLen))
+		i <- 1
+		
+		##Routine for the case of multiple cpdIDs per file
+		if(length(uIDs) > length(ufiles)){
+			w@spectra <- as(unlist(lapply(ufiles, function(currentFile){
+						fileIDs <- cpdids[which(w@files == currentFile)]
+						spec <- findMsMsHRperxcms(currentFile, fileIDs, mode=mode, findPeaksArgs=Args, plots, MSe = MSe)
+						gc()
+					
+						# Progress:
+						nProg <<- nProg + 1
+						pb <- do.call(progressbar, list(object=pb, value= nProg))
+						
+						return(spec)
+					}),FALSE),"SimpleList")
+		} else {
+		  ##Routine for the other cases
+		  w@spectra <- as(lapply(uIDs, function(ID){
+		    # Find files corresponding to the compoundID
+		    currentFile <- w@files[which(cpdids == ID)]
+		    
+		    # Retrieve spectrum data
+		    spec <- findMsMsHRperxcms(currentFile, ID, mode=mode, findPeaksArgs=Args, plots, MSe = MSe)
+		    gc()
+		    
+		    # Progress:
+		    nProg <<- nProg + 1
+		    pb <- do.call(progressbar, list(object=pb, value= nProg))
+		    
+		    return(spec)
+		  }),"SimpleList")
+		  ##If there are more files than unique cpdIDs, only remember the first file for every cpdID
+		  w@files <- w@files[sapply(uIDs, function(ID){
+		    return(which(cpdids == ID)[1])
+		  })]
+		}
+	}
+	
+	##Peaklist-readmethod 
+	if((readMethod == "peaklist") || (readMethod=="minimal")){
+		w <- createSpecsFromPeaklists(w, cpdids, filenames=w@files, mode=mode)
+		uIDs <- unique(cpdids)
+		files <- list()
+		
+		for(i in 1:length(uIDs)){
+			indices <- sapply(cpdids,function(a){return(uIDs[i] %in% a)})
+			files[[i]] <- w@files[indices]
+		}
+		
+		w@files <- sapply(files,function(file){return(file[1])})
+		message("Peaks read")
+	}
+  
+  ##MSP-readmethod 
+  if(readMethod == "msp"){
+    ##Find unique files and cpdIDs
+    ufiles <- unique(w@files)
+    uIDs <- unique(cpdids)
+    nLen <- length(ufiles)
+    
+    ##Progressbar
+    nProg <- 0
+    pb <- do.call(progressbar, list(object=NULL, value=0, min=0, max=nLen))
+    i <- 1
+    
+    ##Routine for the case of multiple cpdIDs per file
+    if(length(uIDs) > length(ufiles)){
+      w@spectra <- as(unlist(lapply(ufiles, function(currentFile){
+        fileIDs <- cpdids[which(w@files == currentFile)]
+        spec <- findMsMsHRperMsp(fileName = currentFile, cpdIDs = fileIDs, mode=mode)
+        gc()
+        
+        # Progress:
+        nProg <<- nProg + 1
+        pb <- do.call(progressbar, list(object=pb, value= nProg))
+        
+        return(spec)
+      }),FALSE),"SimpleList")
+    } else {
+      ##Routine for the other cases
+      w@spectra <- as(lapply(uIDs, function(ID){
+        # Find files corresponding to the compoundID
+        currentFile <- w@files[which(cpdids == ID)]
+        
+        # Retrieve spectrum data
+        spec <- findMsMsHRperMsp(fileName = currentFile, cpdIDs = ID, mode=mode)
+        gc()
+        
+        # Progress:
+        nProg <<- nProg + 1
+        pb <- do.call(progressbar, list(object=pb, value= nProg))
+        
+        return(spec)
+      }),"SimpleList")
+      ##If there are more files than unique cpdIDs, only remember the first file for every cpdID
+      w@files <- w@files[sapply(uIDs, function(ID){
+        return(which(cpdids == ID)[1])
+      })]
+    }
+  }
+	
+  ## verbose output
+  if(RMassBank.env$verbose.output)
+    for(parentIdx in seq_along(w@spectra))
+      if(!w@spectra[[parentIdx]]@found)
+        cat(paste("### Warning ### No precursor ion was detected for ID '", w@spectra[[parentIdx]]@id, "'\n", sep = ""))
+  
+  return(w)
+}
+
+#' 
+#' Extracts and processes spectra from a list of xcms-Objects
+#' 
+#' The filenames of the raw LC-MS runs are read from the array \code{files} 
+#' in the global enviroment.
+#' See the vignette \code{vignette("RMassBank")} for further details about the
+#' workflow.
+#' 
+#' @param w A \code{msmsWorkspace} to work with.
+#' @param xRAW A list of xcmsRaw objects whose peaks should be detected and added to the workspace.
+#'				The relevant data must be in the MS1 data of the xcmsRaw object.  You can coerce the
+#'				msn-data in a usable object with the \code{msn2xcmsRaw} function of xcms.
+#' @param cpdids A vector or list containing the compound IDs of the files that are to be read as spectra.
+#'				The ordering of this and \code{files} implicitly assigns each ID to the corresponding file.
+#'				If this is supplied, then the IDs implicitly named in the filenames are ignored.
+#' @param mode \code{"pH", "pNa", "pM", "pNH4", "mH", "mM", "mFA"} for different ions 
+#' 			([M+H]+, [M+Na]+, [M]+, [M+NH4]+, [M-H]-, [M]-, [M+FA]-).
+#' @param findPeaksArgs A list of arguments that will be handed to the xcms-method findPeaks via do.call
+#' @param settings Options to be used for processing. Defaults to the options loaded via
+#' 			\code{\link{loadRmbSettings}} et al. Refer to there for specific settings.
+#' @param progressbar The progress bar callback to use. Only needed for specialized applications.
+#' 			Cf. the documentation of \code{\link{progressBarHook}} for usage.
+#' @param plots A boolean value that determines whether the pseudospectra in XCMS should be plotted
+#' @return The \code{msmsWorkspace} with msms-spectra read.
+#' @seealso \code{\link{msmsWorkspace-class}}, \code{\link{msmsWorkflow}}
+#' @author Michael Stravs, Eawag <michael.stravs@@eawag.ch>
+#' @author Erik Mueller, UFZ
+#' @export
+msmsRead.RAW <- function(w, xRAW = NULL, cpdids = NULL, mode, findPeaksArgs = NULL, 
+							settings = getOption("RMassBank"), progressbar = "progressBarHook", plots = FALSE){
+	
+	requireNamespace("xcms", quietly=TRUE)
+	
+	##xRAW will be coerced into a list of length 1 if it is an xcmsRaw-object
+	if(class(xRAW) == "xcmsRaw"){
+		xRAW <- list(xRAW)
+	}
+	
+	##Error messages
+	if((class(xRAW) != "list") || any(sapply(xRAW, function(x) class(x) != "xcmsRaw"))){
+		stop("No list of xcmsRaw-objects supplied")
+	}
+	
+	if(is.null(cpdids)){
+		stop("No cpdids supplied")
+	}
+		
+	#msnExist <- which(sapply(xRAW,function(x) length(x@msnPrecursorScan) != 0))
+	#print(length(msnExist))
+	#print(length(xRAW))
+	
+	#if(length(msnExist) != length(xRAW)){
+	#	stop(paste("No msn data in list elements", setdiff(1:length(xRAW),msnExist)))
+	#}
+	
+	requireNamespace("CAMERA",quietly=TRUE)
+	
+	parentMass <- findMz(cpdids[1], mode=mode)$mzCenter
+	if(is.na(parentMass)){
+		stop(paste("There was no matching entry to the supplied cpdID", cpdids[1] ,"\n Please check the cpdIDs and the compoundlist."))
+	}
+		
+	RT <- findRt(cpdids[1])$RT * 60
+	mzabs <- 0.1
+	
+	getRT <- function(xa) {
+		rt <- sapply(xa@pspectra, function(x) {median(peaks(xa@xcmsSet)[x, "rt"])})
+	}
+	
+	suppressWarnings(setReplicate <- xcms::xcmsSet(files=xRAW[[1]]@filepath, method="MS1"))
+	xsmsms <- as.list(replicate(length(xRAW),setReplicate))
+	candidates <- list()
+	anmsms <- list()
+	psp <- list()
+	spectra <- list()
+	whichmissing <- vector()
+	metaspec <- list()
+	for(i in 1:length(xRAW)){
+		devnull <- suppressWarnings(capture.output(xcms::peaks(xsmsms[[i]]) <- do.call(xcms::findPeaks,c(findPeaksArgs, object = xRAW[[i]]))))
+		
+		if (nrow(xcms::peaks(xsmsms[[i]])) == 0) { ##If there are no peaks
+			spectra[[i]] <- matrix(0,2,7)
+			next
+		} else{	
+			## Get pspec 
+			pl <- xcms::peaks(xsmsms[[i]])[,c("mz", "rt"), drop=FALSE]
+
+			## Best: find precursor peak
+			candidates[[i]] <- which( pl[,"mz", drop=FALSE] < parentMass + mzabs & pl[,"mz", drop=FALSE] > parentMass - mzabs
+							& pl[,"rt", drop=FALSE] < RT * 1.1 & pl[,"rt", drop=FALSE] > RT * 0.9 )
+			devnull <- capture.output(anmsms[[i]] <- CAMERA::xsAnnotate(xsmsms[[i]]))
+			devnull <- capture.output(anmsms[[i]] <- CAMERA::groupFWHM(anmsms[[i]]))
+
+			if(length(candidates[[i]]) > 0){
+				closestCandidate <- which.min (abs( RT - pl[candidates[[i]], "rt", drop=FALSE]))
+				psp[[i]] <- which(sapply(anmsms[[i]]@pspectra, function(x) {candidates[[i]][closestCandidate] %in% x}))
+			} else{
+				psp[[i]] <- which.min( abs(getRT(anmsms[[i]]) - RT) )
+			}
+			## Now find the pspec for compound
+
+			## 2nd best: Spectrum closest to MS1
+			##psp <- which.min( abs(getRT(anmsms) - actualRT))
+
+			## 3rd Best: find pspec closest to RT from spreadsheet
+			##psp <- which.min( abs(getRT(anmsms) - RT) )
+			if((plots == TRUE) && (length(psp[[i]]) > 0)){
+				CAMERA::plotPsSpectrum(anmsms[[i]], psp[[i]], log=TRUE,  mzrange=c(0, findMz(cpdids[1])[[3]]), maxlabel=10)
+			}
+			if(length(psp[[i]]) != 0){
+				spectra[[i]] <- CAMERA::getpspectra(anmsms[[i]], psp[[i]])
+			} else {
+				whichmissing <- c(whichmissing,i)
+			}
+		}
+	}
+	if(length(spectra) != 0){
+		for(i in whichmissing){
+			spectra[[i]] <- matrix(0,2,7)
+		}
+	}
+	
+	sp <- toRMB(spectra,cpdids,"mH")
+	sp@id <- as.character(as.integer(cpdids))
+	sp@name <- findName(cpdids)
+	sp@formula <- findFormula(cpdids)
+	sp@mode <- mode
+
+	if(length(w@spectra) != 0){
+		IDindex <- sapply(w@spectra,function(s) s@id == cpdids)
+		if(length(IDindex)){
+			spectraNum <- length(w@spectra[[which(IDindex)]]@children)
+			w@spectra[[which(IDindex)]]@children[[spectraNum+1]] <- sp@children[[1]]
+		} else {
+			w@spectra[[length(w@spectra)+1]] <- sp
+		}
+	} else{
+		w@spectra[[1]] <- sp
+	}
+	
+	if(all(w@files != xRAW[[1]]@filepath)){
+		w@files <- c(w@files,xRAW[[1]]@filepath)
+	} else{
+		for(i in 2:(length(w@files)+1)){
+			currentFPath <- paste0(xRAW[[1]]@filepath,"_",i)
+			if(all(w@files != currentFPath)){
+				w@files <- c(w@files,currentFPath)
+				break
+			}
+		}
+	}
+	
+	return(w)
+}
+