--- conflicted
+++ resolved
@@ -1,2361 +1,2247 @@
-
-#library(xcms)
-
-#' Backup \code{msmsWorkflow} results
-#' 
-#' Writes the results from different \code{msmsWorkflow} steps to a file.
-#' 
-#' @aliases archiveResults
-#' @usage archiveResults(w, fileName, settings = getOption("RMassBank"))
-#' @param w The \code{msmsWorkspace} to be saved.
-#' @param fileName The filename to store the results under.
-#' @param settings The settings to be stored into the msmsWorkspace image.
-#' @examples 
-#' 
-#' 		# This doesn't really make a lot of sense,
-#' 		# it stores an empty workspace.
-#' 		RmbDefaultSettings()
-#' 		w <- newMsmsWorkspace()
-#' 		archiveResults(w, "narcotics.RData")
-#' 
-#' @export
-archiveResults <- function(w, fileName, settings = getOption("RMassBank"))
-{
-  # save the settings into the settings slot
-  w@settings <- settings
-    # save
-  save(w, file=fileName)
-
-}
-
-
-#' RMassBank mass spectrometry pipeline
-#' 
-#' Extracts and processes spectra from a specified file list, according to 
-#' loaded options and given parameters.
-#' 
-#' The filenames of the raw LC-MS runs are read from the array \code{files} 
-#' in the global enviroment.
-#' See the vignette \code{vignette("RMassBank")} for further details about the
-#' workflow.
-#' 
-#' @param w A \code{msmsWorkspace} to work with.
-#' @param mode \code{"pH", "pNa", "pM", "mH", "mM", "mFA"} for different ions 
-#' 			([M+H]+, [M+Na]+, [M]+, [M-H]-, [M]-, [M+FA]-).
-#' @param steps Which steps of the workflow to process. See the vignette 
-#' 			\code{vignette("RMassBank")} for details.
-#' @param confirmMode Defaults to false (use most intense precursor). Value 1 uses
-#' 			the 2nd-most intense precursor for a chosen ion (and its data-dependent scans)
-#' 			, etc.
-#' @param newRecalibration Whether to generate a new recalibration curve (\code{TRUE}, default) or
-#' 			to reuse the currently stored curve (\code{FALSE}, useful e.g. for adduct-processing runs.) 
-#' @param useRtLimit Whether to enforce the given retention time window.
-#' @param archivename The prefix under which to store the analyzed result files.
-#' @param readMethod Several methods are available to get peak lists from the files.
-#'        Currently supported are "mzR", "xcms", "MassBank" and "peaklist".
-#'        The first two read MS/MS raw data, and differ in the strategy 
-#'        used to extract peaks. MassBank will read existing records, 
-#'        so that e.g. a recalibration can be performed, and "peaklist" 
-#'        just requires a CSV with two columns and the column header "mz", "int".
-#' @param findPeaksArgs A list of arguments that will be handed to the xcms-method findPeaks via do.call
-#' @param plots A parameter that determines whether the spectra should be plotted or not (This parameter is only used for the xcms-method)
-#' @param precursorscan.cf Whether to fill precursor scans. To be used with files which for
-#' 		some reasons do not contain precursor scan IDs in the mzML, e.g. AB Sciex converted
-#' 		files.
-#' @param settings Options to be used for processing. Defaults to the options loaded via
-#' 			\code{\link{loadRmbSettings}} et al. Refer to there for specific settings.
-#' @param analyzeMethod The "method" parameter to pass to \code{\link{analyzeMsMs}}.
-#' @param progressbar The progress bar callback to use. Only needed for specialized applications.
-#' 			Cf. the documentation of \code{\link{progressBarHook}} for usage.
-#' @param MSe A boolean value that determines whether the spectra were recorded using MSe or not
-#' @return The processed \code{msmsWorkspace}.
-#' @seealso \code{\link{msmsWorkspace-class}}
-#' @author Michael Stravs, Eawag <michael.stravs@@eawag.ch>
-#' @export
-msmsWorkflow <- function(w, mode="pH", steps=c(1:8), confirmMode = FALSE, newRecalibration = TRUE, 
-		useRtLimit = TRUE, archivename=NA, readMethod = "mzR", findPeaksArgs = NULL, plots = FALSE,
-		precursorscan.cf = FALSE,
-		settings = getOption("RMassBank"), analyzeMethod = "formula",
-		progressbar = "progressBarHook", MSe = FALSE)
-{
-    .checkMbSettings()
-  if(!any(mode %in% c("pH","pNa","pM","mH","mFA","mM",""))) stop(paste("The ionization mode", mode, "is unknown."))
-  
-  if(!is.na(archivename))
-	  w@archivename <- archivename
-  
-  # Make a progress bar:
-  nProg <- 0
-  nLen <- length(w@files)
-  
-  if(readMethod == "minimal"){
-	##Edit options
-	opt <- getOption("RMassBank")
-	opt$recalibrator$MS1 <- "recalibrate.identity"
-	opt$recalibrator$MS2 <- "recalibrate.identity"
-	options(RMassBank=opt)
-	##Edit analyzemethod
-	analyzeMethod <- "intensity"
-  }
-
-  # Step 1: acquire all MSMS spectra from files
-  if(1 %in% steps)
-  {
-<<<<<<< HEAD
-	if(readMethod == "mzR"){
-		nProg <- 0
-		message("msmsWorkflow: Step 1. Acquire all MSMS spectra from files")
-		pb <- do.call(progressbar, list(object=NULL, value=0, min=0, max=nLen))
-		w@spectra <- as(lapply(w@files, function(fileName) {
-			
-			# Find compound ID
-			splitfn <- strsplit(fileName,'_')
-			splitsfn <- splitfn[[1]]
-			cpdID <- splitsfn[[length(splitsfn)-1]]
-			# Retrieve spectrum data
-			spec <- findMsMsHR(fileName, cpdID, mode, confirmMode, useRtLimit,
-		 		ppmFine = settings$findMsMsRawSettings$ppmFine,
-		 		mzCoarse = settings$findMsMsRawSettings$mzCoarse,
-		 		fillPrecursorScan = settings$findMsMsRawSettings$fillPrecursorScan,
-		 		rtMargin = settings$rtMargin,
-		 		deprofile = settings$deprofile)
-			gc()
-		
-			# Progress:
-			nProg <<- nProg + 1
-			pb <- do.call(progressbar, list(object=pb, value= nProg))
-		
-			return(spec)
-		} ), "SimpleList")
-		names(w@spectra) <- basename(as.character(w@files))
-		# close progress bar
-		do.call(progressbar, list(object=pb, close=TRUE))
-	}
-	
-	if(readMethod == "xcms"){
-		splitfn <- strsplit(w@files,'_')
-		cpdIDs <- sapply(splitfn, function(splitted){as.numeric(return(splitted[length(splitted)-1]))})
-		files <- list()
-		wfiles <- vector()
-			for(i in 1:length(unique(cpdIDs))) {
-			indices <- sapply(splitfn,function(a){return(unique(cpdIDs)[i] %in% a)})
-			files[[i]] <- w@files[indices]
-		}
-		
-		w@files <- sapply(files,function(files){return(files[1])})
-		
-		for(i in 1:length(unique(cpdIDs))){
-			specs <- list()
-			for(j in 1:length(files[[i]])){
-				specs[[j]] <- findMsMsHRperxcms.direct(files[[i]][j], unique(cpdIDs)[i], mode=mode, findPeaksArgs=findPeaksArgs, plots, MSe=MSe)
-			}
-			w@specs[[i]] <- unlist(specs,recursive=FALSE)
-		}
-		w@specs <- unlist(w@specs, recursive=FALSE)
-		names(w@specs) <- basename(as.character(w@files))
-	}
-	
-	##if(readMethod == "MassBank"){
-	##	for(i in 1:length(w@files)){
-	##		w <- addMB(w, w@files[i], mode)
-	##	}
-	##	names(w@specs) <- basename(as.character(w@files))
-	##}
-		
-	if(readMethod == "peaklist"){
-		splitfn <- strsplit(w@files,'_')
-		cpdIDs <- sapply(splitfn, function(splitted){as.numeric(return(splitted[2]))})
-		files <- list()
-		for(i in 1:length(unique(cpdIDs))) {
-			indices <- sapply(splitfn,function(a){return(unique(cpdIDs)[i] %in% a)})
-			files[[i]] <- w@files[indices]
-		}
-			
-		peaklist <- list()
-			
-		for(i in 1:length(w@files)){
-			peaklist <- read.csv(w@files[i], header = TRUE)
-			w <- addPeaksManually(w, cpdIDs[i], peaklist, mode=mode)
-		}
-		w@files <- sapply(files,function(file){return(file[1])})
-		names(w@specs) <- basename(as.character(w@files))
-	}
-=======
-    message("msmsWorkflow: Step 1. Acquire all MSMS spectra from files")
-	w <- msmsRead(w = w, files = w@files, readMethod=readMethod, mode=mode, confirmMode = confirmMode, useRtLimit = useRtLimit, 
-					Args = findPeaksArgs, settings = settings, progressbar = progressbar, MSe = MSe)
->>>>>>> bc06fbff
-  }
-  # Step 2: first run analysis before recalibration
-  if(2 %in% steps)
-  {
-	  nProg <- 0
-	  message("msmsWorkflow: Step 2. First analysis pre recalibration")
-	  pb <- do.call(progressbar, list(object=NULL, value=0, min=0, max=nLen))
-	  w@spectra <- as(lapply(w@spectra, function(spec) {
-				  #print(spec$id)
-				  s <- analyzeMsMs(spec, mode=mode, detail=TRUE, run="preliminary",
-						  filterSettings = settings$filterSettings,
-						  spectraList = settings$spectraList, method = analyzeMethod)
-				  # Progress:
-				  nProg <<- nProg + 1
-				  pb <- do.call(progressbar, list(object=pb, value= nProg))
-				  
-				  return(s)
-			  }), "SimpleList")
-	  for(f in w@files)
-<<<<<<< HEAD
-		  w@spectra[[basename(as.character(f))]]@name <- basename(as.character(f))
-	  do.call(progressbar, list(object=pb, close=TRUE))
-=======
-		  w@analyzedSpecs[[basename(as.character(f))]]$name <- basename(as.character(f))
-	  suppressWarnings(do.call(progressbar, list(object=pb, close=TRUE)))
->>>>>>> bc06fbff
-  }
-  # Step 3: aggregate all spectra
-  if(3 %in% steps)
-  {
-	message("msmsWorkflow: Step 3. Aggregate all spectra")
-    w@aggregatedSpecs <- aggregateSpectra(w@analyzedSpecs, addIncomplete=TRUE,
-			spectraList = settings$spectraList)
-  }
-  # Step 4: recalibrate all m/z values in raw spectra
-  if(4 %in% steps)
-  {
-	message("msmsWorkflow: Step 4. Recalibrate m/z values in raw spectra")
-	if(newRecalibration)
-	{
-		recal <- makeRecalibration(w@aggregatedSpecs, mode,
-				recalibrateBy = settings$recalibrateBy,
-				recalibrateMS1 = settings$recalibrateMS1,
-				recalibrator = settings$recalibrator,
-				recalibrateMS1Window = settings$recalibrateMS1Window)
-		w@rc <- recal$rc
-		w@rc.ms1 <- recal$rc.ms1
-	}
-    w@recalibratedSpecs <- recalibrateSpectra(mode, w@specs, w = w,
-			recalibrateBy = settings$recalibrateBy,
-			recalibrateMS1 = settings$recalibrateMS1)
-  }
-  # Step 5: re-analysis on recalibrated spectra
-  if(5 %in% steps)
-  {
-	nProg <- 0
-	message("msmsWorkflow: Step 5. Reanalyze recalibrated spectra")
-	pb <- do.call(progressbar, list(object=NULL, value=0, min=0, max=nLen))
-    w@analyzedRcSpecs <- lapply(w@recalibratedSpecs, function(spec) {
-      s <- analyzeMsMs(spec, mode=mode, detail=TRUE, run="recalibrated",
-			  filterSettings = settings$filterSettings,
-			  spectraList = settings$spectraList, method = analyzeMethod)
-	  # Progress
-	  nProg <<- nProg + 1
-	  pb <- do.call(progressbar, list(object=pb, value= nProg))
-	  
-      return(s)
-    }
-      )
-    for(f in w@files)
-      w@analyzedRcSpecs[[basename(as.character(f))]]$name <- basename(as.character(f))
-  do.call(progressbar, list(object=pb, close=TRUE))
-  }
-  # Step 6: aggregate recalibrated results
-  if(6 %in% steps)
-  {
-    message("msmsWorkflow: Step 6. Aggregate recalibrated results")
-    w@aggregatedRcSpecs <- aggregateSpectra(w@analyzedRcSpecs, addIncomplete=TRUE,
-			spectraList = settings$spectraList)
-    if(!is.na(archivename))
-      archiveResults(w, paste(archivename, ".RData", sep=''), settings)
-    w@aggregatedRcSpecs$peaksUnmatchedC <- 
-			cleanElnoise(w@aggregatedRcSpecs$peaksUnmatched,
-					settings$electronicNoise, settings$electronicNoiseWidth)
-  }
-  # Step 7: reanalyze failpeaks for (mono)oxidation and N2 adduct peaks
-  if(7 %in% steps)
-  {
-	message("msmsWorkflow: Step 7. Reanalyze fail peaks for N2 + O")
-    w@reanalyzedRcSpecs <- reanalyzeFailpeaks(
-			w@aggregatedRcSpecs, custom_additions="N2O", mode=mode,
-				filterSettings=settings$filterSettings,
-				progressbar=progressbar)
-    if(!is.na(archivename))
-      archiveResults(w, paste(archivename, "_RA.RData", sep=''), settings)
-  }
-  # Step 8: heuristic filtering based on peak multiplicity;
-  #         creation of failpeak list
-  if(8 %in% steps)
-  {
-	message("msmsWorkflow: Step 8. Peak multiplicity filtering")
-    if (is.null(settings$multiplicityFilter)) {
-      message("msmsWorkflow: Step 8. Peak multiplicity filtering skipped because multiplicityFilter parameter is not set.")
-    } else {
-      # apply heuristic filter      
-      w@refilteredRcSpecs <- filterMultiplicity(
-			w@reanalyzedRcSpecs, archivename, mode, settings$multiplicityFilter )
-
-      if(!is.na(archivename))
-        archiveResults(w, paste(archivename, "_RF.RData", sep=''), settings)   
-    }
-  }
-  message("msmsWorkflow: Done.")
-  return(w)
-}
-
-#' Analyze MSMS spectra
-#' 
-#' Analyzes MSMS spectra of a compound by fitting formulas to each subpeak.
-#' 
-#' The analysis function uses Rcdk. Note
-#' that in this step, \emph{satellite peaks} are removed by a simple heuristic
-#' rule (refer to the documentation of \code{\link{filterPeakSatellites}} for details.)
-#' 
-#' @usage analyzeMsMs(msmsPeaks, mode="pH", detail=FALSE, run="preliminary",
-#' 			filterSettings = getOption("RMassBank")$filterSettings,
-#' 			spectraList = getOption("RMassBank")$spectraList, method="formula")
-#' 
-#' 		analyzeMsMs.formula(msmsPeaks, mode="pH", detail=FALSE, run="preliminary",
-#' 			filterSettings = getOption("RMassBank")$filterSettings,
-#' 			spectraList = getOption("RMassBank")$spectraList)
-#' 
-#' 		analyzeMsMs.intensity(msmsPeaks, mode="pH", detail=FALSE, run="preliminary",
-#' 			filterSettings = getOption("RMassBank")$filterSettings,
-#' 			spectraList = getOption("RMassBank")$spectraList)
-#' 
-#' @param msmsPeaks A group of parent spectrum and data-dependent MSMS spectra
-#' as returned from \code{\link{findMsMsHR}} (refer to the corresponding
-#' documentation for the precise format specifications).
-#' @param mode Specifies the processing mode, i.e. which molecule species the
-#' spectra contain. \code{\var{pH}} (positive H) specifies [M+H]+,
-#' \code{\var{pNa}} specifies [M+Na]+, \code{\var{pM}} specifies [M]+,
-#' \code{\var{mH}} and \code{\var{mNa}} specify [M-H]- and [M-Na]-,
-#' respectively. (I apologize for the naming of \code{\var{pH}} which has
-#' absolutely nothing to do with chemical \emph{pH} values.)
-#' @param detail Whether detailed return information should be provided
-#' (defaults to \code{FALSE}). See below.
-#' @param run \code{"preliminary"} or \code{"recalibrated"}. In the
-#' \code{preliminary} run, mass tolerance is set to 10 ppm (above m/z 120) and
-#' 15 ppm (below m/z 120), the default intensity cutoff is $10^4$ for positive
-#' mode (no default cutoff in negative mode), and the column \code{"mz"} from
-#' the spectra is used as data source.  In the \code{recalibrated} run, the
-#' mass tolerance is set to 5 ppm over the whole mass range, the default cutoff
-#' is 0 and the column \code{"mzRecal"} is used as source for the m/z values.
-#' Defaults to \code{"preliminary"}.
-#' @param filterSettings
-#' 		Settings for the filter parameters, by default loaded from the RMassBank settings
-#' 		set with e.g. \code{\link{loadRmbSettings}}. Must contain:
-#' 		\itemize{
-#' 			\item \code{ppmHighMass}, allowed ppm deviation before recalibration
-#' 				for high mass range
-#' 			\item \code{ppmLowMass}, allowed ppm deviation before recalibration
-#' 				for low mass range
-#' 			\item \code{massRangeDivision}, division point between high and low mass
-#' 				range (before recalibration)
-#' 			\item \code{ppmFine}, allowed ppm deviation overall after recalibration
-#' 			\item \code{prelimCut}, intensity cutoff for peaks in preliminary run
-#' 			\item \code{prelimCutRatio}, relative intensity cutoff for peaks in 
-#' 				preliminary run, e.g. 0.01 = 1%
-#' 			\item \code{fineCut}, intensity cutoff for peaks in second run
-#' 			\item \code{fineCutRatio}, relative intensity cutoff for peaks in 
-#' 				second run
-#' 			\item \code{specOkLimit}, minimum intensity of base peak for spectrum
-#' 				to be accepted for processing
-#' 			\item \code{dbeMinLimit}, minimum double bond equivalent for accepted
-#' 				molecular subformula.
-#' 			\item \code{satelliteMzLimit}, for satellite peak filtering 
-#' 				(\code{\link{filterPeakSatellites}}: mass window to use for satellite
-#' 				removal
-#' 			\item \code{satelliteIntLimit}, the relative intensity below which to 
-#' 				discard "satellites". (refer to  \code{\link{filterPeakSatellites}}).
-#' 	}
-#' @param spectraList The list of MS/MS spectra present in each data block. As also
-#' 		defined in the settings file.  
-#' @param method Selects which function to actually use for data evaluation. The default
-#' 		"formula" runs a full analysis via formula assignment to fragment peaks. The
-#' 		alternative setting "intensity" calls a "mock" implementation which circumvents
-#' 		formula assignment and filters peaks purely based on intensity cutoffs and the
-#' 		satellite filtering. (In this case, the ppm and dbe related settings in filterSettings
-#' 		are ignored.)
-#' @return \item{list("foundOK")}{
-#'  	Boolean. Whether or not child spectra are
-#' 		present for this compound (inherited from \code{msmsdata}).}
-#' \item{list("mzrange")}{ 
-#' 		The maximum m/z range over all child spectra.}
-#' \item{list("id")}{ 
-#' 		The compound ID (inherited from \code{msmsdata})}
-#' \item{list("mode")}{
-#' 		processing mode} 
-#' \item{list("parentHeader")}{ 
-#' 		Parent spectrum header data (ex \code{msmsdata})} 
-#' \item{list("parentMs")}{ 
-#' 		Parent spectrum (ex \code{msmsdata}) in matrix format} 
-#' \item{list("msmsdata")}{
-#'		 Analysis results for all child spectra: \itemize{
-#' 			 \item\code{specOK} Boolean. Whether or not the spectrum contains
-#' 			any useful peaks. If \code{specOK = FALSE}, all other information
-#' 			(except scan info and compound ID) may be missing!
-#' 			\item\code{parent} Parent mass and formula in a one-row data frame
-#' 			format. Currently rather obsolete, originally contained data from 
-#' 			MolgenMsMs results.  
-#' 			\item \code{childFilt} Annotated peaks of the MSMS spectrum (after 
-#' 			filtering by accuracy) 
-#'			\item \code{childRaw} Raw (\code{mz, int}) spectrum before any 
-#' 			treatment. (With recalibrated data, this is (\code{mz, int, mzRecal}).  
-#' 			}
-#'  		For \code{detail = TRUE}, additionally:
-#' 			\itemize{
-#'			\item\code{childRawLow} Peaks cut away because of low (absolute or
-#' 			relative) intensity
-#' 			\item\code{childRawSatellite} Peaks cut away as"satellites" 
-#' 			\item\code{childRawOK} Peaks after cutting away low/satellite
-#' 			peaks. Used for further analysis steps 
-#' 			\item\code{child} Annotated peaks of the MSMS spectrum before filtering 
-#' 			by accuracy 
-#' 			\item \code{childBad} Annotated peaks of the MSMS spectrum which didn't
-#' 			pass the accuracy threshold
-#' 			\item\code{childUnmatched} Peaks of the MSMS spectrum with no annotated
-#' 			formula 
-#' }}
-#' @aliases analyzeMsMs analyzeMsMs.formula analyzeMsMs.intensity
-#' @author Michael Stravs
-#' @seealso \code{\link{msmsWorkflow}}, \code{\link{filterLowaccResults}},
-#' \code{\link{filterPeakSatellites}}, \code{\link{reanalyzeFailpeaks}}
-#' @examples
-#' 
-#' 	\dontrun{analyzed <- analyzeMsMs(spec, "pH", TRUE)}
-#' 
-#' @export
-analyzeMsMs <- function(msmsPeaks, mode="pH", detail=FALSE, run="preliminary",
-		filterSettings = getOption("RMassBank")$filterSettings,
-		spectraList = getOption("RMassBank")$spectraList, method="formula")
-{
-	## .RmbSpectraSet <- setClass("RmbSpectraSet",
-	##         representation = representation(
-	##                 parent = "Spectrum1",
-	##                 children = "RmbSpectrum2List",
-	##                 # These are done as slots and not as S4 functions, because they are set during the workflow
-	##                 # in "checking" steps. It's easier.
-	##                 found = "logical",
-	##                 complete = "logical",
-	##                 empty = "logical",
-	##                 formula = "character",
-	##                 id = "integer",
-	##                 mz = "numeric",
-	##                 name = "character",
-	##                 annotations = "list"
-	##         ),
-	##         prototype = prototype(
-	##                 parent = new("Spectrum1"),
-	##                 children = new("RmbSpectrum2List"),
-	##                 found = FALSE,
-	##                 complete = NA,
-	##                 empty = NA,
-	##                 formula = character(),
-	##                 id = integer(),
-	##                 mz = numeric(),
-	##                 name = character(),
-	##                 annotations = list()
-	##         )
-	## );
-	.checkMbSettings()
-	
-	if(msmsPeaks@found == FALSE)
-		return(msmsPeaks)
-	
-	if(method=="formula")
-	{
-		return(analyzeMsMs.formula(msmsPeaks, mode, detail, run, filterSettings,
-						spectraList
-						))
-	}
-	else if(method == "intensity")
-	{
-		return(analyzeMsMs.intensity(msmsPeaks, mode, detail, run, filterSettings,
-						spectraList
-				))
-	}
-}
-
-
-#' @export
-analyzeMsMs.formula <- function(msmsPeaks, mode="pH", detail=FALSE, run="preliminary",
-			filterSettings = getOption("RMassBank")$filterSettings,
-			spectraList = getOption("RMassBank")$spectraList)
-{
-  cut <- 0
-  cut_ratio <- 0
-  if(run=="preliminary")
-  {
-    filterMode <- "coarse"
-	cut <- filterSettings$prelimCut
-    if(is.na(cut))
-    {
-      if(mode %in% c("pH", "pM", "pNa"))
-        cut <- 1e4
-      else if(mode %in% c("mH", "mFA","mM"))
-        cut <- 0
-	  else stop(paste("The ionization mode", mode, "is unknown."))
-    }
-	cutRatio <- filterSettings$prelimCutRatio
-  }
-  else
-  {
-    filterMode <- "fine"
-	cut <- filterSettings$fineCut
-	cut_ratio <- filterSettings$fineCutRatio
-    if(is.na(cut)) cut <- 0
-  }
-
-  # find whole spectrum of parent peak, so we have reasonable data to feed into
-  # MolgenMsMs
-  parentSpectrum <- msmsPeaks@parent
-
-
-  # Check whether the spectra can be fitted to the spectra list correctly!
-  if(length(msmsPeaks@children) != length(spectraList))
-  {
-    warning(paste0(
-            "The spectra count of the substance ", msmsPeaks@id, " (", length(msmsPeaks@children), " spectra) doesn't match the provided spectra list (", length(spectraList), " spectra)."
-                ))
-	msmsPeaks@found <- FALSE
-    return(msmsPeaks)
-    
-  }
-  
-  # On each spectrum the following function analyzeTandemShot will be applied.
-  # It takes the raw peaks matrix as argument (mz, int) and processes the spectrum by
-  # filtering out low-intensity (<1e4) and shoulder peaks (deltam/z < 0.5, intensity
-  # < 5%) and subsequently matching the peaks to formulas using Rcdk, discarding peaks
-  # with insufficient match accuracy or no match.
-  analyzeTandemShot <- function(child)
-  {
-	shot <- getData(child)
-	shot$row <- which(!is.na(shot$mz))
-	
-	
-    # Filter out low intensity peaks:
-    child@low <- (shot$intensity < cut) | (shot$intensity < max(shot$intensity)*cut_ratio)
-    shot <- shot[!child@low,,drop=FALSE]
-    shot_full <- shot
-    
-    # Is there still anything left?
-    if(length(which(!child@low))==0)
-	{
-		child@ok <- FALSE
-		return(child)
-	}
-    
-    # Filter out satellite peaks:
-    shot <- filterPeakSatellites(shot, filterSettings)
-	child@satellite <- rep(TRUE, child@peaksCount)
-	child@satellite[which(child@low == TRUE)] <- NA
-	child@satellite[shot$row] <- FALSE
-	
-    # Is there still anything left?
-    if(nrow(shot)==0)
-	{
-		child@ok <- FALSE
-		return(child)
-	}
-    
-    if(max(shot$intensity) < as.numeric(filterSettings$specOkLimit))
-	{
-		child@ok <- FALSE
-		return(child)
-	}
-	
-    # Crop to 4 digits (necessary because of the recalibrated values)
-	# this was done for the MOLGEN MSMS type analysis, is not necessary anymore now (23.1.15 MST)
-    # shot[,mzColname] <- round(shot[,mzColname], 5)
-    
-	
-	# here follows the Rcdk analysis
-	#------------------------------------
-	parentPeaks <- data.frame(mzFound=msmsPeaks@mz, 
-			formula=msmsPeaks@formula,
-			dppm=0,
-			x1=0,x2=0,x3=0)
-	
-	# define the adduct additions
-	if(mode == "pH") {
-		allowed_additions <- "H"
-		mode.charge <- 1
-	} else if(mode == "pNa") {
-		allowed_additions <- "Na"
-		mode.charge <- 1
-	} else if(mode == "pM") {
-		allowed_additions <- ""
-		mode.charge <- 1
-	} else if(mode == "mM") {
-		allowed_additions <- ""
-		mode.charge <- -1
-	} else if(mode == "mH") {
-		allowed_additions <- "H-1"
-		mode.charge <- -1
-	} else if(mode == "mFA") {
-		allowed_additions <- "C2H3O2"
-		mode.charge <- -1
-	} else if(mode == "pNH4") {
-		allowed_additions <- "NH4"
-		mode.charge <- 1
-	} else{
-          stop("mode = \"", mode, "\" not defined")
-        }
-    
-	
-	# the ppm range is two-sided here.
-	# The range is slightly expanded because dppm calculation of
-	# generate.formula starts from empirical mass, but dppm cal-
-	# culation of the evaluation starts from theoretical mass.
-	# So we don't miss the points on 'the border'.
-	
-	if(run=="preliminary")
-		ppmlimit <- 2 * max(filterSettings$ppmLowMass, filterSettings$ppmHighMass)
-	else
-		ppmlimit <- 2.25 * filterSettings$ppmFine
-	
-	parent_formula <- add.formula(msmsPeaks@formula, allowed_additions)
-	dbe_parent <- dbe(parent_formula)
-	# check whether the formula is valid, i.e. has no negative or zero element numbers.
-	#print(parent_formula)
-	if(!is.valid.formula(parent_formula))
-	{
-		child@ok <- FALSE
-		return(child)
-	}
-
-	limits <- to.limits.rcdk(parent_formula)
-	
-	
-<<<<<<< HEAD
-	peakmatrix <- lapply(
-			split(shot,shot$row)
-			, function(shot.row)  {
-				# Circumvent bug in rcdk: correct the mass for the charge first, then calculate uncharged formulae
-				# finally back-correct calculated masses for the charge
-				mass <- shot.row[["mz"]]
-				mass.calc <- mass + mode.charge * .emass
-				peakformula <- tryCatch(generate.formula(mass.calc, ppm(mass.calc, ppmlimit, p=TRUE),
-								limits, charge=0), error=function(e) NA)
-				#peakformula <- tryCatch(
-				# generate.formula(mass,
-				# ppm(mass, ppmlimit, p=TRUE),
-				# limits, charge=1),
-				#error= function(e) list())
-			
-			if(!is.list(peakformula))
-				return(t(c(row=shot.row[["row"]], intensity = shot.row[["intensity"]], mz=mass,
-										formula=NA, mzCalc=NA)))
-			else
-			{
-				return(t(sapply(peakformula, function(f)
-										{
-											mzCalc <- f@mass - mode.charge * .emass
-											c(row=shot.row[["row"]], intensity = shot.row[["intensity"]], mz=mass,
-													formula=f@string, 
-													mzCalc=mzCalc)
-										})))
-			}
-			
-=======
-	peakmatrix <- lapply(shot[,mzColname], function(mass) {
-				# Circumvent bug in rcdk: correct the mass for the charge first, then calculate uncharged formulae
-				# finally back-correct calculated masses for the charge
-				mass.calc <- mass + mode.charge * .emass
-				peakformula <- tryCatch(generate.formula(mass.calc, ppm(mass.calc, ppmlimit, p=TRUE), 
-								limits, charge=0), error=function(e) NA)
-				#peakformula <- tryCatch( 
-				#  generate.formula(mass, 
-				#                   ppm(mass, ppmlimit, p=TRUE),
-				#                   limits, charge=1),
-				#error= function(e) list())
-				if(!is.list(peakformula))
-					return(t(c(mzFound=as.numeric(as.character(mass)),
-											formula=NA, mzCalc=NA)))
-				else
-				{
-					return(t(sapply(peakformula, function(f)
-											{
-												mzCalc <- f@mass - mode.charge * .emass 
-												c(mzFound=mass,
-														formula=f@string, 
-														mzCalc=mzCalc)
-											})))
-				}
->>>>>>> bc06fbff
-			})
-	
-	childPeaks <- as.data.frame(do.call(rbind, peakmatrix))
-	
-	# Reformat the deformatted output correctly (why doesn't R have a better way to do this, e.g. avoid deformatting?)
-
-	childPeaks$row <- as.numeric(as.character(childPeaks$row))
-	childPeaks$intensity <- as.numeric(as.character(childPeaks$intensity))
-	childPeaks$mz <- as.numeric(as.character(childPeaks$mz))
-	childPeaks$formula <- as.character(childPeaks$formula)
-	childPeaks$mzCalc <- as.numeric(as.character(childPeaks$mzCalc))
-	childPeaks$dppm <- (childPeaks$mz / childPeaks$mzCalc - 1) * 1e6
-	childPeaks$dbe <- unlist(lapply(childPeaks$formula, dbe))
-	
-	# childPeaks now contains all the good and unmatched peaks
-	# but not the ones which were cut as satellites or below threshold.
-	
-	## child@mzFound <- rep(NA, child@peaksCount)
-	## child@mzFound[childPeaks$row] <- as.numeric(as.character(childPeaks$mzFound))
-	## 
-	## child@formula <- rep(NA, child@peaksCount)
-	## child@formula[childPeaks$row] <- as.character(childPeaks$formula)
-	## 
-	## child@mzCalc <- rep(NA, child@peaksCount)
-	## child@mzCalc[childPeaks$row] <- as.numeric(as.character(childPeaks$mzCalc))
-	## 
-	## child@dppm<- rep(NA, child@peaksCount)
-	## child@dppm[childPeaks$row] <- (childPeaks$mzFound / childPeaks$mzCalc - 1) * 1e6
-	# delete the NA data out again, because MolgenMsMs doesn't have them
-	# here and they will be re-added later
-	# (this is just left like this for "historical" reasons)
-	#childPeaks <- childPeaks[!is.na(childPeaks$formula),]
-	# check if a peak was recognized (here for the first time,
-	# otherwise the next command would fail)
-
-	if(nrow(childPeaks)==0)
-	{
-		child@ok <- FALSE
-		return(child)
-	}
-
-	# now apply the rule-based filters to get rid of total junk:
-	# dbe >= -0.5, dbe excess over mother cpd < 3
-	# dbe() has been adapted to return NA for NA input
-	#iff_rcdk_pM_eln$maxvalence <- unlist(lapply(diff_rcdk_pM_eln$formula.rcdk, maxvalence))
-	temp.child.ok <- (childPeaks$dbe >= filterSettings$dbeMinLimit) 
-		# & dbe < dbe_parent + 3)
-	
-	# check if a peak was recognized
-	if(length(which(temp.child.ok)) == 0)
-	{
-		child@ok <- FALSE
-		return(child)
-	}
-		
-	# find the best ppm value
-    bestPpm <- aggregate(childPeaks[!is.na(childPeaks$dppm),"dppm"],
-					list(childPeaks[!is.na(childPeaks$dppm),"row"]),
-                         function(dppm) dppm[[which.min(abs(dppm))]])			 
-    colnames(bestPpm) <- c("row", "dppmBest")
-    childPeaks <- merge(childPeaks, bestPpm, by="row", all.x=TRUE)
-	
-	# Deactivated the following lines because we never actually want to look at the "old" formula count.
-	# To be verified (cf Refiltering, failpeak list and comparable things) 
-
-	## # count formulas found per mass
-	## countFormulasTab <- xtabs( ~formula + mz, data=childPeaks)
-	## countFormulas <- colSums(countFormulasTab)
-	## childPeaks$formulaCount <- countFormulas[as.character(childPeaks$row)]
-	
-    # filter results
-    childPeaksFilt <- filterLowaccResults(childPeaks, filterMode, filterSettings)
-    childPeaksGood <- childPeaksFilt[["TRUE"]]
-    childPeaksBad <- childPeaksFilt[["FALSE"]]
-	if(is.null(childPeaksGood))
-		childPeaksGood <- childPeaks[c(),,drop=FALSE]
-	if(is.null(childPeaksBad))
-		childPeaksBad <- childPeaks[c(),,drop=FALSE]
-	childPeaksUnassigned <- childPeaks[is.na(childPeaks$dppm),,drop=FALSE]
-	childPeaksUnassigned$good <- rep(FALSE, nrow(childPeaksUnassigned))
-	
-	
-    # count formulas within new limits
-    # (the results of the "old" count stay in childPeaksInt and are returned
-    # in $childPeaks)
-	countFormulasTab <- xtabs( ~formula + mz, data=childPeaksGood)
-	countFormulas <- colSums(countFormulasTab)
-	childPeaksGood$formulaCount <- countFormulas[as.character(childPeaksGood$mz)]
-	  
-	childPeaksUnassigned$formulaCount <- rep(NA, nrow(childPeaksUnassigned))
-	childPeaksBad$formulaCount <- rep(NA, nrow(childPeaksBad))
-	childPeaksBad$good <- rep(FALSE, nrow(childPeaksBad))
-	
-	
-	
-	# Now: childPeaksGood (containing the new, recounted peaks with good = TRUE), and childPeaksBad (containing the 
-	# peaks with good=FALSE, i.e. outside filter criteria, with the old formula count even though it is worthless)
-	# are bound together.
-	childPeaksBad <- childPeaksBad[,colnames(childPeaksGood),drop=FALSE]
-	childPeaksUnassigned <- childPeaksUnassigned[,colnames(childPeaksGood),drop=FALSE]
-	childPeaks <- rbind(childPeaksGood, childPeaksBad, childPeaksUnassigned)
-	
-	# Now let's cross fingers. Add a good=NA column to the unmatched peaks and reorder the columns
-	# to match order in childPeaks. After that, setData to the child slot.
-	childPeaksOmitted <- getData(child)
-	childPeaksOmitted <- childPeaksOmitted[child@low | child@satellite,,drop=FALSE]
-	childPeaksOmitted$rawOK <- rep(FALSE, nrow(childPeaksOmitted))
-	childPeaksOmitted$good <- rep(FALSE, nrow(childPeaksOmitted))
-	childPeaksOmitted$dppm <- rep(NA, nrow(childPeaksOmitted))
-	childPeaksOmitted$formula <- rep(NA, nrow(childPeaksOmitted))
-	childPeaksOmitted$mzCalc <- rep(NA, nrow(childPeaksOmitted))
-	childPeaksOmitted$dbe <- rep(NA, nrow(childPeaksOmitted))
-    childPeaksOmitted$dppmBest <- rep(NA, nrow(childPeaksOmitted))
-    childPeaksOmitted$formulaCount <- rep(0, nrow(childPeaksOmitted))
-    
-	childPeaks$satellite <- rep(FALSE, nrow(childPeaks))
-	childPeaks$low <- rep(FALSE, nrow(childPeaks))
-	childPeaks$rawOK <- rep(TRUE, nrow(childPeaks))
-	
-	childPeaks <- childPeaks[,colnames(childPeaksOmitted), drop=FALSE]
-	
-	childPeaksTotal <- rbind(childPeaks, childPeaksOmitted)
-	child <- setData(child, childPeaksTotal)
-	child@ok <- TRUE
-	
-	return(child)
-  }
-  
-<<<<<<< HEAD
-  children <- lapply(msmsPeaks@children, analyzeTandemShot)
-  msmsPeaks@children <- as(children, "SimpleList")
-=======
-  mzranges <- t(sapply(shots, function(p) {
-	  if(!is.null(p$childRaw)){
-		return(range(p$childRaw[,mzColname]))
-	  } else {
-		return(c(NA,NA))
-	  }
-  }))
-  
-  mzmin <- min(mzranges[,1], na.rm=TRUE)
-  mzmax <- max(mzranges[,2], na.rm=TRUE)
->>>>>>> bc06fbff
-  
-  
-  return(msmsPeaks)
-}
-
-
-
-#' @export
-analyzeMsMs.intensity <- function(msmsPeaks, mode="pH", detail=FALSE, run="preliminary",
-		filterSettings = getOption("RMassBank")$filterSettings,
-		spectraList = getOption("RMassBank")$spectraList)
-{
-	cut <- 0
-	cut_ratio <- 0
-	if(run=="preliminary")
-	{
-		filterMode <- "coarse"
-		cut <- filterSettings$prelimCut
-		if(is.na(cut))
-		{
-			if(mode %in% c("pH", "pM", "pNa", "pNH4"))
-				cut <- 1e4
-			else if(mode %in% c("mH", "mFA", "mM"))
-				cut <- 0
-			else stop(paste("The ionization mode", mode, "is unknown."))
-		}
-		cutRatio <- filterSettings$prelimCutRatio
-	}
-	else
-	{
-		filterMode <- "fine"
-		cut <- filterSettings$fineCut
-		cut_ratio <- filterSettings$fineCutRatio
-		if(is.na(cut)) cut <- 0
-	}
-	
-	# find whole spectrum of parent peak, so we have reasonable data to feed into
-	
-	
-	# On each spectrum the following function analyzeTandemShot will be applied.
-	# It takes the raw peaks matrix as argument (mz, int) and processes the spectrum by
-	# filtering out low-intensity (<1e4) and shoulder peaks (deltam/z < 0.5, intensity
-	# < 5%) and subsequently matching the peaks to formulas using Rcdk, discarding peaks
-	# with insufficient match accuracy or no match.
-	analyzeTandemShot <- function(shot_mat)
-	{
-		shot <- as.data.frame(shot_mat)
-		shot_orig <- shot
-		# Filter out low intensity peaks:
-		shot_lo <- shot[(shot$int < cut) | (shot$int < max(shot$int)*cut_ratio),]
-		shot <- shot[(shot$int >= cut) & (shot$int > max(shot$int) * cut_ratio),]
-		shot_full <- shot
-		
-		# Is there still anything left?
-		if(nrow(shot)==0)
-			return(list(specOK=FALSE))
-		
-		# Filter out satellite peaks:
-		shot <- filterPeakSatellites(shot, filterSettings)
-		shot_satellite_n <- setdiff(row.names(shot_full), row.names(shot))
-		shot_satellite <- shot_full[shot_satellite_n,]
-		
-		# Is there still anything left?
-		if(nrow(shot)==0)
-			return(list(specOK=FALSE))
-		
-		if(max(shot$int) < as.numeric(filterSettings$specOkLimit))
-			return(list(specOK=FALSE))
-		# Crop to 4 digits (necessary because of the recalibrated values)
-		shot[,mzColname] <- round(shot[,mzColname], 5)
-		
-		parentPeaks <- data.frame(mzFound=msmsPeaks$mz$mzCenter, 
-				formula=msmsPeaks$formula,
-				dppm=0,
-				x1=0,x2=0,x3=0)
-		
-		childPeaks <- data.frame(mzFound = as.numeric(shot[,mzColname]),
-						formula = "",
-						mzCalc = as.numeric(shot[,mzColname])
-						)
-		
-		childPeaks$dppm <- 0
-		childPeaks <- childPeaks[!is.na(childPeaks$formula),]
-		# check if a peak was recognized (here for the first time,
-		# otherwise the next command would fail)
-		if(nrow(childPeaks)==0)
-			return(list(specOK=FALSE))
-		
-		# write dummy values for everything
-		childPeaks$dbe <- 0
-		
-		# trim mz to 5 digits
-		shot[,mzColname] <- round(shot[,mzColname], 5)
-		
-		childPeaksInt <- merge(childPeaks, shot, by.x = "mzFound", by.y = mzColname, all.x = TRUE, all.y = FALSE )
-		# find the best ppm value
-		bestPpm <- aggregate(childPeaksInt$dppm, list(childPeaksInt$mzFound),
-				function(dppm) dppm[[which.min(abs(dppm))]])
-		colnames(bestPpm) <- c("mzFound", "dppmBest")
-		childPeaksInt <- merge(childPeaksInt, bestPpm, by="mzFound", all.x=TRUE)
-		# count formulas found per mass
-		countFormulasTab <- xtabs( ~formula + mzFound, data=childPeaksInt)
-		countFormulas <- colSums(countFormulasTab)
-		childPeaksInt$formulaCount <- countFormulas[as.character(childPeaksInt$mzFound)]
-		# filter results
-		childPeaksFilt <- filterLowaccResults(childPeaksInt, filterMode, filterSettings)
-		childPeaksGood <- childPeaksFilt[["TRUE"]]
-		childPeaksBad <- childPeaksFilt[["FALSE"]]
-		# count formulas within new limits
-		# (the results of the "old" count stay in childPeaksInt and are returned
-		# in $childPeaks)
-		if(!is.null(childPeaksGood))
-		{
-			countFormulasTab <- xtabs( ~formula + mzFound, data=childPeaksGood)
-			countFormulas <- colSums(countFormulasTab)
-			childPeaksGood$formulaCount <- countFormulas[as.character(childPeaksGood$mzFound)]
-		}
-		
-		childPeaksUnmatched <- merge(childPeaks, shot, by.x = "mzFound", by.y = mzColname, 
-				all.x = TRUE, all.y = TRUE )
-		childPeaksUnmatched$dppmBest <- NA
-		childPeaksUnmatched$formulaCount <- 0
-		childPeaksUnmatched$good <- FALSE
-		childPeaksUnmatched <- childPeaksUnmatched[is.na(childPeaksUnmatched$mzCalc),]
-		
-		# return list:
-		rl <- list(
-				specOK = !is.null(childPeaksGood),
-				parent = parentPeaks,
-				childFilt = childPeaksGood,
-				childRaw=shot_orig
-		)
-		# if "detail" is set to TRUE, return more detailed results including
-		# all the deleted peaks and the stages when they were culled
-		if(detail)
-		{
-			rl$childRawLow = shot_lo
-			rl$childRawSatellite = shot_satellite
-			rl$childRawOK = shot
-			rl$child =childPeaksInt
-			rl$childBad = childPeaksBad
-			rl$childUnmatched = childPeaksUnmatched
-		}
-		return(rl)
-	}
-	children <- lapply(msmsPeaks@children, analyzeTandemShot)
-	msmsPeaks@children <- as(children, "SimpleList")
-	#browser()
-
-	return(msmsPeaks)
-
-	# Omit all the stuff below for now, I don't believe it is needed. One thing is that spectraList info will have to be added somewhere else.
-	## shots <- mapply(function(shot, scan, info)
-	##         {
-	##             shot$scan <- scan
-	##             shot$info <- info
-	##             shot$header <- msmsPeaks$childHeaders[as.character(scan),]
-	##             return(shot)
-	##         }, shots, msmsPeaks$childScans, spectraList, SIMPLIFY=FALSE)
-	## 
-	## mzranges <- t(sapply(shots, function(p) {return(range(p$childRaw[,mzColname]))}))
-	## mzmin <- min(mzranges[,1], na.rm=TRUE)
-	## mzmax <- max(mzranges[,2], na.rm=TRUE)
-	## 
-	## return(list(
-	##                 msmsdata=shots,
-	##                 mzrange=c(mzmin, mzmax),
-	##                 id=msmsPeaks$id,
-	##                 mode=mode,
-	##                 parentHeader = msmsPeaks$parentHeader,
-	##                 parentMs = msmsPeaks$parentPeak,
-	##                 formula = msmsPeaks$formula,
-	##                 foundOK = TRUE))
-}
-
-
-#' Filter peaks with low accuracy
-#' 
-#' Filters a peak table (with annotated formulas) for accuracy. Low-accuracy
-#' peaks are removed.
-#' 
-#' In the \code{coarse} mode, mass tolerance is set to 10 ppm (above m/z 120)
-#' and 15 ppm (below m/z 120). This is useful for formula assignment before
-#' recalibration, where a wide window is desirable to accomodate the high mass
-#' deviations at low m/z values, so we get a nice recalibration curve.
-#' 
-#' In the \code{fine} run, the mass tolerance is set to 5 ppm over the whole
-#' mass range. This should be applied after recalibration.
-#' 
-#' @usage filterLowaccResults(peaks, mode="fine", filterSettings  = getOption("RMassBank")$filterSettings)
-#' @param peaks A data frame with at least the columns \code{mzFound} and
-#' \code{dppm}.
-#' @param mode \code{coarse} or \code{fine}, see below.
-#' @param filterSettings Settings for filtering. For details, see documentation of
-#' 		\code{\link{analyzeMsMs}}
-#' @return A \code{list(TRUE = goodPeakDataframe, FALSE = badPeakDataframe)} is
-#' returned: A data frame with all peaks which are "good" is in
-#' \code{return[["TRUE"]]}.
-#' @author Michael Stravs
-#' @seealso \code{\link{analyzeMsMs}}, \code{\link{filterPeakSatellites}}
-#' @examples
-#' 
-#' # from analyzeMsMs:
-#' \dontrun{childPeaksFilt <- filterLowaccResults(childPeaksInt, filterMode)}
-#' 
-#'
-filterLowaccResults <- function(peaks, mode="fine", filterSettings  = getOption("RMassBank")$filterSettings)
-{
-  # Check if filter settings are properly set, otherwise use defaults 
-  if(is.null(filterSettings))
-  {
-	  filterSettings <- list(
-			ppmHighMass = 10,
-	  		ppmLowMass = 15,
-	  		massRangeDivision = 120,
-	  		ppmFine = 5)
-  }
-	  
-  peaks$good = NA
-  peaks[!is.na(peaks$dppm), "good"] <- TRUE
-  
-  # coarse mode: to use for determinating the recalibration function
-  if(mode=="coarse")
-  {
-    if(nrow(peaks[which(abs(peaks$dppm) > filterSettings$ppmHighMass),])>0)
-    	peaks[which(abs(peaks$dppm) > filterSettings$ppmHighMass), "good"] <- FALSE
-	if(nrow(peaks[which(peaks$mz > filterSettings$massRangeDivision & abs(peaks$dppm) > filterSettings$ppmLowMass),])>0)
-    	peaks[which(peaks$mz > filterSettings$massRangeDivision & abs(peaks$dppm) > filterSettings$ppmLowMass), "good"] <- FALSE
-  }
-  # fine mode: for use after recalibration
-  else
-  {
-	if(nrow(peaks[which(abs(peaks$dppm) > filterSettings$ppmFine),]) > 0)
-    	peaks[which(abs(peaks$dppm) > filterSettings$ppmFine), "good"] <- FALSE
-  }
-  return(split(peaks, peaks$good))
-}
-
-#' Aggregate analyzed spectra
-#' 
-#' Groups an array of analyzed spectra and creates aggregated peak tables
-#' 
-#' \code{\var{addIncomplete}} is relevant for recalibration. For recalibration,
-#' we want to use only high-confidence peaks, therefore we set
-#' \code{\var{addIncomplete}} to \code{FALSE}. When we want to generate a peak
-#' list for actually generating MassBank records, we want to include all peaks
-#' into the peak tables.
-#' 
-#' @usage aggregateSpectra(spec,  addIncomplete=FALSE, spectraList = getOption("RMassBank")$spectraList)
-#' @param spec The set of spectra to aggregate
-#' @param addIncomplete Whether or not the peaks from incomplete files (files
-#' for which less than the maximal number of spectra are present)
-#' @param spectraList The list of MS/MS spectra present in each data block. As also
-#' 		defined in the settings file.  
-#' @return 
-#' \item{foundOK }{ A numeric vector with the compound IDs of all files
-#' for which spectra were found. \code{names(foundOK)} are the filenames.}
-#' \item{foundFail }{ A numeric vector with the compound IDs of all files for
-#' which no spectra were found. \code{names(foundOK)} are the filenames.}
-#' \item{spectraFound }{ A numeric vector indicated the number of found spectra
-#' per compound} 
-#' \item{specFound }{ A list of processed spectral data for all
-#' 		compounds with at least 1 found spectrum, as returned by
-#' 		\code{\link{analyzeMsMs}}.} 
-#' \item{specEmpty }{ A list of (not-really-)processed spectral data for
-#'  	compounds without spectra.}
-#' \item{specComplete }{ A list of processed spectral data for all compounds
-#' 		with the full spectrum count (i.e. \code{length(getOption("RMassBank")$spectraList)}
-#'  	spectra.)  As such, \code{specComplete} is a subset of \code{specFound}.}
-#' \item{specIncomplete}{ A list of processed spectral data for all compounds 
-#' 		with incomplete spectrum count. The complement to \code{specComplete}.}
-#' \item{peaksMatched }{ A dataframe of all peaks with a matched formula, 
-#' 		which survived the elimination criteria. } 
-#' \item{peaksUnmatched }{ A dataframe of all peaks without a matched formula, 
-#' 		or with a formula which failed the filter criteria.} 
-#' @author Michael Stravs
-#' @seealso \code{\link{msmsWorkflow}}, \code{\link{analyzeMsMs}}
-#' @examples
-#' 
-#' ## As used in the workflow:
-#' \dontrun{%
-#' 	analyzedRcSpecs <- lapply(recalibratedSpecs, function(spec)
-#' 		analyzeMsMs(spec, mode="pH", detail=TRUE, run="recalibrated", cut=0, cut_ratio=0 ) )
-#' 	aggregatedSpecs <- aggregateSpectra(analyzedSpecs)
-#' }
-#' 
-#' @export
-aggregateSpectra <- function(spec,  addIncomplete=FALSE, spectraList = getOption("RMassBank")$spectraList)
-{
-  # Filter all spectra datasets: split into not-identified spectra, 
-  # incomplete spectra and complete spectra
-  foundOK <- which(lapply(spec, function(f) f$foundOK) == TRUE)
-  foundFail <- which(lapply(spec, function(f) f$foundOK) == FALSE)
-  resFOK <- spec[foundOK]
-  resFFail <- spec[foundFail]
-  specOK <- lapply(resFOK, function(f) 
-      sum(unlist(lapply(f$msmsdata, function(f) ifelse(f$specOK==TRUE, 1, 0)))))
-  # complete spectra have length(spectraList) annotated peaklists
-  nspectra <- length(spectraList)
-  resSFail <- resFOK[which(specOK!=nspectra)]
-  resSOK <- resFOK[which(specOK==nspectra)]
-  
-  # Aggregate the incomplete spectra into the set?
-  if(addIncomplete)
-      resOK <- resFOK
-  else
-      resOK <- resSOK
-  
-  # Aggregate all identified and unidentified peaks into tables
-  # collect all unmatched peaks from all examined samples:
-  failpeaks <- lapply(resOK, function(f) lapply(f$msmsdata, function(g)
-    {
-		
-      if(!is.null(g$childBad))
-      {
-        g$childBad$cpdID <- f$id
-        g$childBad$scan <- g$scan
-        g$childBad$parentScan <- f$parentHeader$acquisitionNum
-      }
-      if(!is.null(g$childUnmatched))
-      {
-		  g$childUnmatched$cpdID <- rep(f$id, nrow(g$childUnmatched))
-		  g$childUnmatched$scan <- rep(g$scan, nrow(g$childUnmatched))
-		  g$childUnmatched$parentScan <- rep(f$parentHeader$acquisitionNum, nrow(g$childUnmatched))
-      }
-      return(rbind(g$childBad, g$childUnmatched))
-      }))
-  # returns a n x length(spectraList) list of lists with the unmatched/excluded peaks from each sample and spectrum
-  # aggregate to one big list:
-  failpeaks_s <- lapply(failpeaks, function(f) do.call(rbind, f))
-  failpeaks_t <- do.call(rbind, failpeaks_s)
-  
-  # generate list of all winpeaks for recalibration
-  winpeaks <- lapply(resOK, function(f) do.call(rbind, lapply(f$msmsdata, function(g)
-    {
-    if(!is.null(g$childFilt))
-    {
-      g$childFilt$cpdID <- f$id
-      g$childFilt$scan <- g$scan
-      g$childFilt$parentScan <- f$parentHeader$acquisitionNum
-    }
-    return(g$childFilt)
-    })))
-  winpeaks_t <- do.call(rbind, winpeaks)
-  
-  # calculate dppm values
-  winpeaks_t$dppmRc <- (winpeaks_t$mzFound/winpeaks_t$mzCalc - 1)*1e6
-
-  return(list(
-      foundOK = foundOK,
-      foundFail = foundFail,
-      spectraFound = specOK,
-      specFound = resFOK,
-      specEmpty = resFFail,
-      specComplete = resSOK,
-      specIncomplete = resSFail,
-      peaksMatched = winpeaks_t,
-      peaksUnmatched = failpeaks_t
-      ))
-}
-
-#' Remove electronic noise
-#' 
-#' Removes known electronic noise peaks from a peak table
-#' 
-#' @usage cleanElnoise(peaks, noise=getOption("RMassBank")$electronicNoise,
-#' 		width = getOption("RMassBank")$electronicNoiseWidth)
-#' @param peaks A data frame with peaks containing at least the columns
-#' \code{mzFound}, \code{dppm} and \code{dppmBest}.
-#' @param noise A numeric vector of known m/z of electronic noise peaks from the instrument
-#' 		Defaults to the	entries in the RMassBank settings.
-#' @param width The window for the noise peak in m/z units. Defaults to the entries in 
-#' 		the RMassBank settings.
-#' @return Returns a dataframe where the rows matching electronic noise
-#'		criteria are removed.  %% ...
-#' @author Michael Stravs
-#' @seealso \code{\link{msmsWorkflow}}
-#' @examples
-#' # As used in the workflow:
-#' \dontrun{
-#' 	    aggregatedRcSpecs$peaksUnmatchedC <- 
-#' 		cleanElnoise(aggregatedRcSpecs$peaksUnmatched)	
-#' }
-#' @export
-cleanElnoise <- function(peaks, noise=getOption("RMassBank")$electronicNoise,
-		width = getOption("RMassBank")$electronicNoiseWidth)
-{
-      # use only best peaks
-      p_best <- peaks[is.na(peaks$dppmBest) | (peaks$dppm == peaks$dppmBest),]
-      
-      # remove known electronic noise
-      p_eln <- p_best
-      for(noisePeak in noise)
-      {
-        p_eln <- p_eln[
-				(p_eln$mzFound > noisePeak + width)
-                | (p_eln$mzFound < noisePeak - width),]
-      }
-      return(p_eln)
-}
-
-#' Identify intense peaks (in a list of unmatched peaks)
-#' 
-#' Finds a list of peaks in spectra with a high relative intensity (>10% and
-#' 1e4, or >1% and 1e5) to write a list of peaks which must be manually
-#' checked.  Peaks orbiting around the parent peak mass (calculated from the
-#' compound ID), which are very likely co-isolated substances, are ignored.
-#' 
-#' 
-#' @usage problematicPeaks(peaks_unmatched, peaks_matched, mode = "pH")
-#' @param peaks_unmatched Table of unmatched peaks, with at least \code{cpdID,
-#' scan, mzFound, int}.
-#' @param peaks_matched Table of matched peaks (used for base peak reference),
-#' with at least \code{cpdID, scan, int}.
-#' @param mode Processing mode (\code{"pH", "pNa"} etc.)
-#' @return A filtered table with the potentially problematic peaks, including
-#' the precursor mass and MSMS base peak intensity (\code{aMax}) for reference.
-#' @author Michael Stravs
-#' @seealso \code{\link{msmsWorkflow}}
-#' @examples \dontrun{
-#' # As used in the workflow: 
-#'     fp_rean <-  problematicPeaks(
-#'                 peaksNoformula,
-#'                 specs$peaksMatched,
-#'                 mode)
-#' }
-#' @export
-problematicPeaks <- function(peaks_unmatched, peaks_matched, mode="pH")
-{
-  # find spectrum maximum for each peak, and merge into table
-  assIntMax <- as.data.frame(aggregate(peaks_matched$int, 
-        by=list(peaks_matched$cpdID, peaks_matched$scan), max))
-  colnames(assIntMax) <- c("cpdID", "scan", "aMax")
-  peaks_unmatched <- merge(peaks_unmatched, assIntMax)
-  # which of these peaks are intense?
-  p_control <- peaks_unmatched[
-  	( (peaks_unmatched$int > 1e5) &
-	(peaks_unmatched$int > 0.01*peaks_unmatched$aMax)) 
-			| ( (peaks_unmatched$int > 1e4) &
-				(peaks_unmatched$int > 0.1* peaks_unmatched$aMax)) ,]
-  # find parent m/z to exclude co-isolated peaks
-  #p_control$mzCenter <- numeric(nrow(p_control))
-  p_control$mzCenter <- as.numeric(
-    unlist(lapply(p_control$cpdID, function(id) findMz(id, mode)$mzCenter)) )
-  p_control_noMH <- p_control[
-		  (p_control$mzFound < p_control$mzCenter - 1) |
-		  (p_control$mzFound > p_control$mzCenter + 1),]
-  return(p_control_noMH)
-}
-
-
-#' Recalibrate MS/MS spectra
-#' 
-#' Recalibrates MS/MS spectra by building a recalibration curve of the
-#' assigned putative fragments of all spectra in \code{aggregatedSpecs}
-#' (measured mass vs. mass of putative associated fragment) and additionally
-#' the parent ion peaks. 
-#' 
-#' Note that the actually used recalibration functions are governed by the
-#' general MassBank settings (see \code{\link{recalibrate}}).
-#' 
-#' If a set of acquired LC-MS runs contains spectra for two different ion types
-#' (e.g. [M+H]+ and [M+Na]+) which should both be processed by RMassBank, it is
-#' necessary to do this in two separate runs. Since it is likely that one ion type
-#' will be the vast majority of spectra (e.g. most in [M+H]+ mode), and only few
-#' spectra will be present for other specific adducts (e.g. only few [M+Na]+ spectra),
-#' it is possible that too few spectra are present to build a good recalibration curve
-#' using only e.g. the [M+Na]+ ions. Therefore we recommend, for one set of LC/MS runs,
-#' to build the recalibration curve for one ion type 
-#' (\code{msmsWorkflow(mode="pH", steps=c(1:8), newRecalibration=TRUE)})
-#' and reuse the same curve for processing different ion types 
-#' (\code{msmsWorkflow(mode="pNa", steps=c(1:8), newRecalibration=FALSE)}).
-#' This also ensures a consistent recalibration across all spectra of the same batch. 
-#' 
-#' @usage makeRecalibration(spec, mode, 
-#'  	recalibrateBy = getOption("RMassBank")$recalibrateBy,
-#' 		recalibrateMS1 = getOption("RMassBank")$recalibrateMS1,
-#' 		recalibrator = getOption("RMassBank")$recalibrator,
-#' 		recalibrateMS1Window = getOption("RMassBank")$recalibrateMS1Window 
-#' 		)
-#' 
-#'  recalibrateSpectra(mode, rawspec = NULL, rc = NULL, rc.ms1=NULL, w = NULL,
-#' 		recalibrateBy = getOption("RMassBank")$recalibrateBy,
-#' 		recalibrateMS1 = getOption("RMassBank")$recalibrateMS1)
-#' 
-#'  recalibrateSingleSpec(spectrum, rc, 
-#' 		recalibrateBy = getOption("RMassBank")$recalibrateBy)
-#' @aliases makeRecalibration recalibrateSpectra recalibrateSingleSpec
-#' @param spec For \code{recalibrateSpectra}: a list of \code{aggregatedSpecs} type
-#' 			(i.e. as returned by \code{aggregateSpectra}). 
-#' @param spectrum For \code{recalibrateSingleSpec}:
-#' 			a matrix with columns \code{mz, int} to be recalibrated.
-#' @param mode \code{"pH", "pNa", "pM", "mH", "mM", "mFA"} for different ions 
-#' 			([M+H]+, [M+Na]+, [M]+, [M-H]-, [M]-, [M+FA]-).
-#' @param rawspec For \code{recalibrateSpectra}:a \code{list} of \code{specs}-type
-#' 			object, i.e. as returned by the \code{\link{findMsMsHR}} function family.
-#' 			If empty, no spectra are recalibrated, but the recalibration curve is
-#' 			returned.  
-#' @param rc,rc.ms1 The recalibration curves to be used in the recalibration.
-#' @param recalibrateBy Whether recalibration should be done by ppm ("ppm") or by m/z ("mz").
-#' @param recalibrateMS1 Whether MS1 spectra should be recalibrated separately ("separate"),
-#' 		together with MS2 ("common") or not at all ("none"). Usually taken from settings.
-#' @param recalibrator The recalibrator functions to be used.
-#' 		 Refer to \code{\link{recalibrate}} for details. Usually taken from settings.
-#' @param recalibrateMS1Window Window width to look for MS1 peaks to recalibrate (in ppm).
-#' @param w The \code{msmsWorkspace} to write the calibration to or to get the calibration from.
-#' @return \code{makeRecalibration}: a \code{list(rc, rc.ms1)} with recalibration curves
-#' 			for the MS2 and MS1 spectra.
-#' 
-#' 			\code{recalibrateSpectra}: if \code{rawspec} is not \code{NULL}, returns the recalibrated
-#' 			spectra in the same structure as the input spectra. Each spectrum matrix has
-#' 			an additional column \code{mzRecal} with the recalibrated mass.
-#' 
-#' 			\code{recalibrateSingleSpec}: a matrix with the single recalibrated spectrum. 
-#' 			Column \code{mzRecal} contains the recalibrated value.
-#' 
-#' @examples \dontrun{ 
-#' 			rcCurve <- recalibrateSpectra(aggregatedSpecs, "pH")
-#' 			recalibratedSpecs <- recalibrateSpectra(aggregatedSpecs, "pH", specs, w=myWorkspace)
-#' 			recalibratedSpecs <- recalibrateSpectra(aggregatedSpecs, "pH", specs,
-#' 				rcCurve$rc, rcCurve$rc.ms1)
-#' 			s <- matrix(c(100,150,200,88.8887,95.0005,222.2223), ncol=2)
-#' 			colnames(s) <- c("mz", "int")
-#' 			recalS <- recalibrateSingleSpec(s, rcCurve$rc)
-#' 			}
-#' 
-#' @author Michael Stravs, Eawag <michael.stravs@@eawag.ch>
-#' @export 
-makeRecalibration <- function(spec, mode, 
-		recalibrateBy = getOption("RMassBank")$recalibrateBy,
-		recalibrateMS1 = getOption("RMassBank")$recalibrateMS1,
-		recalibrator = getOption("RMassBank")$recalibrator,
-		recalibrateMS1Window = getOption("RMassBank")$recalibrateMS1Window 
-		)
-{
-	if(is.null(spec))
-		stop("No spectra present to generate recalibration curve.")
-
-	if(length(spec$peaksMatched$formulaCount)==0)
-		stop("No peaks matched to generate recalibration curve.")
-	
-	rcdata <- spec$peaksMatched[spec$peaksMatched$formulaCount==1,,drop=FALSE]
-	ms1data <- recalibrate.addMS1data(spec, mode, recalibrateMS1Window)
-
-	if (recalibrateMS1 != "none") {
-          ## Add m/z values from MS1 to calibration datapoints
-          rcdata <- rbind(rcdata, ms1data)
-        }
-        
-	rcdata$dmz <- rcdata$mzFound - rcdata$mzCalc
-	ms1data$dmz <- ms1data$mzFound - ms1data$mzCalc
-	
-	if(recalibrateBy == "dppm")
-	{
-		rcdata$recalfield <- rcdata$dppm
-		ms1data$recalfield <- ms1data$dppm
-	}
-	else
-	{
-		rcdata$recalfield <- rcdata$dmz
-		ms1data$recalfield <- ms1data$dmz
-	}
-	
-	# generate recalibration model
-	rc <- do.call(recalibrator$MS2, list(rcdata)) 
-	if(recalibrateMS1 == "separate")
-		rc.ms1 <- do.call(recalibrator$MS1, list(ms1data)) 
-	else
-		rc.ms1 <- rc
-	
-	# plot the model
-	par(mfrow=c(2,2))
-	if(nrow(rcdata)>0)
-		plotRecalibration.direct(rcdata, rc, rc.ms1, "MS2", 
-				range(spec$peaksMatched$mzFound),
-				recalibrateBy)
-	if(nrow(ms1data)>0)
-		plotRecalibration.direct(ms1data, rc, rc.ms1, "MS1",
-				range(ms1data$mzFound),
-				recalibrateBy)
-	# Return the computed recalibration curves
-	return(list(rc=rc, rc.ms1=rc.ms1))
-}
-
-
-
-#' Plot the recalibration graph.
-#' 
-#' @aliases plotRecalibration plotRecalibration.direct
-#' @usage plotRecalibration(w, recalibrateBy = getOption("RMassBank")$recalibrateBy)
-#' 
-#' 		plotRecalibration.direct(rcdata, rc, rc.ms1, title, mzrange,
-#' 		recalibrateBy = getOption("RMassBank")$recalibrateBy)
-#' 
-#' @param w The workspace to plot the calibration graph from
-#' @param rcdata A data frame with columns \code{recalfield} and \code{mzFound}.
-#' @param rc Predictor for MS2 data
-#' @param rc.ms1 Predictor for MS1 data
-#' @param title Prefix for the graph titles
-#' @param mzrange m/z value range for the graph
-#' @param recalibrateBy Whether recalibration was done by ppm ("ppm") or by m/z ("mz").
-#' 		Important only for graph labeling here.
-#' 
-#' @author Michele Stravs, Eawag <michael.stravs@@eawag.ch>
-#' @export
-plotRecalibration <- function(w, recalibrateBy = getOption("RMassBank")$recalibrateBy)
-{
-	spec <- w@aggregatedSpecs
-	
-	rcdata <- data.frame(mzFound = w@rc$x, recalfield = w@rc$y)
-	ms1data <- data.frame(mzFound = w@rc.ms1$x, recalfield = w@rc.ms1$y)
-	
-	par(mfrow=c(2,2))
-	if(nrow(rcdata)>0)
-		plotRecalibration.direct(rcdata, w@rc, w@rc.ms1, "MS2", 
-				range(spec$peaksMatched$mzFound),recalibrateBy)
-	if(nrow(ms1data)>0)
-		plotRecalibration.direct(ms1data, w@rc, w@rc.ms1, "MS1",
-				range(ms1data$mzFound),recalibrateBy)
-	
-}
-
-#' @export 
-plotRecalibration.direct <- function(rcdata, rc, rc.ms1, title, mzrange,
-		recalibrateBy = getOption("RMassBank")$recalibrateBy
-		)
-{
-	if(recalibrateBy == "dppm")
-		ylab.plot <- expression(paste(delta, "ppm"))
-	else
-		ylab.plot <- expression(paste(delta, "m/z"))	
-	
-	plot(recalfield ~ mzFound, data=rcdata,
-			xlab = "m/z", ylab = ylab.plot, main=paste(title, "scatterplot"))
-	RcModelMz <- seq(mzrange[[1]], mzrange[[2]], by=0.2)
-	RcModelRecal <- predict(rc, newdata= data.frame(mzFound =RcModelMz))
-	RcModelRecalMs1 <- predict(rc.ms1, newdata= data.frame(mzFound =RcModelMz))
-	lines(RcModelMz, RcModelRecal, col="blue")
-	lines(RcModelMz, RcModelRecalMs1, col="yellow")
-	if((length(unique(rcdata$mzFound))>1) & 
-			(length(unique(rcdata$recalfield))>1))
-	{
-		if(require(gplots))
-		{
-			
-			hist2d(rcdata$mzFound, rcdata$recalfield, 
-					col=c("white", heat.colors(12)), xlab="m/z", 
-					ylab = ylab.plot, main=paste(title, "density"))
-			lines(RcModelMz, RcModelRecal, col="blue")
-			lines(RcModelMz, RcModelRecalMs1, col="yellow")
-		}
-		else
-		{
-			message("Package gplots not installed. The recalibration density plot will not be displayed.")
-			message("To install gplots: install.packages('gplots')")
-		}
-	}
-}
-
-
-#' @export
-recalibrateSpectra <- function(mode, rawspec = NULL, rc = NULL, rc.ms1=NULL, w = NULL,
-		recalibrateBy = getOption("RMassBank")$recalibrateBy,
-		recalibrateMS1 = getOption("RMassBank")$recalibrateMS1)
-{
-	# Load the recal curves from the workspace if one is specified.
-  if(!is.null(w))
-  {
-	  rc <- w@rc
-	  rc.ms1 <- w@rc.ms1
-  }
-  if(is.null(rc) || is.null(rc.ms1))
-	  stop("Please specify the recalibration curves either via workspace (w) or via parameters rc, rc.ms1.")
-
-  # Do the recalibration
-  if(!is.null(rawspec))
-  {
-	  # go through all raw spectra and recalculate m/z values
-	  recalibratedSpecs <- lapply(rawspec, function(s)
-			  {
-				  # recalculate tandem spectrum peaks
-				  s$peaks <- lapply(s$peaks, function(p)
-						  {
-							  recalibrateSingleSpec(p, rc, recalibrateBy)
-						  })
-				  # recalculate MS1 spectrum if required
-				  if(recalibrateMS1 != "none")
-				  {
-					  p <- s$parentPeak;
-					  p <- as.data.frame(p)
-					  if(nrow(p) > 0)
-					  {
-						  colnames(p) <- c("mzFound", "int")
-						  drecal <- predict(rc.ms1, newdata= p)
-						  if(recalibrateBy == "dppm")
-							  p$mzRecal <- p$mzFound / ( 1 + drecal/1e6 )
-						  else
-							  p$mzRecal <- p$mzFound - drecal
-						  colnames(p) <- c("mz", "int", "mzRecal")
-					  }
-					  p <- as.matrix(p)
-					  s$parentPeak <- p
-				  }
-				  return(s)
-			  })
-	  return(recalibratedSpecs)
-  }
-  else # no rawspec passed
-	  return(list())
-}
-
-#' @export
-recalibrateSingleSpec <- function(spectrum, rc, 
-		recalibrateBy = getOption("RMassBank")$recalibrateBy)
-{
-	p <- as.data.frame(spectrum)
-	if(nrow(p) > 0)
-	{
-		# Fix the column names so our
-		# prediction functions choose the right
-		# rows. 
-		colnames(p) <- c("mzFound", "int")
-		drecal <- predict(rc, newdata= p)
-		if(recalibrateBy == "dppm")
-			p$mzRecal <- p$mzFound / ( 1 + drecal/1e6 )
-		else
-			p$mzRecal <- p$mzFound - drecal
-		# And rename them back so our "mz" column is
-		# called "mz" again
-		colnames(p) <- c("mz", "int", "mzRecal")
-	}
-	p <- as.matrix(p)
-	return(p)
-}
-
-
-
-
-
-#' Filter satellite peaks
-#' 
-#' Filters satellite peaks in FT spectra which arise from FT artifacts and from
-#' conversion to stick mode. A very simple rule is used which holds mostly true
-#' for MSMS spectra (and shouldn't be applied to MS1 spectra which contain
-#' isotope structures...)
-#' 
-#' The function cuts off all peaks within 0.5 m/z from every peak, in
-#' decreasing intensity order, which are below 5% of the referring peak's
-#' intensity.  E.g. for peaks m/z=100, int=100; m/z=100.2, int=2, m/z=100.3,
-#' int=6, m/z 150, int=10: The most intense peak (m/z=100) is selected, all
-#' neighborhood peaks below 5% are removed (in this case, only the m/z=100.2
-#' peak) and the next less intense peak is selected. Here this is the m/z=150
-#' peak. All low-intensity neighborhood peaks are removed (nothing). The next
-#' less intense peak is selected (m/z=100.3) and again neighborhood peaks are
-#' cut away (nothing to cut here. Note that the m/z = 100.2 peak was alredy
-#' removed.)
-#' 
-#' @usage filterPeakSatellites(peaks, filterSettings = getOption("RMassBank")$filterSettings)
-#' @param peaks A peak dataframe with at least the columns \code{mz, int}. Note
-#' that \code{mz} is used even for the recalibrated spectra, i.e. the
-#' desatellited spectrum is identical for both the unrecalibrated and the
-#' recalibrated spectra.
-#' @param filterSettings The settings used for filtering. Refer to \code{\link{analyzeMsMs}}
-#' 		documentation for filter settings.
-#' @return Returns the peak table with satellite peaks removed.
-#' @note This is a very crude rule, but works remarkably well for our spectra.
-#' @author Michael Stravs
-#' @seealso \code{\link{analyzeMsMs}}, \code{\link{filterLowaccResults}}
-#' @examples
-#' 
-#' # From the workflow:
-#' \dontrun{
-#'     # Filter out satellite peaks:
-#'     shot <- filterPeakSatellites(shot)
-#'     shot_satellite_n <- setdiff(row.names(shot_full), row.names(shot))
-#'     shot_satellite <- shot_full[shot_satellite_n,]
-#'     # shot_satellite contains the peaks which were eliminated as satellites.
-#' }
-#' 
-#' @export
-filterPeakSatellites <- function(peaks, filterSettings = getOption("RMassBank")$filterSettings)
-{
- cutoff_int_limit <- filterSettings$satelliteIntLimit
- cutoff_mz_limit <- filterSettings$satelliteMzLimit
-  # Order by intensity (descending)
-  peaks_o <- peaks[order(peaks$intensity, decreasing=TRUE),,drop=FALSE]
-  n <- 1
-  # As long as there are peaks left AND the last peak is small enough (relative
-  # to selected), move to the next peak
-  while(n < nrow(peaks_o))
-  {
-    if(peaks_o[nrow(peaks_o),"intensity"] >= cutoff_int_limit *peaks_o[n,"intensity"])
-      break
-    # remove all peaks within cutoff_mz_limit (std. m/z = 0.5) which have intensity
-    # of less than 5% relative to their "parent" peak
-    #
-	peaks_l <- peaks_o[ (peaks_o$mz > peaks_o[n,"mz"] - cutoff_mz_limit)
-							& (peaks_o$mz < peaks_o[n,"mz"] + cutoff_mz_limit)
-							& (peaks_o$intensity < cutoff_int_limit * peaks_o[n,"intensity"]),,drop=FALSE]		 
-	peaks_o <- peaks_o[ !((peaks_o$mz > peaks_o[n,"mz"] - cutoff_mz_limit)
-								& (peaks_o$mz < peaks_o[n,"mz"] + cutoff_mz_limit)
-								& (peaks_o$intensity < cutoff_int_limit * peaks_o[n,"intensity"])
-								),,drop=FALSE]		 
-    n <- n+1
-  }
-  return(peaks_o[order(peaks_o$mz),,drop=FALSE])
-}
-
-
-#' Reanalyze unmatched peaks
-#' 
-#' Reanalysis of peaks with no matching molecular formula by allowing
-#' additional elements (e.g. "N2O").
-#' 
-#' \code{reanalyzeFailpeaks} examines the \code{unmatchedPeaksC} table in
-#' \code{specs} and sends every peak through \code{reanalyzeFailpeak}.
-#' 
-#' @aliases reanalyzeFailpeaks reanalyzeFailpeak
-#' @usage reanalyzeFailpeaks(specs, custom_additions, mode, filterSettings =
-#' 				getOption("RMassBank")$filterSettings, progressbar = "progressBarHook")
-#' reanalyzeFailpeak(custom_additions, mass, cpdID, counter, pb = NULL, mode,
-#' 				filterSettings = getOption("RMassBank")$filterSettings)
-#' @param specs An \code{aggregatedRcSpecs} object (after the electronic noise
-#' was cleared from the unmatched peaks).
-#' @param custom_additions The allowed additions, e.g. "N2O".
-#' @param mode Processing mode (\code{"pH", "pNa", "mH"} etc.)
-#' @param mass (Usually recalibrated) m/z value of the peak.
-#' @param cpdID Compound ID of this spectrum.
-#' @param counter Current peak index (used exclusively for the progress
-#' indicator)
-#' @param pb A progressbar object to display progress on, as passed by
-#'  \code{reanalyzeFailpeaks} to \code{reanalyzeFailpeak}. No progress 
-#' is displayed if NULL.
-#' @param progressbar The progress bar callback to use. Only needed for specialized
-#'  applications.	Cf. the documentation of \code{\link{progressBarHook}} for usage.
-#' @param filterSettings Settings for filtering data. Refer to\code{\link{analyzeMsMs}} for settings.
-#' @return The returning list contains two tables: 
-#' \item{peaksReanalyzed}{All reanalyzed peaks with or without matching formula.}
-#' \item{peaksMatchedReanalysis}{Only the peaks with a matched reanalysis
-#' formula.}
-#' 
-#' It would be good to merge the analysis functions of \code{analyzeMsMs} with
-#' the one used here, to simplify code changes.
-#' @author Michael Stravs
-#' @seealso \code{\link{analyzeMsMs}}, \code{\link{msmsWorkflow}}
-#' @examples
-#' 
-#' ## As used in the workflow:
-#' \dontrun{    
-#' 	reanalyzedRcSpecs <- reanalyzeFailpeaks(aggregatedRcSpecs, custom_additions="N2O", mode="pH")
-#' # A single peak:
-#' reanalyzeFailpeak("N2O", 105.0447, 1234, 1, 1, "pH")
-#' }
-#' 
-#' @export
-reanalyzeFailpeaks <- function(specs, custom_additions, mode, filterSettings =
-				getOption("RMassBank")$filterSettings, progressbar = "progressBarHook")
-{
-	
-	
-  fp <- specs$peaksUnmatchedC
-  custom_additions_l <- as.list(rep(x=custom_additions, times=nrow(fp)))
-  mode_l <- as.list(rep(x=mode, times=nrow(fp)))
-  nLen <- nrow(fp)
-  
-  pb <- do.call(progressbar, list(object=NULL, value=0, min=0, max=max(nLen,1)))
-  temp <- data.frame()
-  if(nLen == 0)
-  {
-	  message("reanalyzeFailpeaks: No peaks to reanalyze.")
-	  temp <- data.frame(
-			  "reanalyzed.formula" = character(),
-			  "reanalyzed.mzCalc" = numeric(),
-			  "reanalyzed.dppm" = numeric(),
-			  "reanalyzed.formulaCount" = numeric(),
-			  "reanalyzed.dbe" = numeric())
-  }
-  else
-  {
-	  counter <- as.list(1:nrow(fp))
-	  # this is the reanalysis step: run reanalyze.failpeak (with the relevant parameters)
-	  # on each failpeak.
-	  temp <- mapply(reanalyzeFailpeak, custom_additions_l, fp$mzFound, fp$cpdID, counter, 
-			  MoreArgs=list(mode=mode, pb=list(hook=progressbar, bar=pb), filterSettings=filterSettings))
-	  # reformat the result and attach it to specs
-	  temp <- as.data.frame(t(temp))
-	  temp <- temp[,c("reanalyzed.formula", "reanalyzed.mzCalc", "reanalyzed.dppm", 
-					  "reanalyzed.formulaCount", "reanalyzed.dbe")]	  
-  }
-
-  specs$peaksReanalyzed <- cbind(fp, temp)
-  
-  # Since some columns are in "list" type, they disturb later on.
-  # therefore, fix them and make them normal vectors.
-  listcols <- unlist(lapply(colnames(specs$peaksReanalyzed), function(col) 
-    is.list(specs$peaksReanalyzed[,col])))
-  for(col in colnames(specs$peaksReanalyzed)[which(listcols==TRUE)])
-    specs$peaksReanalyzed[,col] <- 
-      unlist(specs$peaksReanalyzed[,col])
-  
-  # Now only the matching ones:
-  specs$peaksMatchedReanalysis <- specs$peaksReanalyzed[
-		  !is.na(specs$peaksReanalyzed$reanalyzed.dppm),]
-  
-  do.call(progressbar, list(object=pb, close=TRUE))
-  return(specs)
-}
-
-
-#' @export
-reanalyzeFailpeak <- function(custom_additions, mass, cpdID, counter, pb = NULL, mode,
-		filterSettings = getOption("RMassBank")$filterSettings)
-{
-	# the counter to show the progress
-	if(!is.null(pb))
-	{
-		do.call(pb$hook, list(object=pb$bar, value=counter))
-	}
-	# here follows the Rcdk analysis
-	#------------------------------------
-	
-	# define the adduct additions
-	if(mode == "pH") {
-		allowed_additions <- "H"
-		mode.charge <- 1
-	} else if(mode == "pNa") {
-		allowed_additions <- "Na"
-		mode.charge <- 1
-	} else if(mode == "pM") {
-		allowed_additions <- ""
-		mode.charge <- 1
-	} else if(mode == "mM") {
-		allowed_additions <- ""
-		mode.charge <- -1
-	} else if(mode == "mH") {
-		allowed_additions <- "H-1"
-		mode.charge <- -1
-	} else if(mode == "mFA") {
-		allowed_additions <- "C2H3O2"
-		mode.charge <- -1
-	} else {
-          stop("mode = \"", mode, "\" not defined")
-        }
-	
-	# the ppm range is two-sided here.
-	# The range is slightly expanded because dppm calculation of
-	# generate.formula starts from empirical mass, but dppm cal-
-	# culation of the evaluation starts from theoretical mass.
-	# So we don't miss the points on 'the border'.
-	
-	db_formula <- findFormula(cpdID)
-	
-	ppmlimit <- 2.25 * filterSettings$ppmFine
-	parent_formula <- add.formula(db_formula, allowed_additions)
-	parent_formula <- add.formula(parent_formula, custom_additions)
-	dbe_parent <- dbe(parent_formula)
-	# check whether the formula is valid, i.e. has no negative or zero element numbers.
-	#print(parent_formula)
-	limits <- to.limits.rcdk(parent_formula)        
-	
-	peakformula <- tryCatch(generate.formula(mass, ppm(mass, ppmlimit, p=TRUE), 
-					limits, charge=mode.charge), error=function(e) NA)
-	# was a formula found? If not, return empty result
-	if(!is.list(peakformula))
-		return(as.data.frame(
-						t(c(mzFound=as.numeric(as.character(mass)),
-										reanalyzed.formula=NA, reanalyzed.mzCalc=NA, reanalyzed.dppm=NA,
-										reanalyzed.formulaCount=0,
-										reanalyzed.dbe=NA))))
-	else # if is.list(peakformula)
-	# formula found? then return the one with lowest dppm
-	{
-		# calculate dppm for all formulas
-		peakformula <- sapply(peakformula, function(f)
-				{
-					l <- list(mzFound=as.numeric(as.character(mass)),
-							reanalyzed.formula=as.character(f@string),
-							reanalyzed.mzCalc=as.numeric(as.character(f@mass))
-					)
-					
-					return(unlist(l))
-				})
-		
-		# filter out bad dbe stuff
-		peakformula <- as.data.frame(t(peakformula))
-		# for some reason completely oblivious to me, the columns in peakformula
-		# are still factors, even though i de-factored them by hand.
-		# Therefore, convert them again...
-		peakformula$mzFound <- as.numeric(as.character(peakformula$mzFound))
-		peakformula$reanalyzed.formula <- as.character(peakformula$reanalyzed.formula)
-		peakformula$reanalyzed.mzCalc <- as.numeric(as.character(peakformula$reanalyzed.mzCalc))
-		
-		peakformula$reanalyzed.dppm <- (peakformula$mzFound / peakformula$reanalyzed.mzCalc - 1) * 1e6
-		peakformula$reanalyzed.formulaCount=nrow(peakformula)
-		
-		# filter out bad dbe and high ppm stuff          
-		peakformula$reanalyzed.dbe <- unlist(lapply(peakformula$reanalyzed.formula, dbe))
-		peakformula <- peakformula[(peakformula$reanalyzed.dbe >= filterSettings$dbeMinLimit) 
-						& (abs(peakformula$reanalyzed.dppm) < filterSettings$ppmFine),]
-		# is there still something left?
-		if(nrow(peakformula) == 0)
-			return(as.data.frame(
-							t(c(mzFound=as.numeric(as.character(mass)),
-											reanalyzed.formula=NA, reanalyzed.mzCalc=NA, reanalyzed.dppm=NA,
-											reanalyzed.formulaCount=0, reanalyzed.dbe = NA))))
-		else
-		{
-			#update formula count to the remaining formulas
-			peakformula$reanalyzed.formulaCount=nrow(peakformula)
-			return(peakformula[which.min(abs(peakformula$reanalyzed.dppm)),])
-		}
-		
-	} # endif is.list(peakformula)
-      
-
-    
-    }
-
-#' Multiplicity filtering: Removes peaks which occur only once in a n-spectra set.
-#' 
-#' For every compound, every peak (with annotated formula) is compared 
-#' across all spectra. Peaks whose formula occurs only once for all collision energies
-#' / spectra types, are discarded. This eliminates "stochastic formula hits" of pure
-#' electronic noise peaks efficiently from the spectra. Note that in the author's 
-#' experimental setup two spectra were recorded at every collision energy,
-#' and therefore every peak-formula should appear
-#' at least twice if it is real, even if it is by chance a fragment which appears
-#' on only one collision energy setting. The function was not tested in a different
-#' setup. Therefore, use with a bit of caution.
-#' @usage filterPeaksMultiplicity(peaks, formulacol, recalcBest = TRUE)
-#' @param peaks A data frame containing all peaks to be analyzed; with at least
-#' 			the columns \code{cpdID, scan, mzFound} and one column for the formula
-#' 			specified with the \code{formulacol} parameter. 
-#' @param formulacol Which column the assigned formula is stored in.
-#' @param recalcBest Whether the best formula for each peak should be re-determined.
-#' 			This is necessary for results from the ordinary \code{\link{analyzeMsMs}}
-#' 			analysis which allows multiple potential formulas per peak - the old best match
-#' 			could potentially have been dropped because of multiplicity filtering. For results
-#' 			from \code{\link{reanalyzeFailpeak}} this is not necessary, since only one potential
-#' 			formula is assigned in this case.
-#' @return The peak table is returned, enriched with columns:
-#' 			\itemize{
-#' 				\item{\code{formulaMultiplicity}}{The # of occurrences of this formula
-#' 					in the spectra of its compounds.}
-#' 				\item{\code{fM_factor}}{\code{formulaMultiplicity} converted to \code{factor} type
-#' 					for use with \code{\link{split}}}
-#' 			}
-#' @examples \dontrun{
-#' 		peaksFiltered <- filterPeaksMultiplicity(aggregatedRcSpecs$peaksMatched, 
-#' 			"formula", TRUE)
-#' 		peaksOK <- subset(peaksFiltered, formulaMultiplicity > 1)
-#' }
-#' @author Michael Stravs, EAWAG <michael.stravs@@eawag.ch>
-#' @export
-filterPeaksMultiplicity <- function(peaks, formulacol, recalcBest = TRUE)
-{
-	# create dummy for the case that we have no rows
-	multInfo <- data.frame(cpdID = character(), 
-			formulacol = character(),
-			formulaMultiplicity = numeric())
-	# rename (because "formulacol" is not the actually correct name)
-	colnames(multInfo) <- c("cpdID", formulacol, "formulaMultiplicity")
-	
-	if(!is.data.frame(peaks))
-	{
-		stop("filterPeaksMultiplicity: All peaks have been filtered.")
-		peaks <- cbind(peaks, data.frame(formulaMultiplicity=numeric()))
-	}
-	else
-	{
-		# calculate duplicity info
-		multInfo <- aggregate(peaks$scan, list(peaks$cpdID, peaks[,formulacol]), FUN=length)
-		# just for comparison:
-		# nform <- unique(paste(pks$cpdID,pks$formula))
-		
-		# merge the duplicity info into the peak table
-		colnames(multInfo) <- c("cpdID", formulacol, "formulaMultiplicity")
-		peaks <- merge(peaks, multInfo)
-	}
-
-  # separate log intensity data by duplicity (needs duplicity as a factor)
-  # and boxplot
-  peaks$fM_factor <- as.factor(peaks$formulaMultiplicity)
-  
-  # nostalgy: dppmBest first, to compare :)
-  # now we prioritize the most frequent formula instead, and only then apply the
-  # dppmBest rule
-  #pks2 <- subset(pks, dppm==dppmBest)
-  
-  # split peak intensity by multiplicity
-  peakMultiplicitySets <- split(log(peaks$int,10), peaks$fM_factor)
-  #boxplot(peakMultiplicitySets)
-  # nice plot :)
-  #if(length(peakMultiplicitySets) > 0)
-  #	q <- quantile(peakMultiplicitySets[[1]], c(0,.25,.5,.75,.95,1))
-  pk_data <- lapply(peakMultiplicitySets, length)
-
-  # now by formula, not by peak:
-  multInfo$fM_factor <- as.factor(multInfo$formulaMultiplicity)
-  # the formulas are split into bins with their multiplicity 
-  # (14 bins for our 14-spectra method)
-  formulaMultiplicitySets <- split(multInfo[,formulacol], multInfo$fM_factor)
-  formulaMultiplicityHist <- lapply(formulaMultiplicitySets, length)
-
-  # if we use recalcBest, then we recalculate which peak in the
-  # list was best. We do this for the peaks matched in the first analysis.
-  # The peaks from the reanalysis are single anyway and don't get this additional
-  # treatment.
-  
-  if(recalcBest == FALSE)
-      return(peaks)
-  
-  # prioritize duplicate peaks
-  # get unique peaks with their maximum-multiplicity formula attached
-  best_mult <- aggregate(peaks$formulaMultiplicity, 
-                         list(peaks$cpdID, peaks$scan, peaks$mzFound), 
-                         max)
-  colnames(best_mult) <- c("cpdID", "scan", "mzFound", "bestMultiplicity")
-  peaks <- merge(peaks, best_mult)
-  peaks <- peaks[peaks$formulaMultiplicity==peaks$bestMultiplicity,]
-  
-  # now we also have to recalculate dppmBest since the "old best" may have been
-  # dropped.
-  peaks$dppmBest <- NULL
-  bestPpm <- aggregate(peaks$dppm, 
-                       list(peaks$cpdID, peaks$scan, peaks$mzFound),
-                        function(dppm) dppm[[which.min(abs(dppm))]])
-  colnames(bestPpm) <- c("cpdID", "scan", "mzFound", "dppmBest")
-  peaks <- merge(peaks, bestPpm)
-  pks_best <- peaks[peaks$dppm==peaks$dppmBest,]
-  
-  # And, iteratively, the multiplicity also must be recalculated, because we dropped
-  # some peaks and the multiplicites of some of the formulas will have decreased.
-    
-  pks_best$formulaMultiplicity <- NULL
-  pks_best$bestMultiplicity <- NULL
-  multInfo_best <- aggregate(pks_best$scan, 
-                             list(pks_best$cpdID, pks_best[,formulacol]),
-                             FUN=length)
-  colnames(multInfo_best) <- c("cpdID", formulacol, "formulaMultiplicity")
-  pks_best <- merge(pks_best, multInfo_best)
-  pks_best$fM_factor <- as.factor(pks_best$formulaMultiplicity)
-  multInfo_best$fM_factor <- as.factor(multInfo_best$formulaMultiplicity)
-  
-  formulaMultplicitySets_best <- split(multInfo_best[,formulacol], multInfo_best$fM_factor)
-  formulaMultplicityHist_best <- lapply(formulaMultplicitySets_best, length)
-  
-  peakMultiplicitySets_best <- split(log(pks_best$int,10), pks_best$fM_factor)
-  #boxplot(peakMultiplicitySets_best)
-  #q <- quantile(peakMultiplicitySets_best[[1]], c(0,.25,.5,.75,.95,1))
-  #peakMultiplicityHist_best <- lapply(peakMultiplicitySets_best, length)
-  #q
-  
-  # this returns the "best" peaks (first by formula multiplicity, then by dppm)
-  # before actually cutting the bad ones off.
-  return(pks_best)  
-}
-
-
-#' filterMultiplicity
-#' 
-#' Multiplicity filtering: Removes peaks which occur only once in a n-spectra
-#' set.
-#' 
-#' This function executes multiplicity filtering for a set of spectra using the
-#' workhorse function \code{\link{filterPeaksMultiplicity}} (see details there)
-#' and retrieves problematic filtered peaks (peaks which are of high intensity
-#' but were discarded, because either no formula was assigned or it was not
-#' present at least 2x), using the workhorse function
-#' \code{\link{problematicPeaks}}. The results are returned in a format ready
-#' for further processing with \code{\link{mbWorkflow}}.
-#' 
-#' @usage filterMultiplicity(specs, archivename=NA, mode="pH", recalcBest = TRUE,
-#' 		multiplicityFilter = getOption("RMassBank")$multiplicityFilter)
-#' @param specs aggregatedSpecs object whose peaks should be filtered
-#' @param archivename The archive name, used for generation of
-#' archivename_failpeaks.csv
-#' @param mode Mode of ion analysis
-#' @param recalcBest Boolean, whether to recalculate the formula multiplicity 
-#' 		after the first multiplicity filtering step. Sometimes, setting this
-#' 		to FALSE can be a solution if you have many compounds with e.g. fluorine
-#' 		atoms, which often have multiple assigned formulas per peak and might occasionally
-#' 		lose peaks because of that. 
-#' @param multiplicityFilter Threshold for the multiplicity filter. If set to 1,
-#' 		no filtering will apply (minimum 1 occurrence of peak). 2 equals minimum
-#' 		2 occurrences etc. 
-#' @return A list object with values: 
-#' \item{peaksOK}{ Peaks with >1-fold formula multiplicity from the
-#' 		"normal" peak analysis.  } 
-#' \item{peaksReanOK}{ Peaks with >1-fold formula multiplicity from
-#' 		peak reanalysis.  }
-#' \item{peaksFiltered}{ All peaks with annotated formula multiplicity from
-#' 		first analysis.  } 
-#' \item{peaksFilteredReanalysis}{ All peaks with annotated
-#' 		formula multiplicity from peak reanalysis.  } 
-#' \item{peaksProblematic}{ Peaks with high intensity which do not match 
-#' 		inclusion criteria -> possible false negatives. The list will be
-#' 		exported into archivename_failpeaks.csv.
-#' }
-#' @author Michael Stravs
-#' @seealso
-#' \code{\link{filterPeaksMultiplicity}},\code{\link{problematicPeaks}}
-#' @examples
-#' \dontrun{
-#'     refilteredRcSpecs <- filterMultiplicity(
-#' 			reanalyzedRcSpecs, "myarchive", "pH")
-#' }
-#' @export
-filterMultiplicity <- function(specs, archivename=NA, mode="pH", recalcBest = TRUE,
-		multiplicityFilter = getOption("RMassBank")$multiplicityFilter)
-{
-    # Read multiplicity filter setting
-    # For backwards compatibility: If the option is not set, define as 2
-    # (which was the behaviour before we introduced the option)
-    if(is.null(multiplicityFilter))
-      multiplicityFilter <- 2
-    
-    peaksFiltered <- filterPeaksMultiplicity(specs$peaksMatched,
-                                                        "formula", recalcBest)
-    peaksFilteredReanalysis <- 
-      filterPeaksMultiplicity(specs$peaksMatchedReanalysis, "reanalyzed.formula", FALSE)
-    
-    peaksNoformula <- specs$peaksReanalyzed[is.na(specs$peaksReanalyzed$reanalyzed.formula),]
-    peaksNoformula$formulaMultiplicity <- rep(0, nrow(peaksNoformula))
-    peaksNoformula$fM_factor <- as.factor( rep(0, nrow(peaksNoformula)))
-    
-	# Reorder the columns of peaksNoformula such that they match the columns
-	# of peaksFilteredReanalysis; such that rbind gives an identical result
-	# when peaksFilteredReanalysis is empty. (Otherwise peaksFilterReanalysis
-	# would be dropped as 0x0, and rbind's output column order would be the one originally
-	# in peaksNoformula. See ?cbind)
-	peaksNoformula <- peaksNoformula[,colnames(peaksFilteredReanalysis)]
-	
-    # export the peaks which drop through reanalysis or filter criteria
-    fp_rean <-  problematicPeaks(
-                rbind(
-                  peaksFilteredReanalysis[ 
-						  peaksFilteredReanalysis$formulaMultiplicity < multiplicityFilter,],
-                  peaksNoformula),
-                specs$peaksMatched,
-                mode)
-    fp_mult <-  problematicPeaks(
-                peaksFiltered[
-						peaksFiltered$formulaMultiplicity < multiplicityFilter,],
-                specs$peaksMatched,
-                mode)
-    fp_mult$good <- NULL
-    fp_mult$dppmRc <- NULL
-    colnames(fp_rean) <- c("cpdID", "scan", "formula", "mzFound", "formula.old", "mzCalc.old",
-                           "dppm.old", "dbe.old", "mz", "int", "dppmBest", "formulaCount.old", 
-                           "good.old", "parentScan", 
-                           "mzCalc", "dppm",
-                           "formulaCount", "dbe", "formulaMultiplicity", "fM_factor", 
-                           "aMax", "mzCenter")
-    fp_tot <- rbind(fp_rean[,colnames(fp_mult)], fp_mult)
-    
-    # Reorder and reformat for output
-    fp_tot <- fp_tot[with(fp_tot, 
-                    order(cpdID, mzCalc, scan)),
-               ]
-
-   fp_tot$OK <- rep('', nrow(fp_tot))
-   fp_tot$name <- rownames(fp_tot)
-
-   # Select the columns for output into the failpeaks file
-    fp_tot <- fp_tot[,c("OK", "name", "cpdID", "scan", "mzFound", "formula", "mzCalc", "dppm", "dbe", "mz", "int",
-                 "formulaCount", "parentScan", "aMax", "mzCenter")]
- 	# Select the correct precursor scans. This serves to filter the list
-	# for the cases where multiple workspaces were combined after step 7
-	# with combineMultiplicities.
-	# Note that this has drawbacks. Leaving the "duplicates" in would make it more easy
-	# to identify legitimate unformulaed peaks. We might experiment by marking them up
-	# somehow. 
-	precursors <- unlist(lapply(specs$specFound, function(s) s$parentHeader$acquisitionNum))
-	fp_tot <- fp_tot[
-			fp_tot$parentScan %in% precursors
-			,]
-
-    
-    peaksOK <- peaksFiltered[
-                      peaksFiltered$formulaMultiplicity > (multiplicityFilter - 1),]
-    peaksReanOK <- peaksFilteredReanalysis[
-						(peaksFilteredReanalysis$formulaMultiplicity > (multiplicityFilter - 1)) &
-						!is.na(peaksFilteredReanalysis$reanalyzed.formula),]
-    # Kick the M+H+ satellites out of peaksReanOK:
-    peaksReanOK$mzCenter <- as.numeric(
-      unlist(lapply(peaksReanOK$cpdID, function(id) findMz(id)$mzCenter)) )
-    peaksReanOK <- peaksReanOK[
-			(peaksReanOK$mzFound < peaksReanOK$mzCenter - 1) |
-			(peaksReanOK$mzFound > peaksReanOK$mzCenter + 1) ,]
-    
-    if(!is.na(archivename))
-      write.csv(fp_tot, file=
-        paste(archivename,"_Failpeaks.csv", sep=''), row.names=FALSE)
-    return(list(peaksOK = peaksOK, peaksReanOK = peaksReanOK, peaksFiltered = peaksFiltered,
-                peaksFilteredReanalysis = peaksFilteredReanalysis,
-                peaksProblematic = fp_tot))
-
-}
-
-#' Return MS1 peaks to be used for recalibration
-#' 
-#' Returns the precursor peaks for all MS1 spectra in the \code{spec} dataset
-#' with annotated formula to be used in recalibration.
-#'  
-#' For all spectra in \code{spec$specFound}, the precursor ion is extracted from
-#' the MS1 precursor spectrum. All found ions are returned in a data frame with a
-#' format matching \code{spec$peaksMatched} and therefore suitable for \code{rbind}ing
-#' to the \code{spec$peaksMatched} table. However, only minimal information needed for
-#' recalibration is returned. 
-#' 
-#' @usage  recalibrate.addMS1data(spec,mode="pH", recalibrateMS1Window = 
-#' 				getOption("RMassBank")$recalibrateMS1Window)
-#' @param spec A \code{aggregatedSpecs}-like object.
-#' @param mode \code{"pH", "pNa", "pM", "pNH4",  "mH", "mM", "mFA"} for different ions 
-#' 			([M+H]+, [M+Na]+, [M]+,  [M+NH4]+, [M-H]-, [M]-, [M+FA]-).
-#' @param recalibrateMS1Window Window width to look for MS1 peaks to recalibrate (in ppm).
-#' @return A dataframe with columns \code{mzFound, formula, mzCalc, dppm, dbe, int,
-#' 		dppmBest, formulaCount, good, cpdID, scan, parentScan, dppmRc}. However,
-#' 		columns \code{dbe, int, formulaCount, good, scan, parentScan} do not contain
-#' 		real information and are provided only as fillers.
-#' @examples \dontrun{
-#' # More or less as used in recalibrateSpectra:
-#' 		rcdata <- subset(aggregatedSpecs$peaksMatched, formulaCount==1)
-#' 		ms1data <- recalibrate.addMS1data(aggregatedSpecs, "pH", 15)
-#' 		rcdata <- rbind(rcdata, ms1data)
-#'  # ... continue constructing recalibration curve with rcdata
-#' }
-#' @author Michael Stravs, EAWAG <michael.stravs@@eawag.ch>
-#' @export
-recalibrate.addMS1data <- function(spec,mode="pH", recalibrateMS1Window = 
-				getOption("RMassBank")$recalibrateMS1Window)
-{
-	## which_OK <- lapply(validPrecursors, function(pscan)
-	##         {
-	##             pplist <- as.data.frame(
-	##                     mzR::peaks(msRaw, which(headerData$acquisitionNum == pscan)))
-	##             colnames(pplist) <- c("mz","int")
-	##             pplist <- subset(pplist, mz >= mzLimits$mzMin & mz <= mzLimits$mzMax)
-	##             if(nrow(pplist) > 0)
-	##                 return(TRUE)
-	##             return(FALSE)
-	##         })
-	
-	ms1peaks <- lapply(spec$specFound, function(cpd)
-			{
-				mzL <- findMz.formula(cpd$formula,mode,recalibrateMS1Window,0)
-				mzCalc <- mzL$mzCenter
-				ms1 <- as.data.frame(cpd$parentMs)
-				pplist <- ms1[(ms1$mz >= mzL$mzMin) & (ms1$mz <= mzL$mzMax),]
-				mzFound <- pplist[which.max(pplist$int),"mz"]
-				dppmRc <- (mzFound/mzCalc - 1)*1e6
-				return(c(
-								mzFound = mzFound,
-								formula = "",
-								mzCalc = mzCalc,
-								dppm = dppmRc,
-								dbe = 0,
-								int = 100,
-								dppmBest = dppmRc,
-								formulaCount = 1,
-								good = TRUE,
-								cpdID = cpd$id,
-								scan = 0,
-								parentScan = 0,
-								dppmRc = dppmRc
-						))
-			})
-	ms1peaks <- as.data.frame(do.call(rbind, ms1peaks), stringsAsFactors=FALSE)
-	# convert numbers to numeric
-	tonum <- c("mzFound", "dppm", "dppmRc", "mzCalc", "dppmBest")
-	ms1peaks[,tonum] <- as.numeric(unlist(ms1peaks[,tonum]))
-	# throw out NA stuff
-	ms1peaks <- ms1peaks[!is.na(ms1peaks$mzFound),]
-	return(ms1peaks)
-}
-
-
-# Custom recalibration function: You can overwrite the recal function by
-# making any function which takes rcdata$recalfield ~ rcdata$mzFound.
-# The settings define which recal function is used
-# getOption("RMassBank")$recalibrator = list(
-#	MS1 = "recalibrate.loess",
-#	MS2 = "recalibrate.loess")
-
-#' Predefined recalibration functions.
-#' 
-#' Predefined fits to use for recalibration: Loess fit and GAM fit.
-#' 
-#' \code{recalibrate.loess()} provides a Loess fit (\code{recalibrate.loess}) 
-#' to a given recalibration parameter.  
-#' If MS and MS/MS data should be fit together, recalibrate.loess 
-#' provides good default settings for Orbitrap instruments.
-#' 
-#' \code{recalibrate.identity()} returns a non-recalibration, i.e. a predictor
-#' which predicts 0 for all input values. This can be used if the user wants to
-#' skip recalibration in the RMassBank workflow.
-#' 
-#' #' \code{recalibrate.mean()} and \code{recalibrate.linear()} are simple recalibrations
-#' which return a constant shift or a linear recalibration. They will be only useful
-#' in particular cases.
-#' 
-#' \code{recalibrate()} itself is only a dummy function and does not do anything.
-#' 
-#' Alternatively other functions can be defined. Which functions are used for recalibration
-#' is specified by the RMassBank options file. (Note: if \code{recalibrateMS1: common}, the
-#' \code{recalibrator: MS1} value is irrelevant, since for a common curve generated with
-#' the function specified in \code{recalibrator: MS2} will be used.)
-#' 
-#' @aliases recalibrate.loess recalibrate recalibrate.identity recalibrate.mean recalibrate.linear
-#' @usage recalibrate.loess(rcdata)
-#' 
-#' 		recalibrate.identity(rcdata)
-#' 
-#' 		recalibrate.mean(rcdata)
-#' 
-#' 		recalibrate.linear(rcdata)
-#' 
-#' @param rcdata A data frame with at least the columns \code{recalfield} and
-#' 			\code{mzFound}. \code{recalfield} will usually contain delta(ppm) or
-#' 			delta(mz) values and is the target parameter for the recalibration.
-#' @return Returns a model for recalibration to be used with \code{predict} and the like.
-#' @examples \dontrun{
-#' rcdata <- subset(spec$peaksMatched, formulaCount==1)
-#' ms1data <- recalibrate.addMS1data(spec, mode, 15)
-#' rcdata <- rbind(rcdata, ms1data)
-#' rcdata$recalfield <- rcdata$dppm
-#' rcCurve <- recalibrate.loess(rcdata)
-#' # define a spectrum and recalibrate it
-#' s <- matrix(c(100,150,200,88.8887,95.0005,222.2223), ncol=2)
-#' colnames(s) <- c("mz", "int")
-#' recalS <- recalibrateSingleSpec(s, rcCurve)
-#' 
-#' Alternative: define an custom recalibrator function with different parameters
-#' recalibrate.MyOwnLoess <- function(rcdata)
-#' {
-#' 	return(loess(recalfield ~ mzFound, data=rcdata, family=c("symmetric"),
-#' 					degree = 2, span=0.4))
-#' }
-#' # This can then be specified in the RMassBank settings file:
-#' # recalibrateMS1: common
-#' # recalibrator:
-#' #    MS1: recalibrate.loess
-#' #    MS2: recalibrate.MyOwnLoess")
-#' # [...]
-#' }
-#' @author Michael Stravs, EAWAG <michael.stravs@@eawag.ch>
-#' @export
-recalibrate <- function()
-{
-	return(NA)
-}
-
-#' @export
-recalibrate.loess <- function(rcdata)
-{
-  span <- 0.25
-  # ex XCMS (permission by Steffen): heuristically decide on loess vs linear
-  mingroups <- nrow(rcdata[!is.na(rcdata$mzFound),])
-  if(mingroups < 4)
-  {
-    warning("recalibrate.loess: Not enough data points, omitting recalibration")
-    return(recalibrate.identity(rcdata))
-  } else if (mingroups*span < 4) {
-    span <- 4/mingroups
-    warning("recalibrate.loess: Span too small, resetting to ", round(span, 2))
-  }
-	return(loess(recalfield ~ mzFound, data=rcdata, family=c("symmetric"),
-					degree = 1, span=0.25, surface="direct" ))
-}
-
-#' @export 
-recalibrate.identity <- function(rcdata)
-{
-	return(lm(recalfield ~ 0, data=rcdata))
-}
-
-#' @export 
-recalibrate.mean <- function(rcdata)
-{
-  return(lm(recalfield ~ 1, data=rcdata))
-}
-
-#' @export 
-recalibrate.linear <- function(rcdata)
-{
-  return(lm(recalfield ~ mzFound, data=rcdata))
-}
-
-#' Standard progress bar hook.
-#' 
-#' This function provides a standard implementation for the progress bar in RMassBank.
-#' 
-#' RMassBank calls the progress bar function in the following three ways:
-#' \code{pb <- progressBarHook(object=NULL, value=0, min=0, max=LEN)}
-#' to create a new progress bar.
-#' \code{pb <- progressBarHook(object=pb, value= VAL)}
-#' to set the progress bar to a new value (between the set \code{min} and \code{max})
-#' \code{progressBarHook(object=pb, close=TRUE)}
-#' to close the progress bar. (The actual calls are performed with \code{do.call}, 
-#' e.g. 
-#' \code{progressbar <- "progressBarHook"
-#' pb <- do.call(progressbar, list(object=pb, value= nProg))
-#' }. See the source code for details.)
-#' 
-#' To substitute the standard progress bar for an alternative implementation (e.g. for
-#' use in a GUI), the developer can write his own function which behaves in the same way
-#' as \code{progressBarHook}, i.e. takes the same parameters and can be called in the 
-#' same way. 
-#'  
-#' @param object An identifier representing an instance of a progress bar. 
-#' @param value The new value to assign to the progress indicator
-#' @param min The minimal value of the progress indicator
-#' @param max The maximal value of the progress indicator
-#' @param close If \code{TRUE}, the progress bar is closed.
-#' @return Returns a progress bar instance identifier (i.e. an identifier
-#' 		which can be used as \code{object} in subsequent calls.) 
-#' 
-#' @author Michele Stravs, Eawag <stravsmi@@eawag.ch>
-#' @export
-progressBarHook <- function(object = NULL, value = 0, min = 0, max = 100, close = FALSE)
-{
-	if(is.null(object))
-	{
-		object <- txtProgressBar(min, max, value, style=3, file=stderr())
-	}
-	if(close)
-		close(object)
-	else
-	{
-		setTxtProgressBar(object, value)
-		return(object)
-	}
-}
+
+#library(xcms)
+
+#' Backup \code{msmsWorkflow} results
+#' 
+#' Writes the results from different \code{msmsWorkflow} steps to a file.
+#' 
+#' @aliases archiveResults
+#' @usage archiveResults(w, fileName, settings = getOption("RMassBank"))
+#' @param w The \code{msmsWorkspace} to be saved.
+#' @param fileName The filename to store the results under.
+#' @param settings The settings to be stored into the msmsWorkspace image.
+#' @examples 
+#' 
+#' 		# This doesn't really make a lot of sense,
+#' 		# it stores an empty workspace.
+#' 		RmbDefaultSettings()
+#' 		w <- newMsmsWorkspace()
+#' 		archiveResults(w, "narcotics.RData")
+#' 
+#' @export
+archiveResults <- function(w, fileName, settings = getOption("RMassBank"))
+{
+  # save the settings into the settings slot
+  w@settings <- settings
+    # save
+  save(w, file=fileName)
+
+}
+
+
+#' RMassBank mass spectrometry pipeline
+#' 
+#' Extracts and processes spectra from a specified file list, according to 
+#' loaded options and given parameters.
+#' 
+#' The filenames of the raw LC-MS runs are read from the array \code{files} 
+#' in the global enviroment.
+#' See the vignette \code{vignette("RMassBank")} for further details about the
+#' workflow.
+#' 
+#' @param w A \code{msmsWorkspace} to work with.
+#' @param mode \code{"pH", "pNa", "pM", "mH", "mM", "mFA"} for different ions 
+#' 			([M+H]+, [M+Na]+, [M]+, [M-H]-, [M]-, [M+FA]-).
+#' @param steps Which steps of the workflow to process. See the vignette 
+#' 			\code{vignette("RMassBank")} for details.
+#' @param confirmMode Defaults to false (use most intense precursor). Value 1 uses
+#' 			the 2nd-most intense precursor for a chosen ion (and its data-dependent scans)
+#' 			, etc.
+#' @param newRecalibration Whether to generate a new recalibration curve (\code{TRUE}, default) or
+#' 			to reuse the currently stored curve (\code{FALSE}, useful e.g. for adduct-processing runs.) 
+#' @param useRtLimit Whether to enforce the given retention time window.
+#' @param archivename The prefix under which to store the analyzed result files.
+#' @param readMethod Several methods are available to get peak lists from the files.
+#'        Currently supported are "mzR", "xcms", "MassBank" and "peaklist".
+#'        The first two read MS/MS raw data, and differ in the strategy 
+#'        used to extract peaks. MassBank will read existing records, 
+#'        so that e.g. a recalibration can be performed, and "peaklist" 
+#'        just requires a CSV with two columns and the column header "mz", "int".
+#' @param findPeaksArgs A list of arguments that will be handed to the xcms-method findPeaks via do.call
+#' @param plots A parameter that determines whether the spectra should be plotted or not (This parameter is only used for the xcms-method)
+#' @param precursorscan.cf Whether to fill precursor scans. To be used with files which for
+#' 		some reasons do not contain precursor scan IDs in the mzML, e.g. AB Sciex converted
+#' 		files.
+#' @param settings Options to be used for processing. Defaults to the options loaded via
+#' 			\code{\link{loadRmbSettings}} et al. Refer to there for specific settings.
+#' @param analyzeMethod The "method" parameter to pass to \code{\link{analyzeMsMs}}.
+#' @param progressbar The progress bar callback to use. Only needed for specialized applications.
+#' 			Cf. the documentation of \code{\link{progressBarHook}} for usage.
+#' @param MSe A boolean value that determines whether the spectra were recorded using MSe or not
+#' @return The processed \code{msmsWorkspace}.
+#' @seealso \code{\link{msmsWorkspace-class}}
+#' @author Michael Stravs, Eawag <michael.stravs@@eawag.ch>
+#' @export
+msmsWorkflow <- function(w, mode="pH", steps=c(1:8), confirmMode = FALSE, newRecalibration = TRUE, 
+		useRtLimit = TRUE, archivename=NA, readMethod = "mzR", findPeaksArgs = NULL, plots = FALSE,
+		precursorscan.cf = FALSE,
+		settings = getOption("RMassBank"), analyzeMethod = "formula",
+		progressbar = "progressBarHook", MSe = FALSE)
+{
+    .checkMbSettings()
+  if(!any(mode %in% c("pH","pNa","pM","mH","mFA","mM",""))) stop(paste("The ionization mode", mode, "is unknown."))
+  
+  if(!is.na(archivename))
+	  w@archivename <- archivename
+  
+  # Make a progress bar:
+  nProg <- 0
+  nLen <- length(w@files)
+  
+  if(readMethod == "minimal"){
+	##Edit options
+	opt <- getOption("RMassBank")
+	opt$recalibrator$MS1 <- "recalibrate.identity"
+	opt$recalibrator$MS2 <- "recalibrate.identity"
+	options(RMassBank=opt)
+	##Edit analyzemethod
+	analyzeMethod <- "intensity"
+  }
+
+  # Step 1: acquire all MSMS spectra from files
+  if(1 %in% steps)
+  {
+    message("msmsWorkflow: Step 1. Acquire all MSMS spectra from files")
+	w <- msmsRead(w = w, files = w@files, readMethod=readMethod, mode=mode, confirmMode = confirmMode, useRtLimit = useRtLimit, 
+					Args = findPeaksArgs, settings = settings, progressbar = progressbar, MSe = MSe)
+  }
+  # Step 2: first run analysis before recalibration
+  if(2 %in% steps)
+  {
+	  nProg <- 0
+	  message("msmsWorkflow: Step 2. First analysis pre recalibration")
+	  pb <- do.call(progressbar, list(object=NULL, value=0, min=0, max=nLen))
+	  w@spectra <- as(lapply(w@spectra, function(spec) {
+				  #print(spec$id)
+				  s <- analyzeMsMs(spec, mode=mode, detail=TRUE, run="preliminary",
+						  filterSettings = settings$filterSettings,
+						  spectraList = settings$spectraList, method = analyzeMethod)
+				  # Progress:
+				  nProg <<- nProg + 1
+				  pb <- do.call(progressbar, list(object=pb, value= nProg))
+				  
+				  return(s)
+			  }), "SimpleList")
+	  for(f in w@files)
+		  w@spectra[[basename(as.character(f))]]@name <- basename(as.character(f))
+	  suppressWarnings(do.call(progressbar, list(object=pb, close=TRUE)))
+  }
+  # Step 3: aggregate all spectra
+  if(3 %in% steps)
+  {
+	message("msmsWorkflow: Step 3. Aggregate all spectra")
+    w@aggregatedSpecs <- aggregateSpectra(w@analyzedSpecs, addIncomplete=TRUE,
+			spectraList = settings$spectraList)
+  }
+  # Step 4: recalibrate all m/z values in raw spectra
+  if(4 %in% steps)
+  {
+	message("msmsWorkflow: Step 4. Recalibrate m/z values in raw spectra")
+	if(newRecalibration)
+	{
+		recal <- makeRecalibration(w@aggregatedSpecs, mode,
+				recalibrateBy = settings$recalibrateBy,
+				recalibrateMS1 = settings$recalibrateMS1,
+				recalibrator = settings$recalibrator,
+				recalibrateMS1Window = settings$recalibrateMS1Window)
+		w@rc <- recal$rc
+		w@rc.ms1 <- recal$rc.ms1
+	}
+    w@recalibratedSpecs <- recalibrateSpectra(mode, w@specs, w = w,
+			recalibrateBy = settings$recalibrateBy,
+			recalibrateMS1 = settings$recalibrateMS1)
+  }
+  # Step 5: re-analysis on recalibrated spectra
+  if(5 %in% steps)
+  {
+	nProg <- 0
+	message("msmsWorkflow: Step 5. Reanalyze recalibrated spectra")
+	pb <- do.call(progressbar, list(object=NULL, value=0, min=0, max=nLen))
+    w@analyzedRcSpecs <- lapply(w@recalibratedSpecs, function(spec) {
+      s <- analyzeMsMs(spec, mode=mode, detail=TRUE, run="recalibrated",
+			  filterSettings = settings$filterSettings,
+			  spectraList = settings$spectraList, method = analyzeMethod)
+	  # Progress
+	  nProg <<- nProg + 1
+	  pb <- do.call(progressbar, list(object=pb, value= nProg))
+	  
+      return(s)
+    }
+      )
+    for(f in w@files)
+      w@analyzedRcSpecs[[basename(as.character(f))]]$name <- basename(as.character(f))
+  do.call(progressbar, list(object=pb, close=TRUE))
+  }
+  # Step 6: aggregate recalibrated results
+  if(6 %in% steps)
+  {
+    message("msmsWorkflow: Step 6. Aggregate recalibrated results")
+    w@aggregatedRcSpecs <- aggregateSpectra(w@analyzedRcSpecs, addIncomplete=TRUE,
+			spectraList = settings$spectraList)
+    if(!is.na(archivename))
+      archiveResults(w, paste(archivename, ".RData", sep=''), settings)
+    w@aggregatedRcSpecs$peaksUnmatchedC <- 
+			cleanElnoise(w@aggregatedRcSpecs$peaksUnmatched,
+					settings$electronicNoise, settings$electronicNoiseWidth)
+  }
+  # Step 7: reanalyze failpeaks for (mono)oxidation and N2 adduct peaks
+  if(7 %in% steps)
+  {
+	message("msmsWorkflow: Step 7. Reanalyze fail peaks for N2 + O")
+    w@reanalyzedRcSpecs <- reanalyzeFailpeaks(
+			w@aggregatedRcSpecs, custom_additions="N2O", mode=mode,
+				filterSettings=settings$filterSettings,
+				progressbar=progressbar)
+    if(!is.na(archivename))
+      archiveResults(w, paste(archivename, "_RA.RData", sep=''), settings)
+  }
+  # Step 8: heuristic filtering based on peak multiplicity;
+  #         creation of failpeak list
+  if(8 %in% steps)
+  {
+	message("msmsWorkflow: Step 8. Peak multiplicity filtering")
+    if (is.null(settings$multiplicityFilter)) {
+      message("msmsWorkflow: Step 8. Peak multiplicity filtering skipped because multiplicityFilter parameter is not set.")
+    } else {
+      # apply heuristic filter      
+      w@refilteredRcSpecs <- filterMultiplicity(
+			w@reanalyzedRcSpecs, archivename, mode, settings$multiplicityFilter )
+
+      if(!is.na(archivename))
+        archiveResults(w, paste(archivename, "_RF.RData", sep=''), settings)   
+    }
+  }
+  message("msmsWorkflow: Done.")
+  return(w)
+}
+
+#' Analyze MSMS spectra
+#' 
+#' Analyzes MSMS spectra of a compound by fitting formulas to each subpeak.
+#' 
+#' The analysis function uses Rcdk. Note
+#' that in this step, \emph{satellite peaks} are removed by a simple heuristic
+#' rule (refer to the documentation of \code{\link{filterPeakSatellites}} for details.)
+#' 
+#' @usage analyzeMsMs(msmsPeaks, mode="pH", detail=FALSE, run="preliminary",
+#' 			filterSettings = getOption("RMassBank")$filterSettings,
+#' 			spectraList = getOption("RMassBank")$spectraList, method="formula")
+#' 
+#' 		analyzeMsMs.formula(msmsPeaks, mode="pH", detail=FALSE, run="preliminary",
+#' 			filterSettings = getOption("RMassBank")$filterSettings,
+#' 			spectraList = getOption("RMassBank")$spectraList)
+#' 
+#' 		analyzeMsMs.intensity(msmsPeaks, mode="pH", detail=FALSE, run="preliminary",
+#' 			filterSettings = getOption("RMassBank")$filterSettings,
+#' 			spectraList = getOption("RMassBank")$spectraList)
+#' 
+#' @param msmsPeaks A group of parent spectrum and data-dependent MSMS spectra
+#' as returned from \code{\link{findMsMsHR}} (refer to the corresponding
+#' documentation for the precise format specifications).
+#' @param mode Specifies the processing mode, i.e. which molecule species the
+#' spectra contain. \code{\var{pH}} (positive H) specifies [M+H]+,
+#' \code{\var{pNa}} specifies [M+Na]+, \code{\var{pM}} specifies [M]+,
+#' \code{\var{mH}} and \code{\var{mNa}} specify [M-H]- and [M-Na]-,
+#' respectively. (I apologize for the naming of \code{\var{pH}} which has
+#' absolutely nothing to do with chemical \emph{pH} values.)
+#' @param detail Whether detailed return information should be provided
+#' (defaults to \code{FALSE}). See below.
+#' @param run \code{"preliminary"} or \code{"recalibrated"}. In the
+#' \code{preliminary} run, mass tolerance is set to 10 ppm (above m/z 120) and
+#' 15 ppm (below m/z 120), the default intensity cutoff is $10^4$ for positive
+#' mode (no default cutoff in negative mode), and the column \code{"mz"} from
+#' the spectra is used as data source.  In the \code{recalibrated} run, the
+#' mass tolerance is set to 5 ppm over the whole mass range, the default cutoff
+#' is 0 and the column \code{"mzRecal"} is used as source for the m/z values.
+#' Defaults to \code{"preliminary"}.
+#' @param filterSettings
+#' 		Settings for the filter parameters, by default loaded from the RMassBank settings
+#' 		set with e.g. \code{\link{loadRmbSettings}}. Must contain:
+#' 		\itemize{
+#' 			\item \code{ppmHighMass}, allowed ppm deviation before recalibration
+#' 				for high mass range
+#' 			\item \code{ppmLowMass}, allowed ppm deviation before recalibration
+#' 				for low mass range
+#' 			\item \code{massRangeDivision}, division point between high and low mass
+#' 				range (before recalibration)
+#' 			\item \code{ppmFine}, allowed ppm deviation overall after recalibration
+#' 			\item \code{prelimCut}, intensity cutoff for peaks in preliminary run
+#' 			\item \code{prelimCutRatio}, relative intensity cutoff for peaks in 
+#' 				preliminary run, e.g. 0.01 = 1%
+#' 			\item \code{fineCut}, intensity cutoff for peaks in second run
+#' 			\item \code{fineCutRatio}, relative intensity cutoff for peaks in 
+#' 				second run
+#' 			\item \code{specOkLimit}, minimum intensity of base peak for spectrum
+#' 				to be accepted for processing
+#' 			\item \code{dbeMinLimit}, minimum double bond equivalent for accepted
+#' 				molecular subformula.
+#' 			\item \code{satelliteMzLimit}, for satellite peak filtering 
+#' 				(\code{\link{filterPeakSatellites}}: mass window to use for satellite
+#' 				removal
+#' 			\item \code{satelliteIntLimit}, the relative intensity below which to 
+#' 				discard "satellites". (refer to  \code{\link{filterPeakSatellites}}).
+#' 	}
+#' @param spectraList The list of MS/MS spectra present in each data block. As also
+#' 		defined in the settings file.  
+#' @param method Selects which function to actually use for data evaluation. The default
+#' 		"formula" runs a full analysis via formula assignment to fragment peaks. The
+#' 		alternative setting "intensity" calls a "mock" implementation which circumvents
+#' 		formula assignment and filters peaks purely based on intensity cutoffs and the
+#' 		satellite filtering. (In this case, the ppm and dbe related settings in filterSettings
+#' 		are ignored.)
+#' @return \item{list("foundOK")}{
+#'  	Boolean. Whether or not child spectra are
+#' 		present for this compound (inherited from \code{msmsdata}).}
+#' \item{list("mzrange")}{ 
+#' 		The maximum m/z range over all child spectra.}
+#' \item{list("id")}{ 
+#' 		The compound ID (inherited from \code{msmsdata})}
+#' \item{list("mode")}{
+#' 		processing mode} 
+#' \item{list("parentHeader")}{ 
+#' 		Parent spectrum header data (ex \code{msmsdata})} 
+#' \item{list("parentMs")}{ 
+#' 		Parent spectrum (ex \code{msmsdata}) in matrix format} 
+#' \item{list("msmsdata")}{
+#'		 Analysis results for all child spectra: \itemize{
+#' 			 \item\code{specOK} Boolean. Whether or not the spectrum contains
+#' 			any useful peaks. If \code{specOK = FALSE}, all other information
+#' 			(except scan info and compound ID) may be missing!
+#' 			\item\code{parent} Parent mass and formula in a one-row data frame
+#' 			format. Currently rather obsolete, originally contained data from 
+#' 			MolgenMsMs results.  
+#' 			\item \code{childFilt} Annotated peaks of the MSMS spectrum (after 
+#' 			filtering by accuracy) 
+#'			\item \code{childRaw} Raw (\code{mz, int}) spectrum before any 
+#' 			treatment. (With recalibrated data, this is (\code{mz, int, mzRecal}).  
+#' 			}
+#'  		For \code{detail = TRUE}, additionally:
+#' 			\itemize{
+#'			\item\code{childRawLow} Peaks cut away because of low (absolute or
+#' 			relative) intensity
+#' 			\item\code{childRawSatellite} Peaks cut away as"satellites" 
+#' 			\item\code{childRawOK} Peaks after cutting away low/satellite
+#' 			peaks. Used for further analysis steps 
+#' 			\item\code{child} Annotated peaks of the MSMS spectrum before filtering 
+#' 			by accuracy 
+#' 			\item \code{childBad} Annotated peaks of the MSMS spectrum which didn't
+#' 			pass the accuracy threshold
+#' 			\item\code{childUnmatched} Peaks of the MSMS spectrum with no annotated
+#' 			formula 
+#' }}
+#' @aliases analyzeMsMs analyzeMsMs.formula analyzeMsMs.intensity
+#' @author Michael Stravs
+#' @seealso \code{\link{msmsWorkflow}}, \code{\link{filterLowaccResults}},
+#' \code{\link{filterPeakSatellites}}, \code{\link{reanalyzeFailpeaks}}
+#' @examples
+#' 
+#' 	\dontrun{analyzed <- analyzeMsMs(spec, "pH", TRUE)}
+#' 
+#' @export
+analyzeMsMs <- function(msmsPeaks, mode="pH", detail=FALSE, run="preliminary",
+		filterSettings = getOption("RMassBank")$filterSettings,
+		spectraList = getOption("RMassBank")$spectraList, method="formula")
+{
+	## .RmbSpectraSet <- setClass("RmbSpectraSet",
+	##         representation = representation(
+	##                 parent = "Spectrum1",
+	##                 children = "RmbSpectrum2List",
+	##                 # These are done as slots and not as S4 functions, because they are set during the workflow
+	##                 # in "checking" steps. It's easier.
+	##                 found = "logical",
+	##                 complete = "logical",
+	##                 empty = "logical",
+	##                 formula = "character",
+	##                 id = "integer",
+	##                 mz = "numeric",
+	##                 name = "character",
+	##                 annotations = "list"
+	##         ),
+	##         prototype = prototype(
+	##                 parent = new("Spectrum1"),
+	##                 children = new("RmbSpectrum2List"),
+	##                 found = FALSE,
+	##                 complete = NA,
+	##                 empty = NA,
+	##                 formula = character(),
+	##                 id = integer(),
+	##                 mz = numeric(),
+	##                 name = character(),
+	##                 annotations = list()
+	##         )
+	## );
+	.checkMbSettings()
+	
+	if(msmsPeaks@found == FALSE)
+		return(msmsPeaks)
+	
+	if(method=="formula")
+	{
+		return(analyzeMsMs.formula(msmsPeaks, mode, detail, run, filterSettings,
+						spectraList
+						))
+	}
+	else if(method == "intensity")
+	{
+		return(analyzeMsMs.intensity(msmsPeaks, mode, detail, run, filterSettings,
+						spectraList
+				))
+	}
+}
+
+
+#' @export
+analyzeMsMs.formula <- function(msmsPeaks, mode="pH", detail=FALSE, run="preliminary",
+			filterSettings = getOption("RMassBank")$filterSettings,
+			spectraList = getOption("RMassBank")$spectraList)
+{
+  cut <- 0
+  cut_ratio <- 0
+  if(run=="preliminary")
+  {
+    filterMode <- "coarse"
+	cut <- filterSettings$prelimCut
+    if(is.na(cut))
+    {
+      if(mode %in% c("pH", "pM", "pNa"))
+        cut <- 1e4
+      else if(mode %in% c("mH", "mFA","mM"))
+        cut <- 0
+	  else stop(paste("The ionization mode", mode, "is unknown."))
+    }
+	cutRatio <- filterSettings$prelimCutRatio
+  }
+  else
+  {
+    filterMode <- "fine"
+	cut <- filterSettings$fineCut
+	cut_ratio <- filterSettings$fineCutRatio
+    if(is.na(cut)) cut <- 0
+  }
+
+  # find whole spectrum of parent peak, so we have reasonable data to feed into
+  # MolgenMsMs
+  parentSpectrum <- msmsPeaks@parent
+
+
+  # Check whether the spectra can be fitted to the spectra list correctly!
+  if(length(msmsPeaks@children) != length(spectraList))
+  {
+    warning(paste0(
+            "The spectra count of the substance ", msmsPeaks@id, " (", length(msmsPeaks@children), " spectra) doesn't match the provided spectra list (", length(spectraList), " spectra)."
+                ))
+	msmsPeaks@found <- FALSE
+    return(msmsPeaks)
+    
+  }
+  
+  # On each spectrum the following function analyzeTandemShot will be applied.
+  # It takes the raw peaks matrix as argument (mz, int) and processes the spectrum by
+  # filtering out low-intensity (<1e4) and shoulder peaks (deltam/z < 0.5, intensity
+  # < 5%) and subsequently matching the peaks to formulas using Rcdk, discarding peaks
+  # with insufficient match accuracy or no match.
+  analyzeTandemShot <- function(child)
+  {
+	shot <- getData(child)
+	shot$row <- which(!is.na(shot$mz))
+	
+	
+    # Filter out low intensity peaks:
+    child@low <- (shot$intensity < cut) | (shot$intensity < max(shot$intensity)*cut_ratio)
+    shot <- shot[!child@low,,drop=FALSE]
+    shot_full <- shot
+    
+    # Is there still anything left?
+    if(length(which(!child@low))==0)
+	{
+		child@ok <- FALSE
+		return(child)
+	}
+    
+    # Filter out satellite peaks:
+    shot <- filterPeakSatellites(shot, filterSettings)
+	child@satellite <- rep(TRUE, child@peaksCount)
+	child@satellite[which(child@low == TRUE)] <- NA
+	child@satellite[shot$row] <- FALSE
+	
+    # Is there still anything left?
+    if(nrow(shot)==0)
+	{
+		child@ok <- FALSE
+		return(child)
+	}
+    
+    if(max(shot$intensity) < as.numeric(filterSettings$specOkLimit))
+	{
+		child@ok <- FALSE
+		return(child)
+	}
+	
+    # Crop to 4 digits (necessary because of the recalibrated values)
+	# this was done for the MOLGEN MSMS type analysis, is not necessary anymore now (23.1.15 MST)
+    # shot[,mzColname] <- round(shot[,mzColname], 5)
+    
+	
+	# here follows the Rcdk analysis
+	#------------------------------------
+	parentPeaks <- data.frame(mzFound=msmsPeaks@mz, 
+			formula=msmsPeaks@formula,
+			dppm=0,
+			x1=0,x2=0,x3=0)
+	
+	# define the adduct additions
+	if(mode == "pH") {
+		allowed_additions <- "H"
+		mode.charge <- 1
+	} else if(mode == "pNa") {
+		allowed_additions <- "Na"
+		mode.charge <- 1
+	} else if(mode == "pM") {
+		allowed_additions <- ""
+		mode.charge <- 1
+	} else if(mode == "mM") {
+		allowed_additions <- ""
+		mode.charge <- -1
+	} else if(mode == "mH") {
+		allowed_additions <- "H-1"
+		mode.charge <- -1
+	} else if(mode == "mFA") {
+		allowed_additions <- "C2H3O2"
+		mode.charge <- -1
+	} else if(mode == "pNH4") {
+		allowed_additions <- "NH4"
+		mode.charge <- 1
+	} else{
+          stop("mode = \"", mode, "\" not defined")
+        }
+    
+	
+	# the ppm range is two-sided here.
+	# The range is slightly expanded because dppm calculation of
+	# generate.formula starts from empirical mass, but dppm cal-
+	# culation of the evaluation starts from theoretical mass.
+	# So we don't miss the points on 'the border'.
+	
+	if(run=="preliminary")
+		ppmlimit <- 2 * max(filterSettings$ppmLowMass, filterSettings$ppmHighMass)
+	else
+		ppmlimit <- 2.25 * filterSettings$ppmFine
+	
+	parent_formula <- add.formula(msmsPeaks@formula, allowed_additions)
+	dbe_parent <- dbe(parent_formula)
+	# check whether the formula is valid, i.e. has no negative or zero element numbers.
+	#print(parent_formula)
+	if(!is.valid.formula(parent_formula))
+	{
+		child@ok <- FALSE
+		return(child)
+	}
+
+	limits <- to.limits.rcdk(parent_formula)
+	
+	
+	peakmatrix <- lapply(
+			split(shot,shot$row)
+			, function(shot.row)  {
+				# Circumvent bug in rcdk: correct the mass for the charge first, then calculate uncharged formulae
+				# finally back-correct calculated masses for the charge
+				mass <- shot.row[["mz"]]
+				mass.calc <- mass + mode.charge * .emass
+				peakformula <- tryCatch(generate.formula(mass.calc, ppm(mass.calc, ppmlimit, p=TRUE),
+								limits, charge=0), error=function(e) NA)
+				#peakformula <- tryCatch(
+				# generate.formula(mass,
+				# ppm(mass, ppmlimit, p=TRUE),
+				# limits, charge=1),
+				#error= function(e) list())
+			
+			if(!is.list(peakformula))
+				return(t(c(row=shot.row[["row"]], intensity = shot.row[["intensity"]], mz=mass,
+										formula=NA, mzCalc=NA)))
+			else
+			{
+				return(t(sapply(peakformula, function(f)
+										{
+											mzCalc <- f@mass - mode.charge * .emass
+											c(row=shot.row[["row"]], intensity = shot.row[["intensity"]], mz=mass,
+													formula=f@string, 
+													mzCalc=mzCalc)
+										})))
+			}
+			
+			})
+	
+	childPeaks <- as.data.frame(do.call(rbind, peakmatrix))
+	
+	# Reformat the deformatted output correctly (why doesn't R have a better way to do this, e.g. avoid deformatting?)
+
+	childPeaks$row <- as.numeric(as.character(childPeaks$row))
+	childPeaks$intensity <- as.numeric(as.character(childPeaks$intensity))
+	childPeaks$mz <- as.numeric(as.character(childPeaks$mz))
+	childPeaks$formula <- as.character(childPeaks$formula)
+	childPeaks$mzCalc <- as.numeric(as.character(childPeaks$mzCalc))
+	childPeaks$dppm <- (childPeaks$mz / childPeaks$mzCalc - 1) * 1e6
+	childPeaks$dbe <- unlist(lapply(childPeaks$formula, dbe))
+	
+	# childPeaks now contains all the good and unmatched peaks
+	# but not the ones which were cut as satellites or below threshold.
+	
+	## child@mzFound <- rep(NA, child@peaksCount)
+	## child@mzFound[childPeaks$row] <- as.numeric(as.character(childPeaks$mzFound))
+	## 
+	## child@formula <- rep(NA, child@peaksCount)
+	## child@formula[childPeaks$row] <- as.character(childPeaks$formula)
+	## 
+	## child@mzCalc <- rep(NA, child@peaksCount)
+	## child@mzCalc[childPeaks$row] <- as.numeric(as.character(childPeaks$mzCalc))
+	## 
+	## child@dppm<- rep(NA, child@peaksCount)
+	## child@dppm[childPeaks$row] <- (childPeaks$mzFound / childPeaks$mzCalc - 1) * 1e6
+	# delete the NA data out again, because MolgenMsMs doesn't have them
+	# here and they will be re-added later
+	# (this is just left like this for "historical" reasons)
+	#childPeaks <- childPeaks[!is.na(childPeaks$formula),]
+	# check if a peak was recognized (here for the first time,
+	# otherwise the next command would fail)
+
+	if(nrow(childPeaks)==0)
+	{
+		child@ok <- FALSE
+		return(child)
+	}
+
+	# now apply the rule-based filters to get rid of total junk:
+	# dbe >= -0.5, dbe excess over mother cpd < 3
+	# dbe() has been adapted to return NA for NA input
+	#iff_rcdk_pM_eln$maxvalence <- unlist(lapply(diff_rcdk_pM_eln$formula.rcdk, maxvalence))
+	temp.child.ok <- (childPeaks$dbe >= filterSettings$dbeMinLimit) 
+		# & dbe < dbe_parent + 3)
+	
+	# check if a peak was recognized
+	if(length(which(temp.child.ok)) == 0)
+	{
+		child@ok <- FALSE
+		return(child)
+	}
+		
+	# find the best ppm value
+    bestPpm <- aggregate(childPeaks[!is.na(childPeaks$dppm),"dppm"],
+					list(childPeaks[!is.na(childPeaks$dppm),"row"]),
+                         function(dppm) dppm[[which.min(abs(dppm))]])			 
+    colnames(bestPpm) <- c("row", "dppmBest")
+    childPeaks <- merge(childPeaks, bestPpm, by="row", all.x=TRUE)
+	
+	# Deactivated the following lines because we never actually want to look at the "old" formula count.
+	# To be verified (cf Refiltering, failpeak list and comparable things) 
+
+	## # count formulas found per mass
+	## countFormulasTab <- xtabs( ~formula + mz, data=childPeaks)
+	## countFormulas <- colSums(countFormulasTab)
+	## childPeaks$formulaCount <- countFormulas[as.character(childPeaks$row)]
+	
+    # filter results
+    childPeaksFilt <- filterLowaccResults(childPeaks, filterMode, filterSettings)
+    childPeaksGood <- childPeaksFilt[["TRUE"]]
+    childPeaksBad <- childPeaksFilt[["FALSE"]]
+	if(is.null(childPeaksGood))
+		childPeaksGood <- childPeaks[c(),,drop=FALSE]
+	if(is.null(childPeaksBad))
+		childPeaksBad <- childPeaks[c(),,drop=FALSE]
+	childPeaksUnassigned <- childPeaks[is.na(childPeaks$dppm),,drop=FALSE]
+	childPeaksUnassigned$good <- rep(FALSE, nrow(childPeaksUnassigned))
+	
+	
+    # count formulas within new limits
+    # (the results of the "old" count stay in childPeaksInt and are returned
+    # in $childPeaks)
+	countFormulasTab <- xtabs( ~formula + mz, data=childPeaksGood)
+	countFormulas <- colSums(countFormulasTab)
+	childPeaksGood$formulaCount <- countFormulas[as.character(childPeaksGood$mz)]
+	  
+	childPeaksUnassigned$formulaCount <- rep(NA, nrow(childPeaksUnassigned))
+	childPeaksBad$formulaCount <- rep(NA, nrow(childPeaksBad))
+	childPeaksBad$good <- rep(FALSE, nrow(childPeaksBad))
+	
+	
+	
+	# Now: childPeaksGood (containing the new, recounted peaks with good = TRUE), and childPeaksBad (containing the 
+	# peaks with good=FALSE, i.e. outside filter criteria, with the old formula count even though it is worthless)
+	# are bound together.
+	childPeaksBad <- childPeaksBad[,colnames(childPeaksGood),drop=FALSE]
+	childPeaksUnassigned <- childPeaksUnassigned[,colnames(childPeaksGood),drop=FALSE]
+	childPeaks <- rbind(childPeaksGood, childPeaksBad, childPeaksUnassigned)
+	
+	# Now let's cross fingers. Add a good=NA column to the unmatched peaks and reorder the columns
+	# to match order in childPeaks. After that, setData to the child slot.
+	childPeaksOmitted <- getData(child)
+	childPeaksOmitted <- childPeaksOmitted[child@low | child@satellite,,drop=FALSE]
+	childPeaksOmitted$rawOK <- rep(FALSE, nrow(childPeaksOmitted))
+	childPeaksOmitted$good <- rep(FALSE, nrow(childPeaksOmitted))
+	childPeaksOmitted$dppm <- rep(NA, nrow(childPeaksOmitted))
+	childPeaksOmitted$formula <- rep(NA, nrow(childPeaksOmitted))
+	childPeaksOmitted$mzCalc <- rep(NA, nrow(childPeaksOmitted))
+	childPeaksOmitted$dbe <- rep(NA, nrow(childPeaksOmitted))
+    childPeaksOmitted$dppmBest <- rep(NA, nrow(childPeaksOmitted))
+    childPeaksOmitted$formulaCount <- rep(0, nrow(childPeaksOmitted))
+    
+	childPeaks$satellite <- rep(FALSE, nrow(childPeaks))
+	childPeaks$low <- rep(FALSE, nrow(childPeaks))
+	childPeaks$rawOK <- rep(TRUE, nrow(childPeaks))
+	
+	childPeaks <- childPeaks[,colnames(childPeaksOmitted), drop=FALSE]
+	
+	childPeaksTotal <- rbind(childPeaks, childPeaksOmitted)
+	child <- setData(child, childPeaksTotal)
+	child@ok <- TRUE
+	
+	return(child)
+  }
+  
+  # I believe these lines were fixed to remove a warning but in the refactored workflow "mzranges" doesn't exist anymore.
+  # Leave here for now 
+  ## mzranges <- t(sapply(shots, function(p) {
+  ##     if(!is.null(p$childRaw)){
+  ##       return(range(p$childRaw[,mzColname]))
+  ##     } else {
+  ##       return(c(NA,NA))
+  ##     }
+  ## }))
+  ## 
+  ## mzmin <- min(mzranges[,1], na.rm=TRUE)
+  ## mzmax <- max(mzranges[,2], na.rm=TRUE)
+  children <- lapply(msmsPeaks@children, analyzeTandemShot)
+  msmsPeaks@children <- as(children, "SimpleList")
+  
+  
+  return(msmsPeaks)
+}
+
+
+
+#' @export
+analyzeMsMs.intensity <- function(msmsPeaks, mode="pH", detail=FALSE, run="preliminary",
+		filterSettings = getOption("RMassBank")$filterSettings,
+		spectraList = getOption("RMassBank")$spectraList)
+{
+	cut <- 0
+	cut_ratio <- 0
+	if(run=="preliminary")
+	{
+		filterMode <- "coarse"
+		cut <- filterSettings$prelimCut
+		if(is.na(cut))
+		{
+			if(mode %in% c("pH", "pM", "pNa", "pNH4"))
+				cut <- 1e4
+			else if(mode %in% c("mH", "mFA", "mM"))
+				cut <- 0
+			else stop(paste("The ionization mode", mode, "is unknown."))
+		}
+		cutRatio <- filterSettings$prelimCutRatio
+	}
+	else
+	{
+		filterMode <- "fine"
+		cut <- filterSettings$fineCut
+		cut_ratio <- filterSettings$fineCutRatio
+		if(is.na(cut)) cut <- 0
+	}
+	
+	# find whole spectrum of parent peak, so we have reasonable data to feed into
+	
+	
+	# On each spectrum the following function analyzeTandemShot will be applied.
+	# It takes the raw peaks matrix as argument (mz, int) and processes the spectrum by
+	# filtering out low-intensity (<1e4) and shoulder peaks (deltam/z < 0.5, intensity
+	# < 5%) and subsequently matching the peaks to formulas using Rcdk, discarding peaks
+	# with insufficient match accuracy or no match.
+	analyzeTandemShot <- function(shot_mat)
+	{
+		shot <- as.data.frame(shot_mat)
+		shot_orig <- shot
+		# Filter out low intensity peaks:
+		shot_lo <- shot[(shot$int < cut) | (shot$int < max(shot$int)*cut_ratio),]
+		shot <- shot[(shot$int >= cut) & (shot$int > max(shot$int) * cut_ratio),]
+		shot_full <- shot
+		
+		# Is there still anything left?
+		if(nrow(shot)==0)
+			return(list(specOK=FALSE))
+		
+		# Filter out satellite peaks:
+		shot <- filterPeakSatellites(shot, filterSettings)
+		shot_satellite_n <- setdiff(row.names(shot_full), row.names(shot))
+		shot_satellite <- shot_full[shot_satellite_n,]
+		
+		# Is there still anything left?
+		if(nrow(shot)==0)
+			return(list(specOK=FALSE))
+		
+		if(max(shot$int) < as.numeric(filterSettings$specOkLimit))
+			return(list(specOK=FALSE))
+		# Crop to 4 digits (necessary because of the recalibrated values)
+		shot[,mzColname] <- round(shot[,mzColname], 5)
+		
+		parentPeaks <- data.frame(mzFound=msmsPeaks$mz$mzCenter, 
+				formula=msmsPeaks$formula,
+				dppm=0,
+				x1=0,x2=0,x3=0)
+		
+		childPeaks <- data.frame(mzFound = as.numeric(shot[,mzColname]),
+						formula = "",
+						mzCalc = as.numeric(shot[,mzColname])
+						)
+		
+		childPeaks$dppm <- 0
+		childPeaks <- childPeaks[!is.na(childPeaks$formula),]
+		# check if a peak was recognized (here for the first time,
+		# otherwise the next command would fail)
+		if(nrow(childPeaks)==0)
+			return(list(specOK=FALSE))
+		
+		# write dummy values for everything
+		childPeaks$dbe <- 0
+		
+		# trim mz to 5 digits
+		shot[,mzColname] <- round(shot[,mzColname], 5)
+		
+		childPeaksInt <- merge(childPeaks, shot, by.x = "mzFound", by.y = mzColname, all.x = TRUE, all.y = FALSE )
+		# find the best ppm value
+		bestPpm <- aggregate(childPeaksInt$dppm, list(childPeaksInt$mzFound),
+				function(dppm) dppm[[which.min(abs(dppm))]])
+		colnames(bestPpm) <- c("mzFound", "dppmBest")
+		childPeaksInt <- merge(childPeaksInt, bestPpm, by="mzFound", all.x=TRUE)
+		# count formulas found per mass
+		countFormulasTab <- xtabs( ~formula + mzFound, data=childPeaksInt)
+		countFormulas <- colSums(countFormulasTab)
+		childPeaksInt$formulaCount <- countFormulas[as.character(childPeaksInt$mzFound)]
+		# filter results
+		childPeaksFilt <- filterLowaccResults(childPeaksInt, filterMode, filterSettings)
+		childPeaksGood <- childPeaksFilt[["TRUE"]]
+		childPeaksBad <- childPeaksFilt[["FALSE"]]
+		# count formulas within new limits
+		# (the results of the "old" count stay in childPeaksInt and are returned
+		# in $childPeaks)
+		if(!is.null(childPeaksGood))
+		{
+			countFormulasTab <- xtabs( ~formula + mzFound, data=childPeaksGood)
+			countFormulas <- colSums(countFormulasTab)
+			childPeaksGood$formulaCount <- countFormulas[as.character(childPeaksGood$mzFound)]
+		}
+		
+		childPeaksUnmatched <- merge(childPeaks, shot, by.x = "mzFound", by.y = mzColname, 
+				all.x = TRUE, all.y = TRUE )
+		childPeaksUnmatched$dppmBest <- NA
+		childPeaksUnmatched$formulaCount <- 0
+		childPeaksUnmatched$good <- FALSE
+		childPeaksUnmatched <- childPeaksUnmatched[is.na(childPeaksUnmatched$mzCalc),]
+		
+		# return list:
+		rl <- list(
+				specOK = !is.null(childPeaksGood),
+				parent = parentPeaks,
+				childFilt = childPeaksGood,
+				childRaw=shot_orig
+		)
+		# if "detail" is set to TRUE, return more detailed results including
+		# all the deleted peaks and the stages when they were culled
+		if(detail)
+		{
+			rl$childRawLow = shot_lo
+			rl$childRawSatellite = shot_satellite
+			rl$childRawOK = shot
+			rl$child =childPeaksInt
+			rl$childBad = childPeaksBad
+			rl$childUnmatched = childPeaksUnmatched
+		}
+		return(rl)
+	}
+	children <- lapply(msmsPeaks@children, analyzeTandemShot)
+	msmsPeaks@children <- as(children, "SimpleList")
+	#browser()
+
+	return(msmsPeaks)
+
+	# Omit all the stuff below for now, I don't believe it is needed. One thing is that spectraList info will have to be added somewhere else.
+	## shots <- mapply(function(shot, scan, info)
+	##         {
+	##             shot$scan <- scan
+	##             shot$info <- info
+	##             shot$header <- msmsPeaks$childHeaders[as.character(scan),]
+	##             return(shot)
+	##         }, shots, msmsPeaks$childScans, spectraList, SIMPLIFY=FALSE)
+	## 
+	## mzranges <- t(sapply(shots, function(p) {return(range(p$childRaw[,mzColname]))}))
+	## mzmin <- min(mzranges[,1], na.rm=TRUE)
+	## mzmax <- max(mzranges[,2], na.rm=TRUE)
+	## 
+	## return(list(
+	##                 msmsdata=shots,
+	##                 mzrange=c(mzmin, mzmax),
+	##                 id=msmsPeaks$id,
+	##                 mode=mode,
+	##                 parentHeader = msmsPeaks$parentHeader,
+	##                 parentMs = msmsPeaks$parentPeak,
+	##                 formula = msmsPeaks$formula,
+	##                 foundOK = TRUE))
+}
+
+
+#' Filter peaks with low accuracy
+#' 
+#' Filters a peak table (with annotated formulas) for accuracy. Low-accuracy
+#' peaks are removed.
+#' 
+#' In the \code{coarse} mode, mass tolerance is set to 10 ppm (above m/z 120)
+#' and 15 ppm (below m/z 120). This is useful for formula assignment before
+#' recalibration, where a wide window is desirable to accomodate the high mass
+#' deviations at low m/z values, so we get a nice recalibration curve.
+#' 
+#' In the \code{fine} run, the mass tolerance is set to 5 ppm over the whole
+#' mass range. This should be applied after recalibration.
+#' 
+#' @usage filterLowaccResults(peaks, mode="fine", filterSettings  = getOption("RMassBank")$filterSettings)
+#' @param peaks A data frame with at least the columns \code{mzFound} and
+#' \code{dppm}.
+#' @param mode \code{coarse} or \code{fine}, see below.
+#' @param filterSettings Settings for filtering. For details, see documentation of
+#' 		\code{\link{analyzeMsMs}}
+#' @return A \code{list(TRUE = goodPeakDataframe, FALSE = badPeakDataframe)} is
+#' returned: A data frame with all peaks which are "good" is in
+#' \code{return[["TRUE"]]}.
+#' @author Michael Stravs
+#' @seealso \code{\link{analyzeMsMs}}, \code{\link{filterPeakSatellites}}
+#' @examples
+#' 
+#' # from analyzeMsMs:
+#' \dontrun{childPeaksFilt <- filterLowaccResults(childPeaksInt, filterMode)}
+#' 
+#'
+filterLowaccResults <- function(peaks, mode="fine", filterSettings  = getOption("RMassBank")$filterSettings)
+{
+  # Check if filter settings are properly set, otherwise use defaults 
+  if(is.null(filterSettings))
+  {
+	  filterSettings <- list(
+			ppmHighMass = 10,
+	  		ppmLowMass = 15,
+	  		massRangeDivision = 120,
+	  		ppmFine = 5)
+  }
+	  
+  peaks$good = NA
+  peaks[!is.na(peaks$dppm), "good"] <- TRUE
+  
+  # coarse mode: to use for determinating the recalibration function
+  if(mode=="coarse")
+  {
+    if(nrow(peaks[which(abs(peaks$dppm) > filterSettings$ppmHighMass),])>0)
+    	peaks[which(abs(peaks$dppm) > filterSettings$ppmHighMass), "good"] <- FALSE
+	if(nrow(peaks[which(peaks$mz > filterSettings$massRangeDivision & abs(peaks$dppm) > filterSettings$ppmLowMass),])>0)
+    	peaks[which(peaks$mz > filterSettings$massRangeDivision & abs(peaks$dppm) > filterSettings$ppmLowMass), "good"] <- FALSE
+  }
+  # fine mode: for use after recalibration
+  else
+  {
+	if(nrow(peaks[which(abs(peaks$dppm) > filterSettings$ppmFine),]) > 0)
+    	peaks[which(abs(peaks$dppm) > filterSettings$ppmFine), "good"] <- FALSE
+  }
+  return(split(peaks, peaks$good))
+}
+
+#' Aggregate analyzed spectra
+#' 
+#' Groups an array of analyzed spectra and creates aggregated peak tables
+#' 
+#' \code{\var{addIncomplete}} is relevant for recalibration. For recalibration,
+#' we want to use only high-confidence peaks, therefore we set
+#' \code{\var{addIncomplete}} to \code{FALSE}. When we want to generate a peak
+#' list for actually generating MassBank records, we want to include all peaks
+#' into the peak tables.
+#' 
+#' @usage aggregateSpectra(spec,  addIncomplete=FALSE, spectraList = getOption("RMassBank")$spectraList)
+#' @param spec The set of spectra to aggregate
+#' @param addIncomplete Whether or not the peaks from incomplete files (files
+#' for which less than the maximal number of spectra are present)
+#' @param spectraList The list of MS/MS spectra present in each data block. As also
+#' 		defined in the settings file.  
+#' @return 
+#' \item{foundOK }{ A numeric vector with the compound IDs of all files
+#' for which spectra were found. \code{names(foundOK)} are the filenames.}
+#' \item{foundFail }{ A numeric vector with the compound IDs of all files for
+#' which no spectra were found. \code{names(foundOK)} are the filenames.}
+#' \item{spectraFound }{ A numeric vector indicated the number of found spectra
+#' per compound} 
+#' \item{specFound }{ A list of processed spectral data for all
+#' 		compounds with at least 1 found spectrum, as returned by
+#' 		\code{\link{analyzeMsMs}}.} 
+#' \item{specEmpty }{ A list of (not-really-)processed spectral data for
+#'  	compounds without spectra.}
+#' \item{specComplete }{ A list of processed spectral data for all compounds
+#' 		with the full spectrum count (i.e. \code{length(getOption("RMassBank")$spectraList)}
+#'  	spectra.)  As such, \code{specComplete} is a subset of \code{specFound}.}
+#' \item{specIncomplete}{ A list of processed spectral data for all compounds 
+#' 		with incomplete spectrum count. The complement to \code{specComplete}.}
+#' \item{peaksMatched }{ A dataframe of all peaks with a matched formula, 
+#' 		which survived the elimination criteria. } 
+#' \item{peaksUnmatched }{ A dataframe of all peaks without a matched formula, 
+#' 		or with a formula which failed the filter criteria.} 
+#' @author Michael Stravs
+#' @seealso \code{\link{msmsWorkflow}}, \code{\link{analyzeMsMs}}
+#' @examples
+#' 
+#' ## As used in the workflow:
+#' \dontrun{%
+#' 	analyzedRcSpecs <- lapply(recalibratedSpecs, function(spec)
+#' 		analyzeMsMs(spec, mode="pH", detail=TRUE, run="recalibrated", cut=0, cut_ratio=0 ) )
+#' 	aggregatedSpecs <- aggregateSpectra(analyzedSpecs)
+#' }
+#' 
+#' @export
+aggregateSpectra <- function(spec,  addIncomplete=FALSE, spectraList = getOption("RMassBank")$spectraList)
+{
+  # Filter all spectra datasets: split into not-identified spectra, 
+  # incomplete spectra and complete spectra
+  foundOK <- which(lapply(spec, function(f) f$foundOK) == TRUE)
+  foundFail <- which(lapply(spec, function(f) f$foundOK) == FALSE)
+  resFOK <- spec[foundOK]
+  resFFail <- spec[foundFail]
+  specOK <- lapply(resFOK, function(f) 
+      sum(unlist(lapply(f$msmsdata, function(f) ifelse(f$specOK==TRUE, 1, 0)))))
+  # complete spectra have length(spectraList) annotated peaklists
+  nspectra <- length(spectraList)
+  resSFail <- resFOK[which(specOK!=nspectra)]
+  resSOK <- resFOK[which(specOK==nspectra)]
+  
+  # Aggregate the incomplete spectra into the set?
+  if(addIncomplete)
+      resOK <- resFOK
+  else
+      resOK <- resSOK
+  
+  # Aggregate all identified and unidentified peaks into tables
+  # collect all unmatched peaks from all examined samples:
+  failpeaks <- lapply(resOK, function(f) lapply(f$msmsdata, function(g)
+    {
+		
+      if(!is.null(g$childBad))
+      {
+        g$childBad$cpdID <- f$id
+        g$childBad$scan <- g$scan
+        g$childBad$parentScan <- f$parentHeader$acquisitionNum
+      }
+      if(!is.null(g$childUnmatched))
+      {
+		  g$childUnmatched$cpdID <- rep(f$id, nrow(g$childUnmatched))
+		  g$childUnmatched$scan <- rep(g$scan, nrow(g$childUnmatched))
+		  g$childUnmatched$parentScan <- rep(f$parentHeader$acquisitionNum, nrow(g$childUnmatched))
+      }
+      return(rbind(g$childBad, g$childUnmatched))
+      }))
+  # returns a n x length(spectraList) list of lists with the unmatched/excluded peaks from each sample and spectrum
+  # aggregate to one big list:
+  failpeaks_s <- lapply(failpeaks, function(f) do.call(rbind, f))
+  failpeaks_t <- do.call(rbind, failpeaks_s)
+  
+  # generate list of all winpeaks for recalibration
+  winpeaks <- lapply(resOK, function(f) do.call(rbind, lapply(f$msmsdata, function(g)
+    {
+    if(!is.null(g$childFilt))
+    {
+      g$childFilt$cpdID <- f$id
+      g$childFilt$scan <- g$scan
+      g$childFilt$parentScan <- f$parentHeader$acquisitionNum
+    }
+    return(g$childFilt)
+    })))
+  winpeaks_t <- do.call(rbind, winpeaks)
+  
+  # calculate dppm values
+  winpeaks_t$dppmRc <- (winpeaks_t$mzFound/winpeaks_t$mzCalc - 1)*1e6
+
+  return(list(
+      foundOK = foundOK,
+      foundFail = foundFail,
+      spectraFound = specOK,
+      specFound = resFOK,
+      specEmpty = resFFail,
+      specComplete = resSOK,
+      specIncomplete = resSFail,
+      peaksMatched = winpeaks_t,
+      peaksUnmatched = failpeaks_t
+      ))
+}
+
+#' Remove electronic noise
+#' 
+#' Removes known electronic noise peaks from a peak table
+#' 
+#' @usage cleanElnoise(peaks, noise=getOption("RMassBank")$electronicNoise,
+#' 		width = getOption("RMassBank")$electronicNoiseWidth)
+#' @param peaks A data frame with peaks containing at least the columns
+#' \code{mzFound}, \code{dppm} and \code{dppmBest}.
+#' @param noise A numeric vector of known m/z of electronic noise peaks from the instrument
+#' 		Defaults to the	entries in the RMassBank settings.
+#' @param width The window for the noise peak in m/z units. Defaults to the entries in 
+#' 		the RMassBank settings.
+#' @return Returns a dataframe where the rows matching electronic noise
+#'		criteria are removed.  %% ...
+#' @author Michael Stravs
+#' @seealso \code{\link{msmsWorkflow}}
+#' @examples
+#' # As used in the workflow:
+#' \dontrun{
+#' 	    aggregatedRcSpecs$peaksUnmatchedC <- 
+#' 		cleanElnoise(aggregatedRcSpecs$peaksUnmatched)	
+#' }
+#' @export
+cleanElnoise <- function(peaks, noise=getOption("RMassBank")$electronicNoise,
+		width = getOption("RMassBank")$electronicNoiseWidth)
+{
+      # use only best peaks
+      p_best <- peaks[is.na(peaks$dppmBest) | (peaks$dppm == peaks$dppmBest),]
+      
+      # remove known electronic noise
+      p_eln <- p_best
+      for(noisePeak in noise)
+      {
+        p_eln <- p_eln[
+				(p_eln$mzFound > noisePeak + width)
+                | (p_eln$mzFound < noisePeak - width),]
+      }
+      return(p_eln)
+}
+
+#' Identify intense peaks (in a list of unmatched peaks)
+#' 
+#' Finds a list of peaks in spectra with a high relative intensity (>10% and
+#' 1e4, or >1% and 1e5) to write a list of peaks which must be manually
+#' checked.  Peaks orbiting around the parent peak mass (calculated from the
+#' compound ID), which are very likely co-isolated substances, are ignored.
+#' 
+#' 
+#' @usage problematicPeaks(peaks_unmatched, peaks_matched, mode = "pH")
+#' @param peaks_unmatched Table of unmatched peaks, with at least \code{cpdID,
+#' scan, mzFound, int}.
+#' @param peaks_matched Table of matched peaks (used for base peak reference),
+#' with at least \code{cpdID, scan, int}.
+#' @param mode Processing mode (\code{"pH", "pNa"} etc.)
+#' @return A filtered table with the potentially problematic peaks, including
+#' the precursor mass and MSMS base peak intensity (\code{aMax}) for reference.
+#' @author Michael Stravs
+#' @seealso \code{\link{msmsWorkflow}}
+#' @examples \dontrun{
+#' # As used in the workflow: 
+#'     fp_rean <-  problematicPeaks(
+#'                 peaksNoformula,
+#'                 specs$peaksMatched,
+#'                 mode)
+#' }
+#' @export
+problematicPeaks <- function(peaks_unmatched, peaks_matched, mode="pH")
+{
+  # find spectrum maximum for each peak, and merge into table
+  assIntMax <- as.data.frame(aggregate(peaks_matched$int, 
+        by=list(peaks_matched$cpdID, peaks_matched$scan), max))
+  colnames(assIntMax) <- c("cpdID", "scan", "aMax")
+  peaks_unmatched <- merge(peaks_unmatched, assIntMax)
+  # which of these peaks are intense?
+  p_control <- peaks_unmatched[
+  	( (peaks_unmatched$int > 1e5) &
+	(peaks_unmatched$int > 0.01*peaks_unmatched$aMax)) 
+			| ( (peaks_unmatched$int > 1e4) &
+				(peaks_unmatched$int > 0.1* peaks_unmatched$aMax)) ,]
+  # find parent m/z to exclude co-isolated peaks
+  #p_control$mzCenter <- numeric(nrow(p_control))
+  p_control$mzCenter <- as.numeric(
+    unlist(lapply(p_control$cpdID, function(id) findMz(id, mode)$mzCenter)) )
+  p_control_noMH <- p_control[
+		  (p_control$mzFound < p_control$mzCenter - 1) |
+		  (p_control$mzFound > p_control$mzCenter + 1),]
+  return(p_control_noMH)
+}
+
+
+#' Recalibrate MS/MS spectra
+#' 
+#' Recalibrates MS/MS spectra by building a recalibration curve of the
+#' assigned putative fragments of all spectra in \code{aggregatedSpecs}
+#' (measured mass vs. mass of putative associated fragment) and additionally
+#' the parent ion peaks. 
+#' 
+#' Note that the actually used recalibration functions are governed by the
+#' general MassBank settings (see \code{\link{recalibrate}}).
+#' 
+#' If a set of acquired LC-MS runs contains spectra for two different ion types
+#' (e.g. [M+H]+ and [M+Na]+) which should both be processed by RMassBank, it is
+#' necessary to do this in two separate runs. Since it is likely that one ion type
+#' will be the vast majority of spectra (e.g. most in [M+H]+ mode), and only few
+#' spectra will be present for other specific adducts (e.g. only few [M+Na]+ spectra),
+#' it is possible that too few spectra are present to build a good recalibration curve
+#' using only e.g. the [M+Na]+ ions. Therefore we recommend, for one set of LC/MS runs,
+#' to build the recalibration curve for one ion type 
+#' (\code{msmsWorkflow(mode="pH", steps=c(1:8), newRecalibration=TRUE)})
+#' and reuse the same curve for processing different ion types 
+#' (\code{msmsWorkflow(mode="pNa", steps=c(1:8), newRecalibration=FALSE)}).
+#' This also ensures a consistent recalibration across all spectra of the same batch. 
+#' 
+#' @usage makeRecalibration(spec, mode, 
+#'  	recalibrateBy = getOption("RMassBank")$recalibrateBy,
+#' 		recalibrateMS1 = getOption("RMassBank")$recalibrateMS1,
+#' 		recalibrator = getOption("RMassBank")$recalibrator,
+#' 		recalibrateMS1Window = getOption("RMassBank")$recalibrateMS1Window 
+#' 		)
+#' 
+#'  recalibrateSpectra(mode, rawspec = NULL, rc = NULL, rc.ms1=NULL, w = NULL,
+#' 		recalibrateBy = getOption("RMassBank")$recalibrateBy,
+#' 		recalibrateMS1 = getOption("RMassBank")$recalibrateMS1)
+#' 
+#'  recalibrateSingleSpec(spectrum, rc, 
+#' 		recalibrateBy = getOption("RMassBank")$recalibrateBy)
+#' @aliases makeRecalibration recalibrateSpectra recalibrateSingleSpec
+#' @param spec For \code{recalibrateSpectra}: a list of \code{aggregatedSpecs} type
+#' 			(i.e. as returned by \code{aggregateSpectra}). 
+#' @param spectrum For \code{recalibrateSingleSpec}:
+#' 			a matrix with columns \code{mz, int} to be recalibrated.
+#' @param mode \code{"pH", "pNa", "pM", "mH", "mM", "mFA"} for different ions 
+#' 			([M+H]+, [M+Na]+, [M]+, [M-H]-, [M]-, [M+FA]-).
+#' @param rawspec For \code{recalibrateSpectra}:a \code{list} of \code{specs}-type
+#' 			object, i.e. as returned by the \code{\link{findMsMsHR}} function family.
+#' 			If empty, no spectra are recalibrated, but the recalibration curve is
+#' 			returned.  
+#' @param rc,rc.ms1 The recalibration curves to be used in the recalibration.
+#' @param recalibrateBy Whether recalibration should be done by ppm ("ppm") or by m/z ("mz").
+#' @param recalibrateMS1 Whether MS1 spectra should be recalibrated separately ("separate"),
+#' 		together with MS2 ("common") or not at all ("none"). Usually taken from settings.
+#' @param recalibrator The recalibrator functions to be used.
+#' 		 Refer to \code{\link{recalibrate}} for details. Usually taken from settings.
+#' @param recalibrateMS1Window Window width to look for MS1 peaks to recalibrate (in ppm).
+#' @param w The \code{msmsWorkspace} to write the calibration to or to get the calibration from.
+#' @return \code{makeRecalibration}: a \code{list(rc, rc.ms1)} with recalibration curves
+#' 			for the MS2 and MS1 spectra.
+#' 
+#' 			\code{recalibrateSpectra}: if \code{rawspec} is not \code{NULL}, returns the recalibrated
+#' 			spectra in the same structure as the input spectra. Each spectrum matrix has
+#' 			an additional column \code{mzRecal} with the recalibrated mass.
+#' 
+#' 			\code{recalibrateSingleSpec}: a matrix with the single recalibrated spectrum. 
+#' 			Column \code{mzRecal} contains the recalibrated value.
+#' 
+#' @examples \dontrun{ 
+#' 			rcCurve <- recalibrateSpectra(aggregatedSpecs, "pH")
+#' 			recalibratedSpecs <- recalibrateSpectra(aggregatedSpecs, "pH", specs, w=myWorkspace)
+#' 			recalibratedSpecs <- recalibrateSpectra(aggregatedSpecs, "pH", specs,
+#' 				rcCurve$rc, rcCurve$rc.ms1)
+#' 			s <- matrix(c(100,150,200,88.8887,95.0005,222.2223), ncol=2)
+#' 			colnames(s) <- c("mz", "int")
+#' 			recalS <- recalibrateSingleSpec(s, rcCurve$rc)
+#' 			}
+#' 
+#' @author Michael Stravs, Eawag <michael.stravs@@eawag.ch>
+#' @export 
+makeRecalibration <- function(spec, mode, 
+		recalibrateBy = getOption("RMassBank")$recalibrateBy,
+		recalibrateMS1 = getOption("RMassBank")$recalibrateMS1,
+		recalibrator = getOption("RMassBank")$recalibrator,
+		recalibrateMS1Window = getOption("RMassBank")$recalibrateMS1Window 
+		)
+{
+	if(is.null(spec))
+		stop("No spectra present to generate recalibration curve.")
+
+	if(length(spec$peaksMatched$formulaCount)==0)
+		stop("No peaks matched to generate recalibration curve.")
+	
+	rcdata <- spec$peaksMatched[spec$peaksMatched$formulaCount==1,,drop=FALSE]
+	ms1data <- recalibrate.addMS1data(spec, mode, recalibrateMS1Window)
+
+	if (recalibrateMS1 != "none") {
+          ## Add m/z values from MS1 to calibration datapoints
+          rcdata <- rbind(rcdata, ms1data)
+        }
+        
+	rcdata$dmz <- rcdata$mzFound - rcdata$mzCalc
+	ms1data$dmz <- ms1data$mzFound - ms1data$mzCalc
+	
+	if(recalibrateBy == "dppm")
+	{
+		rcdata$recalfield <- rcdata$dppm
+		ms1data$recalfield <- ms1data$dppm
+	}
+	else
+	{
+		rcdata$recalfield <- rcdata$dmz
+		ms1data$recalfield <- ms1data$dmz
+	}
+	
+	# generate recalibration model
+	rc <- do.call(recalibrator$MS2, list(rcdata)) 
+	if(recalibrateMS1 == "separate")
+		rc.ms1 <- do.call(recalibrator$MS1, list(ms1data)) 
+	else
+		rc.ms1 <- rc
+	
+	# plot the model
+	par(mfrow=c(2,2))
+	if(nrow(rcdata)>0)
+		plotRecalibration.direct(rcdata, rc, rc.ms1, "MS2", 
+				range(spec$peaksMatched$mzFound),
+				recalibrateBy)
+	if(nrow(ms1data)>0)
+		plotRecalibration.direct(ms1data, rc, rc.ms1, "MS1",
+				range(ms1data$mzFound),
+				recalibrateBy)
+	# Return the computed recalibration curves
+	return(list(rc=rc, rc.ms1=rc.ms1))
+}
+
+
+
+#' Plot the recalibration graph.
+#' 
+#' @aliases plotRecalibration plotRecalibration.direct
+#' @usage plotRecalibration(w, recalibrateBy = getOption("RMassBank")$recalibrateBy)
+#' 
+#' 		plotRecalibration.direct(rcdata, rc, rc.ms1, title, mzrange,
+#' 		recalibrateBy = getOption("RMassBank")$recalibrateBy)
+#' 
+#' @param w The workspace to plot the calibration graph from
+#' @param rcdata A data frame with columns \code{recalfield} and \code{mzFound}.
+#' @param rc Predictor for MS2 data
+#' @param rc.ms1 Predictor for MS1 data
+#' @param title Prefix for the graph titles
+#' @param mzrange m/z value range for the graph
+#' @param recalibrateBy Whether recalibration was done by ppm ("ppm") or by m/z ("mz").
+#' 		Important only for graph labeling here.
+#' 
+#' @author Michele Stravs, Eawag <michael.stravs@@eawag.ch>
+#' @export
+plotRecalibration <- function(w, recalibrateBy = getOption("RMassBank")$recalibrateBy)
+{
+	spec <- w@aggregatedSpecs
+	
+	rcdata <- data.frame(mzFound = w@rc$x, recalfield = w@rc$y)
+	ms1data <- data.frame(mzFound = w@rc.ms1$x, recalfield = w@rc.ms1$y)
+	
+	par(mfrow=c(2,2))
+	if(nrow(rcdata)>0)
+		plotRecalibration.direct(rcdata, w@rc, w@rc.ms1, "MS2", 
+				range(spec$peaksMatched$mzFound),recalibrateBy)
+	if(nrow(ms1data)>0)
+		plotRecalibration.direct(ms1data, w@rc, w@rc.ms1, "MS1",
+				range(ms1data$mzFound),recalibrateBy)
+	
+}
+
+#' @export 
+plotRecalibration.direct <- function(rcdata, rc, rc.ms1, title, mzrange,
+		recalibrateBy = getOption("RMassBank")$recalibrateBy
+		)
+{
+	if(recalibrateBy == "dppm")
+		ylab.plot <- expression(paste(delta, "ppm"))
+	else
+		ylab.plot <- expression(paste(delta, "m/z"))	
+	
+	plot(recalfield ~ mzFound, data=rcdata,
+			xlab = "m/z", ylab = ylab.plot, main=paste(title, "scatterplot"))
+	RcModelMz <- seq(mzrange[[1]], mzrange[[2]], by=0.2)
+	RcModelRecal <- predict(rc, newdata= data.frame(mzFound =RcModelMz))
+	RcModelRecalMs1 <- predict(rc.ms1, newdata= data.frame(mzFound =RcModelMz))
+	lines(RcModelMz, RcModelRecal, col="blue")
+	lines(RcModelMz, RcModelRecalMs1, col="yellow")
+	if((length(unique(rcdata$mzFound))>1) & 
+			(length(unique(rcdata$recalfield))>1))
+	{
+		if(require(gplots))
+		{
+			
+			hist2d(rcdata$mzFound, rcdata$recalfield, 
+					col=c("white", heat.colors(12)), xlab="m/z", 
+					ylab = ylab.plot, main=paste(title, "density"))
+			lines(RcModelMz, RcModelRecal, col="blue")
+			lines(RcModelMz, RcModelRecalMs1, col="yellow")
+		}
+		else
+		{
+			message("Package gplots not installed. The recalibration density plot will not be displayed.")
+			message("To install gplots: install.packages('gplots')")
+		}
+	}
+}
+
+
+#' @export
+recalibrateSpectra <- function(mode, rawspec = NULL, rc = NULL, rc.ms1=NULL, w = NULL,
+		recalibrateBy = getOption("RMassBank")$recalibrateBy,
+		recalibrateMS1 = getOption("RMassBank")$recalibrateMS1)
+{
+	# Load the recal curves from the workspace if one is specified.
+  if(!is.null(w))
+  {
+	  rc <- w@rc
+	  rc.ms1 <- w@rc.ms1
+  }
+  if(is.null(rc) || is.null(rc.ms1))
+	  stop("Please specify the recalibration curves either via workspace (w) or via parameters rc, rc.ms1.")
+
+  # Do the recalibration
+  if(!is.null(rawspec))
+  {
+	  # go through all raw spectra and recalculate m/z values
+	  recalibratedSpecs <- lapply(rawspec, function(s)
+			  {
+				  # recalculate tandem spectrum peaks
+				  s$peaks <- lapply(s$peaks, function(p)
+						  {
+							  recalibrateSingleSpec(p, rc, recalibrateBy)
+						  })
+				  # recalculate MS1 spectrum if required
+				  if(recalibrateMS1 != "none")
+				  {
+					  p <- s$parentPeak;
+					  p <- as.data.frame(p)
+					  if(nrow(p) > 0)
+					  {
+						  colnames(p) <- c("mzFound", "int")
+						  drecal <- predict(rc.ms1, newdata= p)
+						  if(recalibrateBy == "dppm")
+							  p$mzRecal <- p$mzFound / ( 1 + drecal/1e6 )
+						  else
+							  p$mzRecal <- p$mzFound - drecal
+						  colnames(p) <- c("mz", "int", "mzRecal")
+					  }
+					  p <- as.matrix(p)
+					  s$parentPeak <- p
+				  }
+				  return(s)
+			  })
+	  return(recalibratedSpecs)
+  }
+  else # no rawspec passed
+	  return(list())
+}
+
+#' @export
+recalibrateSingleSpec <- function(spectrum, rc, 
+		recalibrateBy = getOption("RMassBank")$recalibrateBy)
+{
+	p <- as.data.frame(spectrum)
+	if(nrow(p) > 0)
+	{
+		# Fix the column names so our
+		# prediction functions choose the right
+		# rows. 
+		colnames(p) <- c("mzFound", "int")
+		drecal <- predict(rc, newdata= p)
+		if(recalibrateBy == "dppm")
+			p$mzRecal <- p$mzFound / ( 1 + drecal/1e6 )
+		else
+			p$mzRecal <- p$mzFound - drecal
+		# And rename them back so our "mz" column is
+		# called "mz" again
+		colnames(p) <- c("mz", "int", "mzRecal")
+	}
+	p <- as.matrix(p)
+	return(p)
+}
+
+
+
+
+
+#' Filter satellite peaks
+#' 
+#' Filters satellite peaks in FT spectra which arise from FT artifacts and from
+#' conversion to stick mode. A very simple rule is used which holds mostly true
+#' for MSMS spectra (and shouldn't be applied to MS1 spectra which contain
+#' isotope structures...)
+#' 
+#' The function cuts off all peaks within 0.5 m/z from every peak, in
+#' decreasing intensity order, which are below 5% of the referring peak's
+#' intensity.  E.g. for peaks m/z=100, int=100; m/z=100.2, int=2, m/z=100.3,
+#' int=6, m/z 150, int=10: The most intense peak (m/z=100) is selected, all
+#' neighborhood peaks below 5% are removed (in this case, only the m/z=100.2
+#' peak) and the next less intense peak is selected. Here this is the m/z=150
+#' peak. All low-intensity neighborhood peaks are removed (nothing). The next
+#' less intense peak is selected (m/z=100.3) and again neighborhood peaks are
+#' cut away (nothing to cut here. Note that the m/z = 100.2 peak was alredy
+#' removed.)
+#' 
+#' @usage filterPeakSatellites(peaks, filterSettings = getOption("RMassBank")$filterSettings)
+#' @param peaks A peak dataframe with at least the columns \code{mz, int}. Note
+#' that \code{mz} is used even for the recalibrated spectra, i.e. the
+#' desatellited spectrum is identical for both the unrecalibrated and the
+#' recalibrated spectra.
+#' @param filterSettings The settings used for filtering. Refer to \code{\link{analyzeMsMs}}
+#' 		documentation for filter settings.
+#' @return Returns the peak table with satellite peaks removed.
+#' @note This is a very crude rule, but works remarkably well for our spectra.
+#' @author Michael Stravs
+#' @seealso \code{\link{analyzeMsMs}}, \code{\link{filterLowaccResults}}
+#' @examples
+#' 
+#' # From the workflow:
+#' \dontrun{
+#'     # Filter out satellite peaks:
+#'     shot <- filterPeakSatellites(shot)
+#'     shot_satellite_n <- setdiff(row.names(shot_full), row.names(shot))
+#'     shot_satellite <- shot_full[shot_satellite_n,]
+#'     # shot_satellite contains the peaks which were eliminated as satellites.
+#' }
+#' 
+#' @export
+filterPeakSatellites <- function(peaks, filterSettings = getOption("RMassBank")$filterSettings)
+{
+ cutoff_int_limit <- filterSettings$satelliteIntLimit
+ cutoff_mz_limit <- filterSettings$satelliteMzLimit
+  # Order by intensity (descending)
+  peaks_o <- peaks[order(peaks$intensity, decreasing=TRUE),,drop=FALSE]
+  n <- 1
+  # As long as there are peaks left AND the last peak is small enough (relative
+  # to selected), move to the next peak
+  while(n < nrow(peaks_o))
+  {
+    if(peaks_o[nrow(peaks_o),"intensity"] >= cutoff_int_limit *peaks_o[n,"intensity"])
+      break
+    # remove all peaks within cutoff_mz_limit (std. m/z = 0.5) which have intensity
+    # of less than 5% relative to their "parent" peak
+    #
+	peaks_l <- peaks_o[ (peaks_o$mz > peaks_o[n,"mz"] - cutoff_mz_limit)
+							& (peaks_o$mz < peaks_o[n,"mz"] + cutoff_mz_limit)
+							& (peaks_o$intensity < cutoff_int_limit * peaks_o[n,"intensity"]),,drop=FALSE]		 
+	peaks_o <- peaks_o[ !((peaks_o$mz > peaks_o[n,"mz"] - cutoff_mz_limit)
+								& (peaks_o$mz < peaks_o[n,"mz"] + cutoff_mz_limit)
+								& (peaks_o$intensity < cutoff_int_limit * peaks_o[n,"intensity"])
+								),,drop=FALSE]		 
+    n <- n+1
+  }
+  return(peaks_o[order(peaks_o$mz),,drop=FALSE])
+}
+
+
+#' Reanalyze unmatched peaks
+#' 
+#' Reanalysis of peaks with no matching molecular formula by allowing
+#' additional elements (e.g. "N2O").
+#' 
+#' \code{reanalyzeFailpeaks} examines the \code{unmatchedPeaksC} table in
+#' \code{specs} and sends every peak through \code{reanalyzeFailpeak}.
+#' 
+#' @aliases reanalyzeFailpeaks reanalyzeFailpeak
+#' @usage reanalyzeFailpeaks(specs, custom_additions, mode, filterSettings =
+#' 				getOption("RMassBank")$filterSettings, progressbar = "progressBarHook")
+#' reanalyzeFailpeak(custom_additions, mass, cpdID, counter, pb = NULL, mode,
+#' 				filterSettings = getOption("RMassBank")$filterSettings)
+#' @param specs An \code{aggregatedRcSpecs} object (after the electronic noise
+#' was cleared from the unmatched peaks).
+#' @param custom_additions The allowed additions, e.g. "N2O".
+#' @param mode Processing mode (\code{"pH", "pNa", "mH"} etc.)
+#' @param mass (Usually recalibrated) m/z value of the peak.
+#' @param cpdID Compound ID of this spectrum.
+#' @param counter Current peak index (used exclusively for the progress
+#' indicator)
+#' @param pb A progressbar object to display progress on, as passed by
+#'  \code{reanalyzeFailpeaks} to \code{reanalyzeFailpeak}. No progress 
+#' is displayed if NULL.
+#' @param progressbar The progress bar callback to use. Only needed for specialized
+#'  applications.	Cf. the documentation of \code{\link{progressBarHook}} for usage.
+#' @param filterSettings Settings for filtering data. Refer to\code{\link{analyzeMsMs}} for settings.
+#' @return The returning list contains two tables: 
+#' \item{peaksReanalyzed}{All reanalyzed peaks with or without matching formula.}
+#' \item{peaksMatchedReanalysis}{Only the peaks with a matched reanalysis
+#' formula.}
+#' 
+#' It would be good to merge the analysis functions of \code{analyzeMsMs} with
+#' the one used here, to simplify code changes.
+#' @author Michael Stravs
+#' @seealso \code{\link{analyzeMsMs}}, \code{\link{msmsWorkflow}}
+#' @examples
+#' 
+#' ## As used in the workflow:
+#' \dontrun{    
+#' 	reanalyzedRcSpecs <- reanalyzeFailpeaks(aggregatedRcSpecs, custom_additions="N2O", mode="pH")
+#' # A single peak:
+#' reanalyzeFailpeak("N2O", 105.0447, 1234, 1, 1, "pH")
+#' }
+#' 
+#' @export
+reanalyzeFailpeaks <- function(specs, custom_additions, mode, filterSettings =
+				getOption("RMassBank")$filterSettings, progressbar = "progressBarHook")
+{
+	
+	
+  fp <- specs$peaksUnmatchedC
+  custom_additions_l <- as.list(rep(x=custom_additions, times=nrow(fp)))
+  mode_l <- as.list(rep(x=mode, times=nrow(fp)))
+  nLen <- nrow(fp)
+  
+  pb <- do.call(progressbar, list(object=NULL, value=0, min=0, max=max(nLen,1)))
+  temp <- data.frame()
+  if(nLen == 0)
+  {
+	  message("reanalyzeFailpeaks: No peaks to reanalyze.")
+	  temp <- data.frame(
+			  "reanalyzed.formula" = character(),
+			  "reanalyzed.mzCalc" = numeric(),
+			  "reanalyzed.dppm" = numeric(),
+			  "reanalyzed.formulaCount" = numeric(),
+			  "reanalyzed.dbe" = numeric())
+  }
+  else
+  {
+	  counter <- as.list(1:nrow(fp))
+	  # this is the reanalysis step: run reanalyze.failpeak (with the relevant parameters)
+	  # on each failpeak.
+	  temp <- mapply(reanalyzeFailpeak, custom_additions_l, fp$mzFound, fp$cpdID, counter, 
+			  MoreArgs=list(mode=mode, pb=list(hook=progressbar, bar=pb), filterSettings=filterSettings))
+	  # reformat the result and attach it to specs
+	  temp <- as.data.frame(t(temp))
+	  temp <- temp[,c("reanalyzed.formula", "reanalyzed.mzCalc", "reanalyzed.dppm", 
+					  "reanalyzed.formulaCount", "reanalyzed.dbe")]	  
+  }
+
+  specs$peaksReanalyzed <- cbind(fp, temp)
+  
+  # Since some columns are in "list" type, they disturb later on.
+  # therefore, fix them and make them normal vectors.
+  listcols <- unlist(lapply(colnames(specs$peaksReanalyzed), function(col) 
+    is.list(specs$peaksReanalyzed[,col])))
+  for(col in colnames(specs$peaksReanalyzed)[which(listcols==TRUE)])
+    specs$peaksReanalyzed[,col] <- 
+      unlist(specs$peaksReanalyzed[,col])
+  
+  # Now only the matching ones:
+  specs$peaksMatchedReanalysis <- specs$peaksReanalyzed[
+		  !is.na(specs$peaksReanalyzed$reanalyzed.dppm),]
+  
+  do.call(progressbar, list(object=pb, close=TRUE))
+  return(specs)
+}
+
+
+#' @export
+reanalyzeFailpeak <- function(custom_additions, mass, cpdID, counter, pb = NULL, mode,
+		filterSettings = getOption("RMassBank")$filterSettings)
+{
+	# the counter to show the progress
+	if(!is.null(pb))
+	{
+		do.call(pb$hook, list(object=pb$bar, value=counter))
+	}
+	# here follows the Rcdk analysis
+	#------------------------------------
+	
+	# define the adduct additions
+	if(mode == "pH") {
+		allowed_additions <- "H"
+		mode.charge <- 1
+	} else if(mode == "pNa") {
+		allowed_additions <- "Na"
+		mode.charge <- 1
+	} else if(mode == "pM") {
+		allowed_additions <- ""
+		mode.charge <- 1
+	} else if(mode == "mM") {
+		allowed_additions <- ""
+		mode.charge <- -1
+	} else if(mode == "mH") {
+		allowed_additions <- "H-1"
+		mode.charge <- -1
+	} else if(mode == "mFA") {
+		allowed_additions <- "C2H3O2"
+		mode.charge <- -1
+	} else {
+          stop("mode = \"", mode, "\" not defined")
+        }
+	
+	# the ppm range is two-sided here.
+	# The range is slightly expanded because dppm calculation of
+	# generate.formula starts from empirical mass, but dppm cal-
+	# culation of the evaluation starts from theoretical mass.
+	# So we don't miss the points on 'the border'.
+	
+	db_formula <- findFormula(cpdID)
+	
+	ppmlimit <- 2.25 * filterSettings$ppmFine
+	parent_formula <- add.formula(db_formula, allowed_additions)
+	parent_formula <- add.formula(parent_formula, custom_additions)
+	dbe_parent <- dbe(parent_formula)
+	# check whether the formula is valid, i.e. has no negative or zero element numbers.
+	#print(parent_formula)
+	limits <- to.limits.rcdk(parent_formula)        
+	
+	peakformula <- tryCatch(generate.formula(mass, ppm(mass, ppmlimit, p=TRUE), 
+					limits, charge=mode.charge), error=function(e) NA)
+	# was a formula found? If not, return empty result
+	if(!is.list(peakformula))
+		return(as.data.frame(
+						t(c(mzFound=as.numeric(as.character(mass)),
+										reanalyzed.formula=NA, reanalyzed.mzCalc=NA, reanalyzed.dppm=NA,
+										reanalyzed.formulaCount=0,
+										reanalyzed.dbe=NA))))
+	else # if is.list(peakformula)
+	# formula found? then return the one with lowest dppm
+	{
+		# calculate dppm for all formulas
+		peakformula <- sapply(peakformula, function(f)
+				{
+					l <- list(mzFound=as.numeric(as.character(mass)),
+							reanalyzed.formula=as.character(f@string),
+							reanalyzed.mzCalc=as.numeric(as.character(f@mass))
+					)
+					
+					return(unlist(l))
+				})
+		
+		# filter out bad dbe stuff
+		peakformula <- as.data.frame(t(peakformula))
+		# for some reason completely oblivious to me, the columns in peakformula
+		# are still factors, even though i de-factored them by hand.
+		# Therefore, convert them again...
+		peakformula$mzFound <- as.numeric(as.character(peakformula$mzFound))
+		peakformula$reanalyzed.formula <- as.character(peakformula$reanalyzed.formula)
+		peakformula$reanalyzed.mzCalc <- as.numeric(as.character(peakformula$reanalyzed.mzCalc))
+		
+		peakformula$reanalyzed.dppm <- (peakformula$mzFound / peakformula$reanalyzed.mzCalc - 1) * 1e6
+		peakformula$reanalyzed.formulaCount=nrow(peakformula)
+		
+		# filter out bad dbe and high ppm stuff          
+		peakformula$reanalyzed.dbe <- unlist(lapply(peakformula$reanalyzed.formula, dbe))
+		peakformula <- peakformula[(peakformula$reanalyzed.dbe >= filterSettings$dbeMinLimit) 
+						& (abs(peakformula$reanalyzed.dppm) < filterSettings$ppmFine),]
+		# is there still something left?
+		if(nrow(peakformula) == 0)
+			return(as.data.frame(
+							t(c(mzFound=as.numeric(as.character(mass)),
+											reanalyzed.formula=NA, reanalyzed.mzCalc=NA, reanalyzed.dppm=NA,
+											reanalyzed.formulaCount=0, reanalyzed.dbe = NA))))
+		else
+		{
+			#update formula count to the remaining formulas
+			peakformula$reanalyzed.formulaCount=nrow(peakformula)
+			return(peakformula[which.min(abs(peakformula$reanalyzed.dppm)),])
+		}
+		
+	} # endif is.list(peakformula)
+      
+
+    
+    }
+
+#' Multiplicity filtering: Removes peaks which occur only once in a n-spectra set.
+#' 
+#' For every compound, every peak (with annotated formula) is compared 
+#' across all spectra. Peaks whose formula occurs only once for all collision energies
+#' / spectra types, are discarded. This eliminates "stochastic formula hits" of pure
+#' electronic noise peaks efficiently from the spectra. Note that in the author's 
+#' experimental setup two spectra were recorded at every collision energy,
+#' and therefore every peak-formula should appear
+#' at least twice if it is real, even if it is by chance a fragment which appears
+#' on only one collision energy setting. The function was not tested in a different
+#' setup. Therefore, use with a bit of caution.
+#' @usage filterPeaksMultiplicity(peaks, formulacol, recalcBest = TRUE)
+#' @param peaks A data frame containing all peaks to be analyzed; with at least
+#' 			the columns \code{cpdID, scan, mzFound} and one column for the formula
+#' 			specified with the \code{formulacol} parameter. 
+#' @param formulacol Which column the assigned formula is stored in.
+#' @param recalcBest Whether the best formula for each peak should be re-determined.
+#' 			This is necessary for results from the ordinary \code{\link{analyzeMsMs}}
+#' 			analysis which allows multiple potential formulas per peak - the old best match
+#' 			could potentially have been dropped because of multiplicity filtering. For results
+#' 			from \code{\link{reanalyzeFailpeak}} this is not necessary, since only one potential
+#' 			formula is assigned in this case.
+#' @return The peak table is returned, enriched with columns:
+#' 			\itemize{
+#' 				\item{\code{formulaMultiplicity}}{The # of occurrences of this formula
+#' 					in the spectra of its compounds.}
+#' 				\item{\code{fM_factor}}{\code{formulaMultiplicity} converted to \code{factor} type
+#' 					for use with \code{\link{split}}}
+#' 			}
+#' @examples \dontrun{
+#' 		peaksFiltered <- filterPeaksMultiplicity(aggregatedRcSpecs$peaksMatched, 
+#' 			"formula", TRUE)
+#' 		peaksOK <- subset(peaksFiltered, formulaMultiplicity > 1)
+#' }
+#' @author Michael Stravs, EAWAG <michael.stravs@@eawag.ch>
+#' @export
+filterPeaksMultiplicity <- function(peaks, formulacol, recalcBest = TRUE)
+{
+	# create dummy for the case that we have no rows
+	multInfo <- data.frame(cpdID = character(), 
+			formulacol = character(),
+			formulaMultiplicity = numeric())
+	# rename (because "formulacol" is not the actually correct name)
+	colnames(multInfo) <- c("cpdID", formulacol, "formulaMultiplicity")
+	
+	if(!is.data.frame(peaks))
+	{
+		stop("filterPeaksMultiplicity: All peaks have been filtered.")
+		peaks <- cbind(peaks, data.frame(formulaMultiplicity=numeric()))
+	}
+	else
+	{
+		# calculate duplicity info
+		multInfo <- aggregate(peaks$scan, list(peaks$cpdID, peaks[,formulacol]), FUN=length)
+		# just for comparison:
+		# nform <- unique(paste(pks$cpdID,pks$formula))
+		
+		# merge the duplicity info into the peak table
+		colnames(multInfo) <- c("cpdID", formulacol, "formulaMultiplicity")
+		peaks <- merge(peaks, multInfo)
+	}
+
+  # separate log intensity data by duplicity (needs duplicity as a factor)
+  # and boxplot
+  peaks$fM_factor <- as.factor(peaks$formulaMultiplicity)
+  
+  # nostalgy: dppmBest first, to compare :)
+  # now we prioritize the most frequent formula instead, and only then apply the
+  # dppmBest rule
+  #pks2 <- subset(pks, dppm==dppmBest)
+  
+  # split peak intensity by multiplicity
+  peakMultiplicitySets <- split(log(peaks$int,10), peaks$fM_factor)
+  #boxplot(peakMultiplicitySets)
+  # nice plot :)
+  #if(length(peakMultiplicitySets) > 0)
+  #	q <- quantile(peakMultiplicitySets[[1]], c(0,.25,.5,.75,.95,1))
+  pk_data <- lapply(peakMultiplicitySets, length)
+
+  # now by formula, not by peak:
+  multInfo$fM_factor <- as.factor(multInfo$formulaMultiplicity)
+  # the formulas are split into bins with their multiplicity 
+  # (14 bins for our 14-spectra method)
+  formulaMultiplicitySets <- split(multInfo[,formulacol], multInfo$fM_factor)
+  formulaMultiplicityHist <- lapply(formulaMultiplicitySets, length)
+
+  # if we use recalcBest, then we recalculate which peak in the
+  # list was best. We do this for the peaks matched in the first analysis.
+  # The peaks from the reanalysis are single anyway and don't get this additional
+  # treatment.
+  
+  if(recalcBest == FALSE)
+      return(peaks)
+  
+  # prioritize duplicate peaks
+  # get unique peaks with their maximum-multiplicity formula attached
+  best_mult <- aggregate(peaks$formulaMultiplicity, 
+                         list(peaks$cpdID, peaks$scan, peaks$mzFound), 
+                         max)
+  colnames(best_mult) <- c("cpdID", "scan", "mzFound", "bestMultiplicity")
+  peaks <- merge(peaks, best_mult)
+  peaks <- peaks[peaks$formulaMultiplicity==peaks$bestMultiplicity,]
+  
+  # now we also have to recalculate dppmBest since the "old best" may have been
+  # dropped.
+  peaks$dppmBest <- NULL
+  bestPpm <- aggregate(peaks$dppm, 
+                       list(peaks$cpdID, peaks$scan, peaks$mzFound),
+                        function(dppm) dppm[[which.min(abs(dppm))]])
+  colnames(bestPpm) <- c("cpdID", "scan", "mzFound", "dppmBest")
+  peaks <- merge(peaks, bestPpm)
+  pks_best <- peaks[peaks$dppm==peaks$dppmBest,]
+  
+  # And, iteratively, the multiplicity also must be recalculated, because we dropped
+  # some peaks and the multiplicites of some of the formulas will have decreased.
+    
+  pks_best$formulaMultiplicity <- NULL
+  pks_best$bestMultiplicity <- NULL
+  multInfo_best <- aggregate(pks_best$scan, 
+                             list(pks_best$cpdID, pks_best[,formulacol]),
+                             FUN=length)
+  colnames(multInfo_best) <- c("cpdID", formulacol, "formulaMultiplicity")
+  pks_best <- merge(pks_best, multInfo_best)
+  pks_best$fM_factor <- as.factor(pks_best$formulaMultiplicity)
+  multInfo_best$fM_factor <- as.factor(multInfo_best$formulaMultiplicity)
+  
+  formulaMultplicitySets_best <- split(multInfo_best[,formulacol], multInfo_best$fM_factor)
+  formulaMultplicityHist_best <- lapply(formulaMultplicitySets_best, length)
+  
+  peakMultiplicitySets_best <- split(log(pks_best$int,10), pks_best$fM_factor)
+  #boxplot(peakMultiplicitySets_best)
+  #q <- quantile(peakMultiplicitySets_best[[1]], c(0,.25,.5,.75,.95,1))
+  #peakMultiplicityHist_best <- lapply(peakMultiplicitySets_best, length)
+  #q
+  
+  # this returns the "best" peaks (first by formula multiplicity, then by dppm)
+  # before actually cutting the bad ones off.
+  return(pks_best)  
+}
+
+
+#' filterMultiplicity
+#' 
+#' Multiplicity filtering: Removes peaks which occur only once in a n-spectra
+#' set.
+#' 
+#' This function executes multiplicity filtering for a set of spectra using the
+#' workhorse function \code{\link{filterPeaksMultiplicity}} (see details there)
+#' and retrieves problematic filtered peaks (peaks which are of high intensity
+#' but were discarded, because either no formula was assigned or it was not
+#' present at least 2x), using the workhorse function
+#' \code{\link{problematicPeaks}}. The results are returned in a format ready
+#' for further processing with \code{\link{mbWorkflow}}.
+#' 
+#' @usage filterMultiplicity(specs, archivename=NA, mode="pH", recalcBest = TRUE,
+#' 		multiplicityFilter = getOption("RMassBank")$multiplicityFilter)
+#' @param specs aggregatedSpecs object whose peaks should be filtered
+#' @param archivename The archive name, used for generation of
+#' archivename_failpeaks.csv
+#' @param mode Mode of ion analysis
+#' @param recalcBest Boolean, whether to recalculate the formula multiplicity 
+#' 		after the first multiplicity filtering step. Sometimes, setting this
+#' 		to FALSE can be a solution if you have many compounds with e.g. fluorine
+#' 		atoms, which often have multiple assigned formulas per peak and might occasionally
+#' 		lose peaks because of that. 
+#' @param multiplicityFilter Threshold for the multiplicity filter. If set to 1,
+#' 		no filtering will apply (minimum 1 occurrence of peak). 2 equals minimum
+#' 		2 occurrences etc. 
+#' @return A list object with values: 
+#' \item{peaksOK}{ Peaks with >1-fold formula multiplicity from the
+#' 		"normal" peak analysis.  } 
+#' \item{peaksReanOK}{ Peaks with >1-fold formula multiplicity from
+#' 		peak reanalysis.  }
+#' \item{peaksFiltered}{ All peaks with annotated formula multiplicity from
+#' 		first analysis.  } 
+#' \item{peaksFilteredReanalysis}{ All peaks with annotated
+#' 		formula multiplicity from peak reanalysis.  } 
+#' \item{peaksProblematic}{ Peaks with high intensity which do not match 
+#' 		inclusion criteria -> possible false negatives. The list will be
+#' 		exported into archivename_failpeaks.csv.
+#' }
+#' @author Michael Stravs
+#' @seealso
+#' \code{\link{filterPeaksMultiplicity}},\code{\link{problematicPeaks}}
+#' @examples
+#' \dontrun{
+#'     refilteredRcSpecs <- filterMultiplicity(
+#' 			reanalyzedRcSpecs, "myarchive", "pH")
+#' }
+#' @export
+filterMultiplicity <- function(specs, archivename=NA, mode="pH", recalcBest = TRUE,
+		multiplicityFilter = getOption("RMassBank")$multiplicityFilter)
+{
+    # Read multiplicity filter setting
+    # For backwards compatibility: If the option is not set, define as 2
+    # (which was the behaviour before we introduced the option)
+    if(is.null(multiplicityFilter))
+      multiplicityFilter <- 2
+    
+    peaksFiltered <- filterPeaksMultiplicity(specs$peaksMatched,
+                                                        "formula", recalcBest)
+    peaksFilteredReanalysis <- 
+      filterPeaksMultiplicity(specs$peaksMatchedReanalysis, "reanalyzed.formula", FALSE)
+    
+    peaksNoformula <- specs$peaksReanalyzed[is.na(specs$peaksReanalyzed$reanalyzed.formula),]
+    peaksNoformula$formulaMultiplicity <- rep(0, nrow(peaksNoformula))
+    peaksNoformula$fM_factor <- as.factor( rep(0, nrow(peaksNoformula)))
+    
+	# Reorder the columns of peaksNoformula such that they match the columns
+	# of peaksFilteredReanalysis; such that rbind gives an identical result
+	# when peaksFilteredReanalysis is empty. (Otherwise peaksFilterReanalysis
+	# would be dropped as 0x0, and rbind's output column order would be the one originally
+	# in peaksNoformula. See ?cbind)
+	peaksNoformula <- peaksNoformula[,colnames(peaksFilteredReanalysis)]
+	
+    # export the peaks which drop through reanalysis or filter criteria
+    fp_rean <-  problematicPeaks(
+                rbind(
+                  peaksFilteredReanalysis[ 
+						  peaksFilteredReanalysis$formulaMultiplicity < multiplicityFilter,],
+                  peaksNoformula),
+                specs$peaksMatched,
+                mode)
+    fp_mult <-  problematicPeaks(
+                peaksFiltered[
+						peaksFiltered$formulaMultiplicity < multiplicityFilter,],
+                specs$peaksMatched,
+                mode)
+    fp_mult$good <- NULL
+    fp_mult$dppmRc <- NULL
+    colnames(fp_rean) <- c("cpdID", "scan", "formula", "mzFound", "formula.old", "mzCalc.old",
+                           "dppm.old", "dbe.old", "mz", "int", "dppmBest", "formulaCount.old", 
+                           "good.old", "parentScan", 
+                           "mzCalc", "dppm",
+                           "formulaCount", "dbe", "formulaMultiplicity", "fM_factor", 
+                           "aMax", "mzCenter")
+    fp_tot <- rbind(fp_rean[,colnames(fp_mult)], fp_mult)
+    
+    # Reorder and reformat for output
+    fp_tot <- fp_tot[with(fp_tot, 
+                    order(cpdID, mzCalc, scan)),
+               ]
+
+   fp_tot$OK <- rep('', nrow(fp_tot))
+   fp_tot$name <- rownames(fp_tot)
+
+   # Select the columns for output into the failpeaks file
+    fp_tot <- fp_tot[,c("OK", "name", "cpdID", "scan", "mzFound", "formula", "mzCalc", "dppm", "dbe", "mz", "int",
+                 "formulaCount", "parentScan", "aMax", "mzCenter")]
+ 	# Select the correct precursor scans. This serves to filter the list
+	# for the cases where multiple workspaces were combined after step 7
+	# with combineMultiplicities.
+	# Note that this has drawbacks. Leaving the "duplicates" in would make it more easy
+	# to identify legitimate unformulaed peaks. We might experiment by marking them up
+	# somehow. 
+	precursors <- unlist(lapply(specs$specFound, function(s) s$parentHeader$acquisitionNum))
+	fp_tot <- fp_tot[
+			fp_tot$parentScan %in% precursors
+			,]
+
+    
+    peaksOK <- peaksFiltered[
+                      peaksFiltered$formulaMultiplicity > (multiplicityFilter - 1),]
+    peaksReanOK <- peaksFilteredReanalysis[
+						(peaksFilteredReanalysis$formulaMultiplicity > (multiplicityFilter - 1)) &
+						!is.na(peaksFilteredReanalysis$reanalyzed.formula),]
+    # Kick the M+H+ satellites out of peaksReanOK:
+    peaksReanOK$mzCenter <- as.numeric(
+      unlist(lapply(peaksReanOK$cpdID, function(id) findMz(id)$mzCenter)) )
+    peaksReanOK <- peaksReanOK[
+			(peaksReanOK$mzFound < peaksReanOK$mzCenter - 1) |
+			(peaksReanOK$mzFound > peaksReanOK$mzCenter + 1) ,]
+    
+    if(!is.na(archivename))
+      write.csv(fp_tot, file=
+        paste(archivename,"_Failpeaks.csv", sep=''), row.names=FALSE)
+    return(list(peaksOK = peaksOK, peaksReanOK = peaksReanOK, peaksFiltered = peaksFiltered,
+                peaksFilteredReanalysis = peaksFilteredReanalysis,
+                peaksProblematic = fp_tot))
+
+}
+
+#' Return MS1 peaks to be used for recalibration
+#' 
+#' Returns the precursor peaks for all MS1 spectra in the \code{spec} dataset
+#' with annotated formula to be used in recalibration.
+#'  
+#' For all spectra in \code{spec$specFound}, the precursor ion is extracted from
+#' the MS1 precursor spectrum. All found ions are returned in a data frame with a
+#' format matching \code{spec$peaksMatched} and therefore suitable for \code{rbind}ing
+#' to the \code{spec$peaksMatched} table. However, only minimal information needed for
+#' recalibration is returned. 
+#' 
+#' @usage  recalibrate.addMS1data(spec,mode="pH", recalibrateMS1Window = 
+#' 				getOption("RMassBank")$recalibrateMS1Window)
+#' @param spec A \code{aggregatedSpecs}-like object.
+#' @param mode \code{"pH", "pNa", "pM", "pNH4",  "mH", "mM", "mFA"} for different ions 
+#' 			([M+H]+, [M+Na]+, [M]+,  [M+NH4]+, [M-H]-, [M]-, [M+FA]-).
+#' @param recalibrateMS1Window Window width to look for MS1 peaks to recalibrate (in ppm).
+#' @return A dataframe with columns \code{mzFound, formula, mzCalc, dppm, dbe, int,
+#' 		dppmBest, formulaCount, good, cpdID, scan, parentScan, dppmRc}. However,
+#' 		columns \code{dbe, int, formulaCount, good, scan, parentScan} do not contain
+#' 		real information and are provided only as fillers.
+#' @examples \dontrun{
+#' # More or less as used in recalibrateSpectra:
+#' 		rcdata <- subset(aggregatedSpecs$peaksMatched, formulaCount==1)
+#' 		ms1data <- recalibrate.addMS1data(aggregatedSpecs, "pH", 15)
+#' 		rcdata <- rbind(rcdata, ms1data)
+#'  # ... continue constructing recalibration curve with rcdata
+#' }
+#' @author Michael Stravs, EAWAG <michael.stravs@@eawag.ch>
+#' @export
+recalibrate.addMS1data <- function(spec,mode="pH", recalibrateMS1Window = 
+				getOption("RMassBank")$recalibrateMS1Window)
+{
+	## which_OK <- lapply(validPrecursors, function(pscan)
+	##         {
+	##             pplist <- as.data.frame(
+	##                     mzR::peaks(msRaw, which(headerData$acquisitionNum == pscan)))
+	##             colnames(pplist) <- c("mz","int")
+	##             pplist <- subset(pplist, mz >= mzLimits$mzMin & mz <= mzLimits$mzMax)
+	##             if(nrow(pplist) > 0)
+	##                 return(TRUE)
+	##             return(FALSE)
+	##         })
+	
+	ms1peaks <- lapply(spec$specFound, function(cpd)
+			{
+				mzL <- findMz.formula(cpd$formula,mode,recalibrateMS1Window,0)
+				mzCalc <- mzL$mzCenter
+				ms1 <- as.data.frame(cpd$parentMs)
+				pplist <- ms1[(ms1$mz >= mzL$mzMin) & (ms1$mz <= mzL$mzMax),]
+				mzFound <- pplist[which.max(pplist$int),"mz"]
+				dppmRc <- (mzFound/mzCalc - 1)*1e6
+				return(c(
+								mzFound = mzFound,
+								formula = "",
+								mzCalc = mzCalc,
+								dppm = dppmRc,
+								dbe = 0,
+								int = 100,
+								dppmBest = dppmRc,
+								formulaCount = 1,
+								good = TRUE,
+								cpdID = cpd$id,
+								scan = 0,
+								parentScan = 0,
+								dppmRc = dppmRc
+						))
+			})
+	ms1peaks <- as.data.frame(do.call(rbind, ms1peaks), stringsAsFactors=FALSE)
+	# convert numbers to numeric
+	tonum <- c("mzFound", "dppm", "dppmRc", "mzCalc", "dppmBest")
+	ms1peaks[,tonum] <- as.numeric(unlist(ms1peaks[,tonum]))
+	# throw out NA stuff
+	ms1peaks <- ms1peaks[!is.na(ms1peaks$mzFound),]
+	return(ms1peaks)
+}
+
+
+# Custom recalibration function: You can overwrite the recal function by
+# making any function which takes rcdata$recalfield ~ rcdata$mzFound.
+# The settings define which recal function is used
+# getOption("RMassBank")$recalibrator = list(
+#	MS1 = "recalibrate.loess",
+#	MS2 = "recalibrate.loess")
+
+#' Predefined recalibration functions.
+#' 
+#' Predefined fits to use for recalibration: Loess fit and GAM fit.
+#' 
+#' \code{recalibrate.loess()} provides a Loess fit (\code{recalibrate.loess}) 
+#' to a given recalibration parameter.  
+#' If MS and MS/MS data should be fit together, recalibrate.loess 
+#' provides good default settings for Orbitrap instruments.
+#' 
+#' \code{recalibrate.identity()} returns a non-recalibration, i.e. a predictor
+#' which predicts 0 for all input values. This can be used if the user wants to
+#' skip recalibration in the RMassBank workflow.
+#' 
+#' #' \code{recalibrate.mean()} and \code{recalibrate.linear()} are simple recalibrations
+#' which return a constant shift or a linear recalibration. They will be only useful
+#' in particular cases.
+#' 
+#' \code{recalibrate()} itself is only a dummy function and does not do anything.
+#' 
+#' Alternatively other functions can be defined. Which functions are used for recalibration
+#' is specified by the RMassBank options file. (Note: if \code{recalibrateMS1: common}, the
+#' \code{recalibrator: MS1} value is irrelevant, since for a common curve generated with
+#' the function specified in \code{recalibrator: MS2} will be used.)
+#' 
+#' @aliases recalibrate.loess recalibrate recalibrate.identity recalibrate.mean recalibrate.linear
+#' @usage recalibrate.loess(rcdata)
+#' 
+#' 		recalibrate.identity(rcdata)
+#' 
+#' 		recalibrate.mean(rcdata)
+#' 
+#' 		recalibrate.linear(rcdata)
+#' 
+#' @param rcdata A data frame with at least the columns \code{recalfield} and
+#' 			\code{mzFound}. \code{recalfield} will usually contain delta(ppm) or
+#' 			delta(mz) values and is the target parameter for the recalibration.
+#' @return Returns a model for recalibration to be used with \code{predict} and the like.
+#' @examples \dontrun{
+#' rcdata <- subset(spec$peaksMatched, formulaCount==1)
+#' ms1data <- recalibrate.addMS1data(spec, mode, 15)
+#' rcdata <- rbind(rcdata, ms1data)
+#' rcdata$recalfield <- rcdata$dppm
+#' rcCurve <- recalibrate.loess(rcdata)
+#' # define a spectrum and recalibrate it
+#' s <- matrix(c(100,150,200,88.8887,95.0005,222.2223), ncol=2)
+#' colnames(s) <- c("mz", "int")
+#' recalS <- recalibrateSingleSpec(s, rcCurve)
+#' 
+#' Alternative: define an custom recalibrator function with different parameters
+#' recalibrate.MyOwnLoess <- function(rcdata)
+#' {
+#' 	return(loess(recalfield ~ mzFound, data=rcdata, family=c("symmetric"),
+#' 					degree = 2, span=0.4))
+#' }
+#' # This can then be specified in the RMassBank settings file:
+#' # recalibrateMS1: common
+#' # recalibrator:
+#' #    MS1: recalibrate.loess
+#' #    MS2: recalibrate.MyOwnLoess")
+#' # [...]
+#' }
+#' @author Michael Stravs, EAWAG <michael.stravs@@eawag.ch>
+#' @export
+recalibrate <- function()
+{
+	return(NA)
+}
+
+#' @export
+recalibrate.loess <- function(rcdata)
+{
+  span <- 0.25
+  # ex XCMS (permission by Steffen): heuristically decide on loess vs linear
+  mingroups <- nrow(rcdata[!is.na(rcdata$mzFound),])
+  if(mingroups < 4)
+  {
+    warning("recalibrate.loess: Not enough data points, omitting recalibration")
+    return(recalibrate.identity(rcdata))
+  } else if (mingroups*span < 4) {
+    span <- 4/mingroups
+    warning("recalibrate.loess: Span too small, resetting to ", round(span, 2))
+  }
+	return(loess(recalfield ~ mzFound, data=rcdata, family=c("symmetric"),
+					degree = 1, span=0.25, surface="direct" ))
+}
+
+#' @export 
+recalibrate.identity <- function(rcdata)
+{
+	return(lm(recalfield ~ 0, data=rcdata))
+}
+
+#' @export 
+recalibrate.mean <- function(rcdata)
+{
+  return(lm(recalfield ~ 1, data=rcdata))
+}
+
+#' @export 
+recalibrate.linear <- function(rcdata)
+{
+  return(lm(recalfield ~ mzFound, data=rcdata))
+}
+
+#' Standard progress bar hook.
+#' 
+#' This function provides a standard implementation for the progress bar in RMassBank.
+#' 
+#' RMassBank calls the progress bar function in the following three ways:
+#' \code{pb <- progressBarHook(object=NULL, value=0, min=0, max=LEN)}
+#' to create a new progress bar.
+#' \code{pb <- progressBarHook(object=pb, value= VAL)}
+#' to set the progress bar to a new value (between the set \code{min} and \code{max})
+#' \code{progressBarHook(object=pb, close=TRUE)}
+#' to close the progress bar. (The actual calls are performed with \code{do.call}, 
+#' e.g. 
+#' \code{progressbar <- "progressBarHook"
+#' pb <- do.call(progressbar, list(object=pb, value= nProg))
+#' }. See the source code for details.)
+#' 
+#' To substitute the standard progress bar for an alternative implementation (e.g. for
+#' use in a GUI), the developer can write his own function which behaves in the same way
+#' as \code{progressBarHook}, i.e. takes the same parameters and can be called in the 
+#' same way. 
+#'  
+#' @param object An identifier representing an instance of a progress bar. 
+#' @param value The new value to assign to the progress indicator
+#' @param min The minimal value of the progress indicator
+#' @param max The maximal value of the progress indicator
+#' @param close If \code{TRUE}, the progress bar is closed.
+#' @return Returns a progress bar instance identifier (i.e. an identifier
+#' 		which can be used as \code{object} in subsequent calls.) 
+#' 
+#' @author Michele Stravs, Eawag <stravsmi@@eawag.ch>
+#' @export
+progressBarHook <- function(object = NULL, value = 0, min = 0, max = 100, close = FALSE)
+{
+	if(is.null(object))
+	{
+		object <- txtProgressBar(min, max, value, style=3, file=stderr())
+	}
+	if(close)
+		close(object)
+	else
+	{
+		setTxtProgressBar(object, value)
+		return(object)
+	}
+}