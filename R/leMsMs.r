--- conflicted
+++ resolved
@@ -1,2513 +1,2371 @@
-
-#library(xcms)
-
-#' Backup \code{msmsWorkflow} results
-#' 
-#' Writes the results from different \code{msmsWorkflow} steps to a file.
-#' 
-#' @aliases archiveResults
-#' @usage archiveResults(w, fileName, settings = getOption("RMassBank"))
-#' @param w The \code{msmsWorkspace} to be saved.
-#' @param fileName The filename to store the results under.
-#' @param settings The settings to be stored into the msmsWorkspace image.
-#' @examples 
-#' 
-#' 		# This doesn't really make a lot of sense,
-#' 		# it stores an empty workspace.
-#' 		RmbDefaultSettings()
-#' 		w <- newMsmsWorkspace()
-#' 		archiveResults(w, "narcotics.RData")
-#' 
-#' @export
-archiveResults <- function(w, fileName, settings = getOption("RMassBank"))
-{
-  # save the settings into the settings slot
-  w@settings <- settings
-    # save
-  save(w, file=fileName)
-
-}
-
-
-#' RMassBank mass spectrometry pipeline
-#' 
-#' Extracts and processes spectra from a specified file list, according to 
-#' loaded options and given parameters.
-#' 
-#' The filenames of the raw LC-MS runs are read from the array \code{files} 
-#' in the global enviroment.
-#' See the vignette \code{vignette("RMassBank")} for further details about the
-#' workflow.
-#' 
-#' @param w A \code{msmsWorkspace} to work with.
-#' @param mode \code{"pH", "pNa", "pM", "mH", "mM", "mFA", "pNH4"} for different ions 
-#' 			([M+H]+, [M+Na]+, [M]+, [M-H]-, [M]-, [M+FA]-, [M+NH4]+).
-#' @param steps Which steps of the workflow to process. See the vignette 
-#' 			\code{vignette("RMassBank")} for details.
-#' @param confirmMode Defaults to false (use most intense precursor). Value 1 uses
-#' 			the 2nd-most intense precursor for a chosen ion (and its data-dependent scans)
-#' 			, etc.
-#' @param newRecalibration Whether to generate a new recalibration curve (\code{TRUE}, default) or
-#' 			to reuse the currently stored curve (\code{FALSE}, useful e.g. for adduct-processing runs.) 
-#' @param useRtLimit Whether to enforce the given retention time window.
-#' @param archivename The prefix under which to store the analyzed result files.
-#' @param readMethod Several methods are available to get peak lists from the files.
-#'        Currently supported are "mzR", "xcms", "MassBank" and "peaklist".
-#'        The first two read MS/MS raw data, and differ in the strategy 
-#'        used to extract peaks. MassBank will read existing records, 
-#'        so that e.g. a recalibration can be performed, and "peaklist" 
-#'        just requires a CSV with two columns and the column header "mz", "int".
-#' @param findPeaksArgs A list of arguments that will be handed to the xcms-method findPeaks via do.call
-#' @param plots A parameter that determines whether the spectra should be plotted or not (This parameter is only used for the xcms-method)
-#' @param precursorscan.cf Whether to fill precursor scans. To be used with files which for
-#' 		some reasons do not contain precursor scan IDs in the mzML, e.g. AB Sciex converted
-#' 		files.
-#' @param settings Options to be used for processing. Defaults to the options loaded via
-#' 			\code{\link{loadRmbSettings}} et al. Refer to there for specific settings.
-#' @param analyzeMethod The "method" parameter to pass to \code{\link{analyzeMsMs}}.
-#' @param progressbar The progress bar callback to use. Only needed for specialized applications.
-#' 			Cf. the documentation of \code{\link{progressBarHook}} for usage.
-#' @param MSe A boolean value that determines whether the spectra were recorded using MSe or not
-#' @return The processed \code{msmsWorkspace}.
-#' @seealso \code{\link{msmsWorkspace-class}}
-#' @author Michael Stravs, Eawag <michael.stravs@@eawag.ch>
-#' @export
-msmsWorkflow <- function(w, mode="pH", steps=c(1:8), confirmMode = FALSE, newRecalibration = TRUE, 
-		useRtLimit = TRUE, archivename=NA, readMethod = "mzR", findPeaksArgs = NULL, plots = FALSE,
-		precursorscan.cf = FALSE,
-		settings = getOption("RMassBank"), analyzeMethod = "formula",
-		progressbar = "progressBarHook", MSe = FALSE)
-{
-    .checkMbSettings()
-    if(!any(mode %in% knownAdducts())) stop(paste("The ionization mode", mode, "is unknown."))
-
-    if(!is.na(archivename))
-        w@archivename <- archivename
-  
-    # Make a progress bar:
-    nProg <- 0
-    nLen <- length(w@files)
-    
-    allUnknown <- FALSE
-    
-    # If all compounds are unknown some specific conditions apply
-    if(all(.listEnvEnv$listEnv$compoundList$Level == "5")){
-        allUnknown <- TRUE
-        message("All compounds are unknown, the workflow will be adjusted accordingly")
-    }
-    
-    if(readMethod == "minimal"){
-        ##Edit options
-        opt <- getOption("RMassBank")
-        opt$recalibrator$MS1 <- "recalibrate.identity"
-        opt$recalibrator$MS2 <- "recalibrate.identity"
-        opt$add_annotation <- FALSE
-        opt$multiplicityFilter <- 1
-        options(RMassBank=opt)
-        settings <- getOption("RMassBank")
-        ##Edit analyzemethod
-        analyzeMethod <- "intensity"
-    }
-
-    # clean rerun functionality:
-    # if any step after 3 has been run, rerunning steps 4 or below needs moving back to the parent workspace.
-    # However, the recalibration must be preserved, because:
-    # if someone runs       
-    # w <- msmsWorkflow(w, steps=c(1:4)),
-    # then substitutes the recalibration
-    # w@rc <- myrecal
-    # then runs step 4 again
-    # w <- msmsWorkflow(w, steps=c(4), newRecalibration=FALSE)
-    # the rc and rc.ms1 must be preserved and not taken from the parent workspace
-    if(!all(steps > 4) & !is.null(w@parent))
-    {
-        rc <- w@rc
-        rc.ms1 <- w@rc.ms1
-        w <- w@parent
-        w@rc <- rc
-        w@rc.ms1 <- rc.ms1
-    }
-  
-    # Step 1: acquire all MSMS spectra from files
-    if(1 %in% steps)
-    {
-        message("msmsWorkflow: Step 1. Acquire all MSMS spectra from files")
-        w <- msmsRead(w = w, files = w@files, readMethod=readMethod, mode=mode, confirmMode = confirmMode, useRtLimit = useRtLimit, 
-                        Args = findPeaksArgs, settings = settings, progressbar = progressbar, MSe = MSe)
-    }
-    # Step 2: first run analysis before recalibration
-    if(2 %in% steps)
-    {
-        nProg <- 0
-        message("msmsWorkflow: Step 2. First analysis pre recalibration")
-        if(allUnknown){
-            analyzeMethod <- "intensity"
-        }
-        pb <- do.call(progressbar, list(object=NULL, value=0, min=0, max=nLen))
-        w@spectra <- as(lapply(w@spectra, function(spec) {
-                        #print(spec$id)
-                        # if(findLevel(spec@id,TRUE) == "unknown"){
-                            # analyzeMethod <- "intensity"
-                        # } else {
-                            # analyzeMethod <- "formula"
-                        # }
-                        s <- analyzeMsMs(msmsPeaks = spec, mode=mode, detail=TRUE, run="preliminary",
-                              filterSettings = settings$filterSettings,
-                              spectraList = settings$spectraList, method = analyzeMethod)
-                        # Progress:
-                        nProg <<- nProg + 1
-                        pb <- do.call(progressbar, list(object=pb, value= nProg))
-
-                        return(s)
-        }), "SimpleList")
-        ## for(f in w@files)
-        ## w@spectra[[basename(as.character(f))]]@name <- basename(as.character(f))
-        suppressWarnings(do.call(progressbar, list(object=pb, close=TRUE)))
-    }
-    # Step 3: aggregate all spectra
-    if(3 %in% steps)
-    {
-        message("msmsWorkflow: Step 3. Aggregate all spectra")
-        w@aggregated <- aggregateSpectra(spec = w@spectra, addIncomplete=TRUE)
-        
-        if(RMassBank.env$verbose.output){
-          numberOfPeaksThere <- sum(unlist(lapply(X = w@spectra, FUN = function(spec){ sum(unlist(lapply(X = spec@children, FUN = function(child){ child@peaksCount }))) })))
-          if(nrow(w@aggregated) < numberOfPeaksThere)
-            cat(paste("### Warning ### The aggregation of spectra lead to the removal of ", (numberOfPeaksThere-nrow(w@aggregated)), " / ", numberOfPeaksThere, " peaks\n", sep = ""))
-        }
-    }
-    
-    if(allUnknown){
-        w@aggregated$noise <- FALSE
-        w@aggregated$noise <- FALSE
-        w@aggregated$reanalyzed.formula <- NA
-        w@aggregated$reanalyzed.mzCalc <- NA
-        w@aggregated$reanalyzed.dppm <- NA
-        w@aggregated$reanalyzed.formulaCount <- NA
-        w@aggregated$reanalyzed.dbe <- NA
-        w@aggregated$matchedReanalysis <- NA
-        w@aggregated$filterOK <- TRUE
-        w@aggregated$problematicPeak <- FALSE
-        w@aggregated$formulaMultiplicity <- unlist(sapply(table(w@aggregated$cpdID),function(x) rep(x,x)))
-        return(w)
-    }
-    
-    
-    # Step 4: recalibrate all m/z values in raw spectra
-    if(4 %in% steps)
-    {
-        message("msmsWorkflow: Step 4. Recalibrate m/z values in raw spectra")
-        if(newRecalibration)
-        {
-            # note: makeRecalibration takes w as argument now, because it needs to get the MS1 spectra from @spectra
-            recal <- makeRecalibration(w, mode,
-                    recalibrateBy = settings$recalibrateBy,
-                    recalibrateMS1 = settings$recalibrateMS1,
-                    recalibrator = settings$recalibrator,
-                    recalibrateMS1Window = settings$recalibrateMS1Window)
-            w@rc <- recal$rc
-            w@rc.ms1 <- recal$rc.ms1
-        }
-        w@parent <- w
-        w@aggregated <- data.frame()
-        spectra <- recalibrateSpectra(mode, w@spectra, w = w,
-                recalibrateBy = settings$recalibrateBy,
-                recalibrateMS1 = settings$recalibrateMS1)
-        w@spectra <- spectra
-    }
-    # Step 5: re-analysis on recalibrated spectra
-    if(5 %in% steps)
-    {
-        nProg <- 0
-        message("msmsWorkflow: Step 5. Reanalyze recalibrated spectra")
-        pb <- do.call(progressbar, list(object=NULL, value=0, min=0, max=nLen))
-        
-        w@spectra <- as(lapply(w@spectra, function(spec) {
-                            #print(spec$id)
-                            if(findLevel(spec@id,TRUE) == "unknown"){
-                                analyzeMethod <- "intensity"
-                            } else {
-                                analyzeMethod <- "formula"
-                            }
-                            s <- analyzeMsMs(msmsPeaks = spec, mode=mode, detail=TRUE, run="recalibrated",
-                                    filterSettings = settings$filterSettings,
-                                    spectraList = settings$spectraList, method = analyzeMethod)
-                            # Progress:
-                            nProg <<- nProg + 1
-                            pb <- do.call(progressbar, list(object=pb, value= nProg))
-                            
-                            return(s)
-                        }), "SimpleList")
-        ## for(f in w@files)
-        ## w@spectra[[basename(as.character(f))]]@name <- basename(as.character(f))
-        suppressWarnings(do.call(progressbar, list(object=pb, close=TRUE)))
-	
-        do.call(progressbar, list(object=pb, close=TRUE))
-    }
-    # Step 6: aggregate recalibrated results
-    if(6 %in% steps)
-    {
-        message("msmsWorkflow: Step 6. Aggregate recalibrated results")
-        w@aggregated <- aggregateSpectra(spec = w@spectra, addIncomplete=TRUE)
-        
-        if(RMassBank.env$verbose.output){
-          numberOfPeaksThere <- sum(unlist(lapply(X = w@spectra, FUN = function(spec){ sum(unlist(lapply(X = spec@children, FUN = function(child){ child@peaksCount }))) })))
-          if(nrow(w@aggregated) < numberOfPeaksThere)
-            cat(paste("### Warning ### The aggregation of spectra lead to the removal of ", (numberOfPeaksThere-nrow(w@aggregated)), " / ", numberOfPeaksThere, " peaks\n", sep = ""))
-        }
-        
-        if(!is.na(archivename))
-          archiveResults(w, paste(archivename, ".RData", sep=''), settings)
-        w@aggregated <- cleanElnoise(peaks = w@aggregated, noise = settings$electronicNoise, width = settings$electronicNoiseWidth)
-        
-        if(RMassBank.env$verbose.output)
-          if(sum(w@aggregated$noise) > 0)
-            cat(paste("### Warning ### ", sum(w@aggregated$noise), " / ", nrow(w@aggregated), " peaks have been identified as electronic noise\n", sep = ""))
-    }
-    # Step 7: reanalyze failpeaks for (mono)oxidation and N2 adduct peaks
-    if(7 %in% steps)
-    {
-        message("msmsWorkflow: Step 7. Reanalyze fail peaks for N2 + O")
-        w@aggregated <- reanalyzeFailpeaks(
-                    aggregated = w@aggregated, custom_additions="N2O", mode=mode,
-                    filterSettings=settings$filterSettings,
-                    progressbar=progressbar)
-        if(!is.na(archivename))
-          archiveResults(w, paste(archivename, "_RA.RData", sep=''), settings)
-        
-        if(RMassBank.env$verbose.output){
-          isNoFormula <- is.na(w@aggregated$formula) & is.na(w@aggregated$reanalyzed.formula)
-          noFormulaCount <- sum(isNoFormula)
-          numberOfPeaksThere <- sum(unlist(lapply(X = w@spectra, FUN = function(spec){ sum(unlist(lapply(X = spec@children, FUN = function(child){ child@peaksCount }))) })))
-          if(noFormulaCount > 0){
-            cat(paste("### Warning ### ", noFormulaCount, " / ", numberOfPeaksThere, " peaks have no molecular formula:\n", sep = ""))
-            print(w@aggregated[isNoFormula, c("mzFound","intensity","cpdID")])
-          }
-        }
-    }
-    
-    # Step 8: heuristic filtering based on peak multiplicity;
-    #         creation of failpeak list
-    if(8 %in% steps)
-    {
-        message("msmsWorkflow: Step 8. Peak multiplicity filtering")
-        if (is.null(settings$multiplicityFilter)) {
-          message("msmsWorkflow: Step 8. Peak multiplicity filtering skipped because multiplicityFilter parameter is not set.")
-          w@aggregated <- addProperty(w@aggregated, "formulaMultiplicity", "integer", 1)
-          w@aggregated <- addProperty(w@aggregated, "filterOK",            "logical", FALSE)
-          w@aggregated$filterOK <- !((is.na(w@aggregated$formulaCount) | w@aggregated$formulaCount==0) & (is.na(w@aggregated$reanalyzed.formulaCount) | w@aggregated$reanalyzed.formulaCount==0))
-          w@aggregated <- addProperty(w@aggregated, "problematicPeak",     "logical", FALSE)
-        } else {
-            # apply heuristic filter      
-            w@aggregated <- filterMultiplicity(w = w, archivename = archivename, mode = mode, multiplicityFilter = settings$multiplicityFilter)
-            
-            if(RMassBank.env$verbose.output){
-              peakDfs <- split(x = w@aggregated, f = list("mzFound"=w@aggregated$mzFound, "cpdID"=w@aggregated$cpdID))
-              numberOfPeaks <- length(peakDfs)
-              multiplicityNotOkCount <- numberOfPeaks - sum(unlist(lapply(X = peakDfs, FUN = function(x){any(x$filterOK)})))
-              if(multiplicityNotOkCount > 0)
-                cat(paste("### Warning ### ", multiplicityNotOkCount, " / ", numberOfPeaks, " peaks do not fulfill the multiplicity criterion\n", sep = ""))
-            }
-            
-            w@aggregated <- processProblematicPeaks(w, mode, archivename)
-            
-            if(RMassBank.env$verbose.output){
-              problematicPeakCount <- sum(w@aggregated$problematicPeak)
-              if(problematicPeakCount > 0)
-                cat(paste("### Warning ### ", problematicPeakCount, " / ", nrow(w@aggregated), " peaks are problematic\n", sep = ""))
-            }
-            
-            if(!is.na(archivename))
-            archiveResults(w, paste(archivename, "_RF.RData", sep=''), settings)   
-        }
-    }
-    message("msmsWorkflow: Done.")
-    return(w)
-}
-
-#' Analyze MSMS spectra
-#' 
-#' Analyzes MSMS spectra of a compound by fitting formulas to each subpeak.
-#' 
-#' The analysis function uses Rcdk. Note
-#' that in this step, \emph{satellite peaks} are removed by a simple heuristic
-#' rule (refer to the documentation of \code{\link{filterPeakSatellites}} for details.)
-#' 
-## # @usage analyzeMsMs(msmsPeaks, mode="pH", detail=FALSE, run="preliminary",
-## # 			filterSettings = getOption("RMassBank")$filterSettings,
-## # 			spectraList = getOption("RMassBank")$spectraList, method="formula")
-## # 
-## # 		analyzeMsMs.formula(msmsPeaks, mode="pH", detail=FALSE, run="preliminary",
-## # 			filterSettings = getOption("RMassBank")$filterSettings,
-## # 			spectraList = getOption("RMassBank")$spectraList)
-## # 
-## # 		analyzeMsMs.intensity(msmsPeaks, mode="pH", detail=FALSE, run="preliminary",
-## # 			filterSettings = getOption("RMassBank")$filterSettings,
-## # 			spectraList = getOption("RMassBank")$spectraList)
-#' 
-#' @param msmsPeaks A \code{RmbSpectraSet} object.
-#' 	Corresponds to a parent spectrum and children MSMS spectra of one compound (plus some metadata).
-#'  The objects are typically generated with \code{\link{findMsMsHR}}, and populate the \code{@@spectrum} slot
-#'  in a \code{msmsWorkspace} (refer to the corresponding
-#' documentation for the precise format specifications).
-#' @param mode Specifies the processing mode, i.e. which molecule species the
-#' spectra contain. \code{\var{pH}} (positive H) specifies [M+H]+,
-#' \code{\var{pNa}} specifies [M+Na]+, \code{\var{pM}} specifies [M]+,
-#' \code{\var{mH}} and \code{\var{mNa}} specify [M-H]- and [M-Na]-,
-#' respectively. (I apologize for the naming of \code{\var{pH}} which has
-#' absolutely nothing to do with chemical \emph{pH} values.)
-#' @param detail Whether detailed return information should be provided
-#' (defaults to \code{FALSE}). See below.
-#' @param run \code{"preliminary"} or \code{"recalibrated"}. In the
-#' \code{preliminary} run, mass tolerance is set to 10 ppm (above m/z 120) and
-#' 15 ppm (below m/z 120), the default intensity cutoff is $10^4$ for positive
-#' mode (no default cutoff in negative mode), and the column \code{"mz"} from
-#' the spectra is used as data source.  In the \code{recalibrated} run, the
-#' mass tolerance is set to 5 ppm over the whole mass range, the default cutoff
-#' is 0 and the column \code{"mzRecal"} is used as source for the m/z values.
-#' Defaults to \code{"preliminary"}.
-#' @param filterSettings
-#' 		Settings for the filter parameters, by default loaded from the RMassBank settings
-#' 		set with e.g. \code{\link{loadRmbSettings}}. Must contain:
-#' 		\itemize{
-#' 			\item \code{ppmHighMass}, allowed ppm deviation before recalibration
-#' 				for high mass range
-#' 			\item \code{ppmLowMass}, allowed ppm deviation before recalibration
-#' 				for low mass range
-#' 			\item \code{massRangeDivision}, division point between high and low mass
-#' 				range (before recalibration)
-#' 			\item \code{ppmFine}, allowed ppm deviation overall after recalibration
-#' 			\item \code{prelimCut}, intensity cutoff for peaks in preliminary run
-#' 			\item \code{prelimCutRatio}, relative intensity cutoff for peaks in 
-#' 				preliminary run, e.g. 0.01 = 1%
-#' 			\item \code{fineCut}, intensity cutoff for peaks in second run
-#' 			\item \code{fineCutRatio}, relative intensity cutoff for peaks in 
-#' 				second run
-#' 			\item \code{specOkLimit}, minimum intensity of base peak for spectrum
-#' 				to be accepted for processing
-#' 			\item \code{dbeMinLimit}, minimum double bond equivalent for accepted
-#' 				molecular subformula.
-#' 			\item \code{satelliteMzLimit}, for satellite peak filtering 
-#' 				(\code{\link{filterPeakSatellites}}: mass window to use for satellite
-#' 				removal
-#' 			\item \code{satelliteIntLimit}, the relative intensity below which to 
-#' 				discard "satellites". (refer to  \code{\link{filterPeakSatellites}}).
-#' 	}
-#' @param spectraList The list of MS/MS spectra present in each data block. As also
-#' 		defined in the settings file.  
-#' @param method Selects which function to actually use for data evaluation. The default
-#' 		"formula" runs a full analysis via formula assignment to fragment peaks. The
-#' 		alternative setting "intensity" calls a "mock" implementation which circumvents
-#' 		formula assignment and filters peaks purely based on intensity cutoffs and the
-#' 		satellite filtering. (In this case, the ppm and dbe related settings in filterSettings
-#' 		are ignored.)
-#' @return The processed \code{RmbSpectraSet} object.
-#' Added (or filled, respectively, since the slots are present before) data include
-#' \item{list("complete")}{whether all spectra have useful value}
-#' \item{list("empty")}{whether there are no useful spectra}
-#' \item{list("children")}{
-#' 		The processed \code{RmbSpectrum2} objects (in a \code{RmbSpectrum2List}).
-#' 		\itemize{
-#' 			\item \code{ok} if the spectrum was successfully processed with at least one resulting peak
-#' 			\item \code{mz}, \code{intensity}: note that mz/int pairs can be duplicated when multiple matches
-#' 				are found for one mz value, therefore the two slots are not necessarily unchanged from before
-#'			\item \code{rawOK} (logical) whether the m/z peak passes satellite/low removal
-#' 			\item \code{low}, \code{satellite} if \code{TRUE}, the peak failed cutoff (\code{low}) or was removed as \code{satellite}
-#' 			\item \code{formula}, \code{mzCalc}, \code{dppm}, \code{dbe} Formula, calculated mass, ppm deviation and dbe assigned to a peak
-#' 			\item \code{formulaCount}, \code{dppmBest} Number of formulae matched for this m/z value and ppm deviation of the best match
-#' 			\item \code{info} Spectrum identifying information (collision energy, resolution, collision mode) from
-#' 				the \code{spectraList} 
-#' 			\item All other entries are retained from the original \code{RmbSpectrum2}.
-#' 			}
-#' }
-#' @aliases analyzeMsMs analyzeMsMs.formula analyzeMsMs.intensity
-#' @author Michael Stravs
-#' @seealso \code{\link{msmsWorkflow}}, \code{\link{filterLowaccResults}},
-#' \code{\link{filterPeakSatellites}}, \code{\link{reanalyzeFailpeaks}}
-#' @examples
-#' 
-#' 	\dontrun{analyzed <- analyzeMsMs(spec, "pH", TRUE)}
-#' 
-#' @export
-analyzeMsMs <- function(msmsPeaks, mode="pH", detail=FALSE, run="preliminary",
-		filterSettings = getOption("RMassBank")$filterSettings,
-		spectraList = getOption("RMassBank")$spectraList, method="formula")
-{
-	## .RmbSpectraSet <- setClass("RmbSpectraSet",
-	##         representation = representation(
-	##                 parent = "Spectrum1",
-	##                 children = "RmbSpectrum2List",
-	##                 # These are done as slots and not as S4 functions, because they are set during the workflow
-	##                 # in "checking" steps. It's easier.
-	##                 found = "logical",
-	##                 complete = "logical",
-	##                 empty = "logical",
-	##                 formula = "character",
-	##                 id = "integer",
-	##                 mz = "numeric",
-	##                 name = "character",
-	##                 annotations = "list"
-	##         ),
-	##         prototype = prototype(
-	##                 parent = new("Spectrum1"),
-	##                 children = new("RmbSpectrum2List"),
-	##                 found = FALSE,
-	##                 complete = NA,
-	##                 empty = NA,
-	##                 formula = character(),
-	##                 id = integer(),
-	##                 mz = numeric(),
-	##                 name = character(),
-	##                 annotations = list()
-	##         )
-	## );
-	.checkMbSettings()
-	
-	if(msmsPeaks@found == FALSE)
-		return(msmsPeaks)
-	
-	# Check whether the spectra can be fitted to the spectra list correctly!
-	if(length(msmsPeaks@children) != length(spectraList))
-	{
-		warning(paste0(
-						"The spectra count of the substance ", msmsPeaks@id, " (", length(msmsPeaks@children), " spectra) doesn't match the provided spectra list (", length(spectraList), " spectra)."
-				))
-		msmsPeaks@found <- FALSE
-		return(msmsPeaks)
-		
-	}
-	
-	if(method=="formula")
-	{
-		r <- analyzeMsMs.formula(msmsPeaks, mode, detail, run, filterSettings)
-	}
-	else if(method == "intensity")
-	{
-		r <- analyzeMsMs.intensity(msmsPeaks, mode, detail, run, filterSettings)
-	}
-	
-	# Add the spectrum labels to the spectra here.
-	# If there is any better place to do this, please tell me. I hate it.
-	# However, the info should be added in msmsWorkflow not in mbWorkflow, because two msmsWorkspaces with different spectraLists can be
-	# merged together with all the combine / pack stuff.
-	children <- mapply(function(spec, info)
-			{
-				spec@info <- info
-				spec
-			}, r@children, spectraList, SIMPLIFY=FALSE)
-	r@children <- as(children, "SimpleList")
-	
-	
-	#nspectra <- length(spectraList)
-	ok <- unlist(lapply(r@children, function(c) c@ok))
-	r@complete <- FALSE
-	r@empty <- FALSE
-	if(all(ok))
-		r@complete <- TRUE
-	if(all(!ok))
-		r@empty <- TRUE
-	return(r)
-}
-
-
-#' @describeIn analyzeMsMs Analyze the peaks using formula annotation
-#' @export
-analyzeMsMs.formula <- function(msmsPeaks, mode="pH", detail=FALSE, run="preliminary",
-			filterSettings = getOption("RMassBank")$filterSettings)
-{
-  cut <- 0
-  cut_ratio <- 0
-  if(run=="preliminary"){
-    filterMode <- "coarse"
-	  cut <- filterSettings$prelimCut
-    if(is.na(cut))
-    {
-      adductProperties <- getAdductProperties(mode, msmsPeaks@formula)
-      if(adductProperties$charge > 0) cut <- 1e4
-      if(adductProperties$charge < 0) cut <- 0
-    }
-	  cutRatio <- filterSettings$prelimCutRatio
-  } else {
-    filterMode <- "fine"
-	cut <- filterSettings$fineCut
-	cut_ratio <- filterSettings$fineCutRatio
-    if(is.na(cut)) cut <- 0
-  }
-
-  # find whole spectrum of parent peak, so we have reasonable data to feed into
-  # MolgenMsMs
-  parentSpectrum <- msmsPeaks@parent
-
-  
-  # On each spectrum the following function analyzeTandemShot will be applied.
-  # It takes the raw peaks matrix as argument (mz, int) and processes the spectrum by
-  # filtering out low-intensity (<1e4) and shoulder peaks (deltam/z < 0.5, intensity
-  # < 5%) and subsequently matching the peaks to formulas using Rcdk, discarding peaks
-  # with insufficient match accuracy or no match.
-  analyzeTandemShot <- function(child)
-  {
-    childIdx <- which(sapply(X = seq_along(msmsPeaks@children), FUN = function(i){ 
-      all(child@mz == msmsPeaks@children[[i]]@mz) & all(child@rt == msmsPeaks@children[[i]]@rt) & all(child@intensity == msmsPeaks@children[[i]]@intensity) }
-    ))
-  	shot <- getData(child)
-  	shot$row <- which(!is.na(shot$mz))
-  	
-  	
-    # Filter out low intensity peaks:
-    child@low <- (shot$intensity < cut) | (shot$intensity < max(shot$intensity)*cut_ratio)
-    shot <- shot[!child@low,,drop=FALSE]
-    shot_full <- shot
-    
-    # Is there still anything left?
-    if(length(which(!child@low))==0)
-  	{
-  		child@ok <- FALSE
-  		
-  		if(RMassBank.env$verbose.output)
-        cat(paste("\n### Warning ### The spectrum '#", childIdx, "' for ID '", msmsPeaks@id, "' contains only low-intensity peaks\n", sep = ""))
-  		
-  		return(child)
-  	}
-      
-    # Filter out satellite peaks:
-    shot <- filterPeakSatellites(shot, filterSettings)
-  	child@satellite <- rep(TRUE, child@peaksCount)
-  	child@satellite[which(child@low == TRUE)] <- NA
-  	child@satellite[shot$row] <- FALSE
-  	
-    # Is there still anything left?
-    if(nrow(shot)==0)
-  	{
-  		child@ok <- FALSE
-  		
-  		if(RMassBank.env$verbose.output)
-  		  cat(paste("\n### Warning ### The spectrum '#", childIdx, "' for ID '", msmsPeaks@id, "' contains no peaks after satellite filtering\n", sep = ""))
-  		
-  		return(child)
-  	}
-      
-    if(max(shot$intensity) < as.numeric(filterSettings$specOkLimit))
-  	{
-  		child@ok <- FALSE
-  		
-  		if(RMassBank.env$verbose.output)
-  		  cat(paste("\n### Warning ### The spectrum '#", childIdx, "' for ID '", msmsPeaks@id, "' is discarded due to parameter 'specOkLimit'\n", sep = ""))
-  		
-  		return(child)
-  	}
-  	
-    # Crop to 4 digits (necessary because of the recalibrated values)
-  	# this was done for the MOLGEN MSMS type analysis, is not necessary anymore now (23.1.15 MST)
-    # shot[,mzColname] <- round(shot[,mzColname], 5)
-      
-  	# here follows the Rcdk analysis
-  	#------------------------------------
-  	parentPeaks <- data.frame(mzFound=msmsPeaks@mz, 
-  			formula=msmsPeaks@formula,
-  			dppm=0,
-  			x1=0,x2=0,x3=0)
-  	
-  	# get the adduct additions
-  	adductProperties <- getAdductProperties(mode, msmsPeaks@formula)
-  	allowed_additions <- adductProperties$addition
-  	mode.charge <- adductProperties$charge
-  	
-  	# the ppm range is two-sided here.
-  	# The range is slightly expanded because dppm calculation of
-  	# generate.formula starts from empirical mass, but dppm cal-
-  	# culation of the evaluation starts from theoretical mass.
-  	# So we don't miss the points on 'the border'.
-  	
-  	if(run=="preliminary")
-  		ppmlimit <- 2 * max(filterSettings$ppmLowMass, filterSettings$ppmHighMass)
-  	else
-  		ppmlimit <- 2.25 * filterSettings$ppmFine
-  	
-  	parent_formula <- add.formula(msmsPeaks@formula, allowed_additions)
-  	dbe_parent <- dbe(parent_formula)
-  	# check whether the formula is valid, i.e. has no negative or zero element numbers.
-  	#print(parent_formula)
-  	if(!is.valid.formula(parent_formula))
-  	{
-  		child@ok <- FALSE
-  		
-  		if(RMassBank.env$verbose.output)
-  		  cat(paste("\n### Warning ### The precursor ion formula of spectrum '#", childIdx, "' for ID '", msmsPeaks@id, "' is invalid\n", sep = ""))
-  		
-  		return(child)
-  	}
-  
-  	limits <- to.limits.rcdk(parent_formula)
-  	
-  	peakmatrix <- lapply(split(shot,shot$row), function(shot.row)  {
-  				# Circumvent bug in rcdk: correct the mass for the charge first, then calculate uncharged formulae
-  				# finally back-correct calculated masses for the charge
-  				mass <- shot.row[["mz"]]
-  				mass.calc <- mass + mode.charge * .emass
-  				peakformula <- tryCatch(suppressWarnings(
-  				  rcdk::generate.formula(mass = mass.calc, window = ppm(mass.calc, ppmlimit, p=TRUE), elements = limits, charge=0)
-  				  ), error=function(e)
-  				    ## in case of zero formulas: Error in .jcall(mfSet, "I", "size") :    RcallMethod: invalid object parameter
-  				    NA
-  				)
-  				#peakformula <- tryCatch(
-  				# generate.formula(mass,
-  				# ppm(mass, ppmlimit, p=TRUE),
-  				# limits, charge=1),
-  				#error= function(e) list())
-  			
-  			if(!is.list(peakformula))
-  				return(t(c(row=shot.row[["row"]], intensity = shot.row[["intensity"]], mz=mass,
-  										formula=NA, mzCalc=NA)))
-  			else
-  			{
-  				return(t(sapply(peakformula, function(f)
-  										{
-  											mzCalc <- f@mass - mode.charge * .emass
-  											c(row=shot.row[["row"]], intensity = shot.row[["intensity"]], mz=mass,
-  													formula=f@string, 
-  													mzCalc=mzCalc)
-  										})))
-  			}
-  	})
-  	
-  	childPeaks <- as.data.frame(do.call(rbind, peakmatrix))
-  	
-  	presentElements <- unique(unlist(lapply(X = lapply(X = childPeaks$formula, FUN = formulastring.to.list), FUN = names)))
-  	atomDBEs <- sapply(X = presentElements, FUN = dbe)
-  	unknownElements <- names(atomDBEs)[sapply(X = atomDBEs, FUN = function(atomDBE){length(atomDBE)==0})]
-  	if(length(unknownElements) > 0) stop(paste("Element(s)", paste(unknownElements), "cannot be assigned a DBE"))
-  	
-  	# Reformat the deformatted output correctly (why doesn't R have a better way to do this, e.g. avoid deformatting?)
-  
-  	childPeaks$row <- as.numeric(as.character(childPeaks$row))
-  	childPeaks$intensity <- as.numeric(as.character(childPeaks$intensity))
-  	childPeaks$mz <- as.numeric(as.character(childPeaks$mz))
-  	childPeaks$formula <- as.character(childPeaks$formula)
-  	childPeaks$mzCalc <- as.numeric(as.character(childPeaks$mzCalc))
-  	childPeaks$dppm <- (childPeaks$mz / childPeaks$mzCalc - 1) * 1e6
-  	childPeaks$dbe <- unlist(lapply(childPeaks$formula, dbe))
-  	
-  	# childPeaks now contains all the good and unmatched peaks
-  	# but not the ones which were cut as satellites or below threshold.
-  	
-  	## child@mzFound <- rep(NA, child@peaksCount)
-  	## child@mzFound[childPeaks$row] <- as.numeric(as.character(childPeaks$mzFound))
-  	## 
-  	## child@formula <- rep(NA, child@peaksCount)
-  	## child@formula[childPeaks$row] <- as.character(childPeaks$formula)
-  	## 
-  	## child@mzCalc <- rep(NA, child@peaksCount)
-  	## child@mzCalc[childPeaks$row] <- as.numeric(as.character(childPeaks$mzCalc))
-  	## 
-  	## child@dppm<- rep(NA, child@peaksCount)
-  	## child@dppm[childPeaks$row] <- (childPeaks$mzFound / childPeaks$mzCalc - 1) * 1e6
-  	# delete the NA data out again, because MolgenMsMs doesn't have them
-  	# here and they will be re-added later
-  	# (this is just left like this for "historical" reasons)
-  	#childPeaks <- childPeaks[!is.na(childPeaks$formula),]
-  	# check if a peak was recognized (here for the first time,
-  	# otherwise the next command would fail)
-  
-  	if(nrow(childPeaks)==0)
-  	{
-  		child@ok <- FALSE
-  		
-  		if(RMassBank.env$verbose.output)
-  		  cat(paste("\n### Warning ### The spectrum '#", childIdx, "' for ID '", msmsPeaks@id, "' is empty\n", sep = ""))
-  		
-  		return(child)
-  	}
-    
-<<<<<<< HEAD
-	# here follows the Rcdk analysis
-	#------------------------------------
-	parentPeaks <- data.frame(mzFound=msmsPeaks@mz, 
-			formula=msmsPeaks@formula,
-			dppm=0,
-			x1=0,x2=0,x3=0)
-	
-	# define the adduct additions
-	if(mode == "pH") {
-		allowed_additions <- "H"
-		mode.charge <- 1
-	} else if(mode == "pNa") {
-		allowed_additions <- "Na"
-		mode.charge <- 1
-	} else if(mode == "pM") {
-		allowed_additions <- ""
-		mode.charge <- 1
-	} else if(mode == "mM") {
-		allowed_additions <- ""
-		mode.charge <- -1
-	} else if(mode == "mH") {
-		allowed_additions <- "H-1"
-		mode.charge <- -1
-	} else if(mode == "mFA") {
-		allowed_additions <- "C2H3O2"
-		mode.charge <- -1
-	} else if(mode == "pNH4") {
-		allowed_additions <- "NH4"
-		mode.charge <- 1
-	} else{
-          stop("mode = \"", mode, "\" not defined")
-        }
-    
-	
-	# the ppm range is two-sided here.
-	# The range is slightly expanded because dppm calculation of
-	# generate.formula starts from empirical mass, but dppm cal-
-	# culation of the evaluation starts from theoretical mass.
-	# So we don't miss the points on 'the border'.
-	
-	if(run=="preliminary")
-		ppmlimit <- 2 * max(filterSettings$ppmLowMass, filterSettings$ppmHighMass)
-	else
-		ppmlimit <- 2.25 * filterSettings$ppmFine
-	
-	parent_formula <- add.formula(msmsPeaks@formula, allowed_additions)
-	dbe_parent <- dbe(parent_formula)
-	# check whether the formula is valid, i.e. has no negative or zero element numbers.
-	#print(parent_formula)
-	if(!is.valid.formula(parent_formula))
-	{
-		child@ok <- FALSE
-		return(child)
-	}
-
-	limits <- to.limits.rcdk(parent_formula)
-	
-	peakmatrix <- lapply(
-			split(shot,shot$row)
-			, function(shot.row)  {
-				# Circumvent bug in rcdk: correct the mass for the charge first, then calculate uncharged formulae
-				# finally back-correct calculated masses for the charge
-				mass <- shot.row[["mz"]]
-				mass.calc <- mass + mode.charge * .emass
-                               peakformula <- suppressWarnings(generate.formula(mass.calc, ppm(mass.calc, ppmlimit, p=TRUE),
-                                                               limits, charge=0))
-			
-			if(length(peakformula)==0)
-				return(t(c(row=shot.row[["row"]], intensity = shot.row[["intensity"]], mz=mass,
-										formula=NA, mzCalc=NA)))
-			else
-			{
-				return(t(sapply(peakformula, function(f)
-										{
-											mzCalc <- f@mass - mode.charge * .emass
-											c(row=shot.row[["row"]], intensity = shot.row[["intensity"]], mz=mass,
-													formula=f@string, 
-													mzCalc=mzCalc)
-										})))
-			}
-			
-			})
-	
-	childPeaks <- as.data.frame(do.call(rbind, peakmatrix))
-	
-	# Reformat the deformatted output correctly (why doesn't R have a better way to do this, e.g. avoid deformatting?)
-
-	childPeaks$row <- as.numeric(as.character(childPeaks$row))
-	childPeaks$intensity <- as.numeric(as.character(childPeaks$intensity))
-	childPeaks$mz <- as.numeric(as.character(childPeaks$mz))
-	childPeaks$formula <- as.character(childPeaks$formula)
-	childPeaks$mzCalc <- as.numeric(as.character(childPeaks$mzCalc))
-	childPeaks$dppm <- (childPeaks$mz / childPeaks$mzCalc - 1) * 1e6
-	childPeaks$dbe <- unlist(lapply(childPeaks$formula, dbe))
-	
-	# childPeaks now contains all the good and unmatched peaks
-	# but not the ones which were cut as satellites or below threshold.
-	
-	## child@mzFound <- rep(NA, child@peaksCount)
-	## child@mzFound[childPeaks$row] <- as.numeric(as.character(childPeaks$mzFound))
-	## 
-	## child@formula <- rep(NA, child@peaksCount)
-	## child@formula[childPeaks$row] <- as.character(childPeaks$formula)
-	## 
-	## child@mzCalc <- rep(NA, child@peaksCount)
-	## child@mzCalc[childPeaks$row] <- as.numeric(as.character(childPeaks$mzCalc))
-	## 
-	## child@dppm<- rep(NA, child@peaksCount)
-	## child@dppm[childPeaks$row] <- (childPeaks$mzFound / childPeaks$mzCalc - 1) * 1e6
-	# delete the NA data out again, because MolgenMsMs doesn't have them
-	# here and they will be re-added later
-	# (this is just left like this for "historical" reasons)
-	#childPeaks <- childPeaks[!is.na(childPeaks$formula),]
-	# check if a peak was recognized (here for the first time,
-	# otherwise the next command would fail)
-
-	if(nrow(childPeaks)==0)
-	{
-		child@ok <- FALSE
-		return(child)
-	}
-
-	# now apply the rule-based filters to get rid of total junk:
-	# dbe >= -0.5, dbe excess over mother cpd < 3
-	# dbe() has been adapted to return NA for NA input
-	#iff_rcdk_pM_eln$maxvalence <- unlist(lapply(diff_rcdk_pM_eln$formula.rcdk, maxvalence))
-	temp.child.ok <- (childPeaks$dbe >= filterSettings$dbeMinLimit) 
-		# & dbe < dbe_parent + 3)
-	# check if a peak was recognized
-	if(length(which(temp.child.ok)) == 0)
-	{
-		child@ok <- FALSE
-		return(child)
-	}
-=======
-  	if(all(is.na(childPeaks$formula)))
-  	{
-  	  child@ok <- FALSE
-  	  child@good <- rep(FALSE, length(childPeaks$formula))
-  	  
-  	  if(RMassBank.env$verbose.output)
-  	    cat(paste("\n### Warning ### The spectrum '#", childIdx, "' for ID '", msmsPeaks@id, "' comprises no peaks which could be assiged to a molecular formula\n", sep = ""))
-  	  
-  	  return(child)
-  	}
-  	
-  	# now apply the rule-based filters to get rid of total junk:
-  	# dbe >= -0.5, dbe excess over mother cpd < 3
-  	# dbe() has been adapted to return NA for NA input
-  	#iff_rcdk_pM_eln$maxvalence <- unlist(lapply(diff_rcdk_pM_eln$formula.rcdk, maxvalence))
-  	temp.child.ok <- (childPeaks$dbe >= filterSettings$dbeMinLimit) 
-  	# & dbe < dbe_parent + 3)
-  	# check if a peak was recognized
-  	if(length(which(temp.child.ok)) == 0)
-  	{
-  		child@ok <- FALSE
-  		child@good <- rep(FALSE, length(temp.child.ok))
-  		
-  		if(RMassBank.env$verbose.output)
-  		  cat(paste("\n### Warning ### The spectrum '#", childIdx, "' for ID '", msmsPeaks@id, "' comprises no peaks which fulfil the dbeMinLimit criterion\n", sep = ""))
-  		
-  		return(child)
-  	}
->>>>>>> 260b0d5c
-    #browser()	
-  	# find the best ppm value
-    bestPpm <- aggregate(
-      x   = as.data.frame(childPeaks[!is.na(childPeaks$dppm),"dppm"]),
-  		by  = list(childPeaks[!is.na(childPeaks$dppm),"row"]),
-      FUN = function(dppm) dppm[[which.min(abs(dppm))]]
-  	)
-    colnames(bestPpm) <- c("row", "dppmBest")
-    childPeaks <- merge(childPeaks, bestPpm, by="row", all.x=TRUE)
-  	
-  	# Deactivated the following lines because we never actually want to look at the "old" formula count.
-  	# To be verified (cf Refiltering, failpeak list and comparable things) 
-  
-  	## # count formulas found per mass
-  	## countFormulasTab <- xtabs( ~formula + mz, data=childPeaks)
-  	## countFormulas <- colSums(countFormulasTab)
-  	## childPeaks$formulaCount <- countFormulas[as.character(childPeaks$row)]
-  	
-    # filter results
-    childPeaksFilt <- filterLowaccResults(childPeaks, filterMode, filterSettings)
-    childPeaksGood <- childPeaksFilt[["TRUE"]]
-    childPeaksBad <- childPeaksFilt[["FALSE"]]
-  	if(is.null(childPeaksGood)){
-  		childPeaksGood <- childPeaks[c(),,drop=FALSE]
-      childPeaksGood$good <- logical(0)
-    }
-  	if(is.null(childPeaksBad))
-  		childPeaksBad <- childPeaks[c(),,drop=FALSE]
-  	childPeaksUnassigned <- childPeaks[is.na(childPeaks$dppm),,drop=FALSE]
-  	childPeaksUnassigned$good <- rep(FALSE, nrow(childPeaksUnassigned))
-    
-  	# count formulas within new limits
-    # (the results of the "old" count stay in childPeaksInt and are returned
-    # in $childPeaks)
-  	countFormulasTab <- xtabs( ~formula + mz, data=childPeaksGood)
-  	countFormulas <- colSums(countFormulasTab)
-  	childPeaksGood$formulaCount <- countFormulas[as.character(childPeaksGood$mz)]
-  	  
-  	childPeaksUnassigned$formulaCount <- rep(NA, nrow(childPeaksUnassigned))
-  	childPeaksBad$formulaCount <- rep(NA, nrow(childPeaksBad))
-  	childPeaksBad$good <- rep(FALSE, nrow(childPeaksBad))
-      
-  	# Now: childPeaksGood (containing the new, recounted peaks with good = TRUE), and childPeaksBad (containing the 
-  	# peaks with good=FALSE, i.e. outside filter criteria, with the old formula count even though it is worthless)
-  	# are bound together.
-  	childPeaksBad <- childPeaksBad[,colnames(childPeaksGood),drop=FALSE]
-  	childPeaksUnassigned <- childPeaksUnassigned[,colnames(childPeaksGood),drop=FALSE]
-  	childPeaks <- rbind(childPeaksGood, childPeaksBad, childPeaksUnassigned)
-  	
-  	# Now let's cross fingers. Add a good=NA column to the unmatched peaks and reorder the columns
-  	# to match order in childPeaks. After that, setData to the child slot.
-  
-  	childPeaksOmitted <- getData(child)
-  	childPeaksOmitted <- childPeaksOmitted[child@low | child@satellite,,drop=FALSE]
-  	childPeaksOmitted$rawOK <- rep(FALSE, nrow(childPeaksOmitted))
-  	childPeaksOmitted$good <- rep(FALSE, nrow(childPeaksOmitted))
-  	childPeaksOmitted$dppm <- rep(NA, nrow(childPeaksOmitted))
-  	childPeaksOmitted$formula <- rep(NA, nrow(childPeaksOmitted))
-  	childPeaksOmitted$mzCalc <- rep(NA, nrow(childPeaksOmitted))
-  	childPeaksOmitted$dbe <- rep(NA, nrow(childPeaksOmitted))
-    childPeaksOmitted$dppmBest <- rep(NA, nrow(childPeaksOmitted))
-    childPeaksOmitted$formulaCount <- rep(0, nrow(childPeaksOmitted))
-  	childPeaks$satellite <- rep(FALSE, nrow(childPeaks))
-  	childPeaks$low <- rep(FALSE, nrow(childPeaks))
-  	childPeaks$rawOK <- rep(TRUE, nrow(childPeaks))
-      
-  	childPeaks <- childPeaks[,colnames(childPeaksOmitted), drop=FALSE]
-  	
-  	childPeaksTotal <- rbind(childPeaks, childPeaksOmitted)
-  	child <- setData(child, childPeaksTotal)
-  	child@ok <- TRUE
-  	
-  	return(child)
-  }
-  
-  # I believe these lines were fixed to remove a warning but in the refactored workflow "mzranges" doesn't exist anymore.
-  # Leave here for now 
-  ## mzranges <- t(sapply(shots, function(p) {
-  ##     if(!is.null(p$childRaw)){
-  ##       return(range(p$childRaw[,mzColname]))
-  ##     } else {
-  ##       return(c(NA,NA))
-  ##     }
-  ## }))
-  ## 
-  ## mzmin <- min(mzranges[,1], na.rm=TRUE)
-  ## mzmax <- max(mzranges[,2], na.rm=TRUE)
-  children <- lapply(msmsPeaks@children, analyzeTandemShot)
-  
-  ## correct fields in case of invalid data
-  children <- lapply(children, function(child){
-    if(child@ok)  return(child)
-    child@rawOK        <- rep(x = TRUE,  times = child@peaksCount)
-    child@good         <- rep(x = FALSE, times = child@peaksCount)
-    child@mzCalc       <- as.numeric(  rep(x = NA, times = child@peaksCount))
-    child@formula      <- as.character(rep(x = NA, times = child@peaksCount))
-    child@dbe          <- as.numeric(  rep(x = NA, times = child@peaksCount))
-    child@formulaCount <- as.integer(  rep(x = NA, times = child@peaksCount))
-    child@dppm         <- as.numeric(  rep(x = NA, times = child@peaksCount))
-    child@dppmBest     <- as.numeric(  rep(x = NA, times = child@peaksCount))
-    return(child)
-  })
-  
-## shots <- mapply(function(shot, scan, info)
-  ##         {
-  ##             shot$scan <- scan
-  ##             shot$info <- info
-  ##             shot$header <- msmsPeaks$childHeaders[as.character(scan),]
-  ##             return(shot)
-  ##         }, shots, msmsPeaks$childScans, spectraList, SIMPLIFY=FALSE)
-  msmsPeaks@children <- as(children, "SimpleList")
-  return(msmsPeaks)
-}
-
-
-#' @describeIn analyzeMsMs Analyze the peaks going only by intensity values
-#' @export
-analyzeMsMs.intensity <- function(msmsPeaks, mode="pH", detail=FALSE, run="preliminary",
-		filterSettings = getOption("RMassBank")$filterSettings)
-{
-	cut <- 0
-	cut_ratio <- 0
-	if(run=="preliminary")
-	{
-		filterMode <- "coarse"
-		cut <- filterSettings$prelimCut
-		if(is.na(cut))
-		{
-		  adductProperties <- getAdductProperties(mode, msmsPeaks@formula)
-		  if(adductProperties$charge > 0) cut <- 1e4
-		  if(adductProperties$charge < 0) cut <- 0
-		}
-		cutRatio <- filterSettings$prelimCutRatio
-	}
-	else
-	{
-		filterMode <- "fine"
-		cut <- filterSettings$fineCut
-		cut_ratio <- filterSettings$fineCutRatio
-		if(is.na(cut)) cut <- 0
-	}
-	
-	# find whole spectrum of parent peak, so we have reasonable data to feed into
-	
-	
-	# On each spectrum the following function analyzeTandemShot will be applied.
-	# It takes the raw peaks matrix as argument (mz, int) and processes the spectrum by
-	# filtering out low-intensity (<1e4) and shoulder peaks (deltam/z < 0.5, intensity
-	# < 5%) and subsequently matching the peaks to formulas using Rcdk, discarding peaks
-	# with insufficient match accuracy or no match.
-	analyzeTandemShot <- function(child)
-	{
-		shot <- getData(child)
-		shot$row <- which(!is.na(shot$mz))
-		
-		# Filter out low intensity peaks:
-		child@low <- (shot$intensity < cut) | (shot$intensity < max(shot$intensity)*cut_ratio)
-		shot_full <- shot
-        shot <- shot[!child@low,,drop=FALSE]
-		
-		
-		# Is there still anything left?
-		if(length(which(!child@low))==0)
-		{
-			child@ok <- FALSE
-			return(child)
-		}
-		
-		# Filter out satellite peaks:
-		shot <- filterPeakSatellites(shot, filterSettings)
-		child@satellite <- rep(TRUE, child@peaksCount)
-		child@satellite[which(child@low == TRUE)] <- NA
-		child@satellite[shot$row] <- FALSE
-		
-		# Is there still anything left?
-		if(nrow(shot)==0)
-		{
-			child@ok <- FALSE
-			return(child)
-		}
-		
-		if(max(shot$intensity) < as.numeric(filterSettings$specOkLimit))
-		{
-			child@ok <- FALSE
-			return(child)
-		}
-		
-
-		# here follows the fake analysis
-		#------------------------------------
-		parentPeaks <- data.frame(mzFound=msmsPeaks@mz, 
-				formula=msmsPeaks@formula,
-				dppm=0,
-				x1=0,x2=0,x3=0)
-        
-		childPeaks <- addProperty(shot_full, "rawOK", "logical", FALSE)
-        childPeaks[!(child@low | child@satellite),"rawOK"] <- TRUE
-     
-        childPeaks <- addProperty(childPeaks, "good", "logical", FALSE)
-		childPeaks[childPeaks$rawOK,"good"] <- TRUE
-
-		childPeaks <- addProperty(childPeaks, "mzCalc", "numeric")
-		childPeaks[childPeaks$rawOK,"mzCalc"] <- childPeaks[childPeaks$rawOK,"mz"]
-		
-		childPeaks <- addProperty(childPeaks, "formula", "character")
-		childPeaks[childPeaks$rawOK,"formula"] <- ""
-		
-		childPeaks <- addProperty(childPeaks, "dbe", "numeric")
-		childPeaks[childPeaks$rawOK,"dbe"] <- 0
-		
-		childPeaks <- addProperty(childPeaks, "formulaCount", "integer")
-		childPeaks[childPeaks$rawOK,"formulaCount"] <- 1
-		
-		childPeaks <- addProperty(childPeaks, "dppm", "numeric")
-		childPeaks[childPeaks$rawOK,"dppm"] <- 0
-		
-		childPeaks <- addProperty(childPeaks, "dppmBest", "numeric")
-		childPeaks[childPeaks$rawOK,"dppmBest"] <- 0
-        
-        child <- setData(child, childPeaks)
-		child@ok <- TRUE
-		return(child)
-	}
-	children <- lapply(msmsPeaks@children, analyzeTandemShot)
-	msmsPeaks@children <- as(children, "SimpleList")
-	#browser()
-
-	return(msmsPeaks)
-
-	# Omit all the stuff below for now, I don't believe it is needed. One thing is that spectraList info will have to be added somewhere else.
-	## shots <- mapply(function(shot, scan, info)
-	##         {
-	##             shot$scan <- scan
-	##             shot$info <- info
-	##             shot$header <- msmsPeaks$childHeaders[as.character(scan),]
-	##             return(shot)
-	##         }, shots, msmsPeaks$childScans, spectraList, SIMPLIFY=FALSE)
-	## 
-	## mzranges <- t(sapply(shots, function(p) {return(range(p$childRaw[,mzColname]))}))
-	## mzmin <- min(mzranges[,1], na.rm=TRUE)
-	## mzmax <- max(mzranges[,2], na.rm=TRUE)
-	## 
-	## return(list(
-	##                 msmsdata=shots,
-	##                 mzrange=c(mzmin, mzmax),
-	##                 id=msmsPeaks$id,
-	##                 mode=mode,
-	##                 parentHeader = msmsPeaks$parentHeader,
-	##                 parentMs = msmsPeaks$parentPeak,
-	##                 formula = msmsPeaks$formula,
-	##                 foundOK = TRUE))
-}
-
-
-#' Filter peaks with low accuracy
-#' 
-#' Filters a peak table (with annotated formulas) for accuracy. Low-accuracy
-#' peaks are removed.
-#' 
-#' In the \code{coarse} mode, mass tolerance is set to 10 ppm (above m/z 120)
-#' and 15 ppm (below m/z 120). This is useful for formula assignment before
-#' recalibration, where a wide window is desirable to accomodate the high mass
-#' deviations at low m/z values, so we get a nice recalibration curve.
-#' 
-#' In the \code{fine} run, the mass tolerance is set to 5 ppm over the whole
-#' mass range. This should be applied after recalibration.
-#' 
-#' @usage filterLowaccResults(peaks, mode="fine", filterSettings  = getOption("RMassBank")$filterSettings)
-#' @param peaks A data frame with at least the columns \code{mzFound} and
-#' \code{dppm}.
-#' @param mode \code{coarse} or \code{fine}, see below.
-#' @param filterSettings Settings for filtering. For details, see documentation of
-#' 		\code{\link{analyzeMsMs}}
-#' @return A \code{list(TRUE = goodPeakDataframe, FALSE = badPeakDataframe)} is
-#' returned: A data frame with all peaks which are "good" is in
-#' \code{return[["TRUE"]]}.
-#' @author Michael Stravs
-#' @seealso \code{\link{analyzeMsMs}}, \code{\link{filterPeakSatellites}}
-#' @examples
-#' 
-#' # from analyzeMsMs:
-#' \dontrun{childPeaksFilt <- filterLowaccResults(childPeaksInt, filterMode)}
-#' 
-#'
-filterLowaccResults <- function(peaks, mode="fine", filterSettings  = getOption("RMassBank")$filterSettings)
-{
-  # Check if filter settings are properly set, otherwise use defaults 
-  if(is.null(filterSettings))
-  {
-	  filterSettings <- list(
-			ppmHighMass = 10,
-	  		ppmLowMass = 15,
-	  		massRangeDivision = 120,
-	  		ppmFine = 5)
-  }
-	  
-  peaks$good = NA
-  peaks[!is.na(peaks$dppm), "good"] <- TRUE
-  
-  # coarse mode: to use for determinating the recalibration function
-  if(mode=="coarse")
-  {
-    if(nrow(peaks[which(abs(peaks$dppm) > filterSettings$ppmHighMass),])>0)
-    	peaks[which(abs(peaks$dppm) > filterSettings$ppmHighMass), "good"] <- FALSE
-	if(nrow(peaks[which(peaks$mz > filterSettings$massRangeDivision & abs(peaks$dppm) > filterSettings$ppmLowMass),])>0)
-    	peaks[which(peaks$mz > filterSettings$massRangeDivision & abs(peaks$dppm) > filterSettings$ppmLowMass), "good"] <- FALSE
-  }
-  # fine mode: for use after recalibration
-  else
-  {
-	if(nrow(peaks[which(abs(peaks$dppm) > filterSettings$ppmFine),]) > 0)
-    	peaks[which(abs(peaks$dppm) > filterSettings$ppmFine), "good"] <- FALSE
-  }
-  return(split(peaks, peaks$good))
-}
-
-#' Aggregate analyzed spectra
-#' 
-#' Groups an array of analyzed spectra and creates aggregated peak tables
-#' 
-#' \code{\var{addIncomplete}} is relevant for recalibration. For recalibration,
-#' we want to use only high-confidence peaks, therefore we set
-#' \code{\var{addIncomplete}} to \code{FALSE}. When we want to generate a peak
-#' list for actually generating MassBank records, we want to include all peaks
-#' into the peak tables.
-#' 
-#' @usage aggregateSpectra(spec,  addIncomplete=FALSE)
-#' @param spec The \code{RmbSpectraSetList} of spectra sets (\code{RmbSpectraSet} objects) to aggregate
-#' @param addIncomplete Whether or not the peaks from incomplete files (files
-#' for which less than the maximal number of spectra are present)
-#' @return 
-#' A summary \code{data.frame} with all peaks (possibly multiple rows for one m/z value from a spectrum, see below) with columns:
-#' \item{mzFound, intensity}{Mass and intensity of the peak}
-#' \item{good}{if the peak passes filter criteria}
-#' \item{mzCalc, formula, dbe, dppm}{calculated mass, formula, dbe and ppm deviation of the assigned formula}
-#' \item{formulaCount, dppmBest}{Number of matched formulae for this m/z value, and ppm deviation of the best match}
-#' \item{scan, cpdID, parentScan}{Scan number of the child and parent spectrum in the raw file, also the compound ID to which the peak belongs}
-#' \item{dppmRc}{ppm deviation recalculated from the aggregation function}
-#' \item{index}{Aggregate-table peak index, so the table can be subsetted, edited and results reinserted back into this table easily}
-#' Further columns are later added by workflow steps 6 (electronic noise culler), 7 and 8.
-#' 
-#' @author Michael Stravs
-#' @seealso \code{\link{msmsWorkflow}}, \code{\link{analyzeMsMs}}
-#' @examples
-#' 
-#' ## As used in the workflow:
-#' \dontrun{%
-#' 	w@@spectra <- lapply(w@@spectra, function(spec)
-#' 		analyzeMsMs(spec, mode="pH", detail=TRUE, run="recalibrated", cut=0, cut_ratio=0 ) )
-#' 	w@@aggregate <- aggregateSpectra(w@@spectra)
-#' }
-#' 
-#' @export
-aggregateSpectra <- function(spec,  addIncomplete=FALSE)
-{
-	
-	if(addIncomplete)
-		aggSpectra <- selectSpectra(spec, "found", "object")
-	else
-		aggSpectra <- selectSpectra(spec, "complete", "object")
-	
-	compoundTables <- lapply(aggSpectra, function(s)
-			{
-				tables.c <- lapply(s@children, function(c)
-						{
-							table.c <- getData(c)
-							table.c <- table.c[table.c$rawOK,,drop=FALSE]
-							# remove superfluous columns, since only rawOK peaks are selected anyway
-							table.c$rawOK <- NULL
-							table.c$low <- NULL
-							table.c$satellite <- NULL
-							# add scan no
-							table.c$scan <- rep(c@acquisitionNum, nrow(table.c))
-							return(table.c)
-						})
-				table.cpd <- do.call(rbind, tables.c)
-				
-				## complete missing columns if necessary
-				## mz intensity  good                                                                   scan cpdID parentScan
-				## mz intensity  good    mzCalc    formula    dbe    formulaCount    dppm    dppmBest   scan cpdID parentScan
-				columnNames <- c(       "mzCalc", "formula", "dbe", "formulaCount", "dppm", "dppmBest")
-				if(all(!(columnNames %in% colnames(table.cpd))))
-				  for(columnName in columnNames)
-				    table.cpd[, columnName] <- as.numeric(rep(x = NA, times = nrow(table.cpd)))
-				
-				table.cpd$cpdID <- rep(s@id, nrow(table.cpd))
-				table.cpd$parentScan <- rep(s@parent@acquisitionNum, nrow(table.cpd))
-				return(table.cpd)
-			})
-	#return(compoundTables)
-	aggTable <- do.call(rbind, compoundTables)
-	if(is.null(aggTable)) aggTable <- data.frame("mz"=numeric(), "intensity"=numeric(), "good"=logical(), "mzCalc"=numeric(), "formula"=character(), "dbe"=numeric(), "formulaCount"=integer(), "dppm"=numeric(), "dppmBest"=numeric(), "scan"=integer(), "cpdID"=integer(), "parentScan"=integer(), stringsAsFactors=FALSE)
-	colnames(aggTable)[1] <- "mzFound"
-
-	aggTable <- addProperty(aggTable, "dppmRc", "numeric")
-	aggTable <- addProperty(aggTable, "index", "integer")
-	if(nrow(aggTable) > 0)
-		aggTable$index <- 1:nrow(aggTable)
-	
-	aggTable[aggTable$good, "dppmRc"] <- (aggTable[aggTable$good, "mzFound"]/aggTable[aggTable$good, "mzCalc"] - 1)*1e6
-	
-	
-	return(aggTable)
-}
-
-#' Remove electronic noise
-#' 
-#' Removes known electronic noise peaks from a peak table
-#' 
-#' @usage cleanElnoise(peaks, noise=getOption("RMassBank")$electronicNoise,
-#' 		width = getOption("RMassBank")$electronicNoiseWidth)
-#' @param peaks An aggregated peak frame as described in \code{\link{aggregateSpectra}}. Columns
-#' \code{mzFound}, \code{dppm} and \code{dppmBest} are needed.
-#' @param noise A numeric vector of known m/z of electronic noise peaks from the instrument
-#' 		Defaults to the	entries in the RMassBank settings.
-#' @param width The window for the noise peak in m/z units. Defaults to the entries in 
-#' 		the RMassBank settings.
-#' @return Extends the aggregate data frame by column \code{noise} (logical), which is \code{TRUE} if the peak is marked as noise.
-#' 
-#' @author Michael Stravs
-#' @seealso \code{\link{msmsWorkflow}}
-#' @examples
-#' # As used in the workflow:
-#' \dontrun{
-#' 	    w@@aggregated <- 
-#' 		cleanElnoise(w@@aggregated)	
-#' }
-#' @export
-cleanElnoise <- function(peaks, noise=getOption("RMassBank")$electronicNoise,
-		width = getOption("RMassBank")$electronicNoiseWidth)
-{
-	peaks <- addProperty(peaks, "noise", "logical", FALSE)
-	
-	# I don't think this makes sense if using one big table...
-	## # use only best peaks
-	## p_best <- peaks[is.na(peaks$dppmBest) | (peaks$dppm == peaks$dppmBest),]
-  
-  # remove known electronic noise
-  p_eln <- peaks
-  for(noisePeak in noise)
-  {
-		noiseMatches <- which(!((p_eln$mzFound > noisePeak + width)	| (p_eln$mzFound < noisePeak - width)))
-		if(length(noiseMatches) > 0)
-			p_eln[noiseMatches, "noise"] <- TRUE
-  }
-  return(p_eln)
-}
-
-#' Identify intense peaks (in a list of unmatched peaks)
-#' 
-#' Finds a list of peaks in spectra with a high relative intensity (>10% and
-#' 1e4, or >1% and 1e5) to write a list of peaks which must be manually
-#' checked.  Peaks orbiting around the parent peak mass (calculated from the
-#' compound ID), which are very likely co-isolated substances, are ignored.
-#' 
-#' 
-#' @usage problematicPeaks(peaks_unmatched, peaks_matched, mode = "pH")
-#' @param peaks_unmatched Table of unmatched peaks, with at least \code{cpdID,
-#' scan, mzFound, int}.
-#' @param peaks_matched Table of matched peaks (used for base peak reference),
-#' with at least \code{cpdID, scan, int}.
-#' @param mode Processing mode (\code{"pH", "pNa"} etc.)
-#' @return A filtered table with the potentially problematic peaks, including
-#' the precursor mass and MSMS base peak intensity (\code{aMax}) for reference.
-#' @author Michael Stravs
-#' @seealso \code{\link{msmsWorkflow}}
-#' @examples \dontrun{
-#' # As used in the workflow: 
-#' fp <- problematicPeaks(specs[!specs$filterOK & !specs$noise & 
-#' 						((specs$dppm == specs$dppmBest) | (is.na(specs$dppmBest)))
-#' 				,,drop=FALSE], peaksMatched(w), mode)
-#' }
-#' @export
-problematicPeaks <- function(peaks_unmatched, peaks_matched, mode="pH")
-{
-  # find spectrum maximum for each peak, and merge into table
-  if(nrow(peaks_matched) == 0){
-	assIntMax <- data.frame(list(integer(0),integer(0),integer(0)))
-  } else{
-	assIntMax <- as.data.frame(aggregate(as.data.frame(peaks_matched$intensity), 
-        by=list(peaks_matched$cpdID, peaks_matched$scan), max))
-  }
-  colnames(assIntMax) <- c("cpdID", "scan", "aMax")
-  peaks_unmatched <- merge(peaks_unmatched, assIntMax)
-  # which of these peaks are intense?
-  p_control <- peaks_unmatched[
-  	( (peaks_unmatched$intensity > 1e5) &
-	(peaks_unmatched$intensity > 0.01*peaks_unmatched$aMax)) 
-			| ( (peaks_unmatched$intensity > 1e4) &
-				(peaks_unmatched$intensity > 0.1* peaks_unmatched$aMax)) ,]
-  # find parent m/z to exclude co-isolated peaks
-  #p_control$mzCenter <- numeric(nrow(p_control))
-  p_control$mzCenter <- as.numeric(
-    unlist(lapply(p_control$cpdID, function(id) findMz(id, mode, retrieval=findLevel(id,TRUE))$mzCenter)) )
-  p_control_noMH <- p_control[
-		  (p_control$mzFound < p_control$mzCenter - 1) |
-		  (p_control$mzFound > p_control$mzCenter + 1),]
-  return(p_control_noMH)
-}
-
-
-#' Generate list of problematic peaks
-#' 
-#' Generates a list of intense unmatched peaks for further review (the "failpeak list") and exports it if the archive name is given.
-#' 
-#' @param w \code{msmsWorkspace} to analyze. 
-#' @param mode Processing mode (pH etc)
-#' @param archivename Base name of the archive to write to (for "abc" the exported failpeaks list will be "abc_Failpeaks.csv").
-#' if the compoundlist is complete, "tentative", if at least a formula is present or "unknown"
-#' if the only know thing is the m/z
-#' @return  Returns the aggregate data.frame with added column "\code{problematic}" (logical) which marks peaks which match the problematic criteria 
-#' 
-#' @author stravsmi
-#' @export
-processProblematicPeaks <- function(w, mode, archivename = NA)
-{
-	
-	specs <- w@aggregated
-	fp <- problematicPeaks(specs[!specs$filterOK & !specs$noise & 
-							((specs$dppm == specs$dppmBest) | (is.na(specs$dppmBest)))
-					,,drop=FALSE], peaksMatched(w), mode)
-	fp$OK <- rep('', nrow(fp))
-	fp$name <- rownames(fp)
-	
-	fp <- fp[with(fp, 
-					order(cpdID, mzCalc, scan)),
-	]
-	
-	# Select the correct precursor scans. This serves to filter the list
-	# for the cases where multiple workspaces were combined after step 7
-	# with combineMultiplicities.
-	# Note that this has drawbacks. Leaving the "duplicates" in would make it more easy
-	# to identify legitimate unformulaed peaks. We might experiment by marking them up
-	# somehow. 
-	precursors <- unlist(lapply(selectSpectra(w, "found", "object"), function(s) s@parent@acquisitionNum))
-	fp <- fp[
-			fp$parentScan %in% precursors
-			,]
-	
-	# Add the info to specs
-	specs <- addProperty(specs, "problematicPeak", "logical", FALSE)
-	if(nrow(specs) > 0)	specs[match(fp$index, specs$index),"problematicPeak"] <- TRUE
-	
-	# Select the columns for output into the failpeaks file
-	fp <- fp[,c("OK", "name", "cpdID", "scan", "mzFound", "formula", 
-					"reanalyzed.formula", "mzCalc", "reanalyzed.mzCalc", "dppm", "reanalyzed.dppm", "dbe", "reanalyzed.dbe", "intensity",
-					"formulaCount", "reanalyzed.formulaCount", "parentScan", "aMax", "mzCenter")]		
-	if(!is.na(archivename))
-		write.csv(fp, file=
-						paste(archivename,"_Failpeaks.csv", sep=''), row.names=FALSE)
-	
-	return(specs)
-}
-
-#' Recalibrate MS/MS spectra
-#' 
-#' Recalibrates MS/MS spectra by building a recalibration curve of the
-#' assigned putative fragments of all spectra in \code{aggregatedSpecs}
-#' (measured mass vs. mass of putative associated fragment) and additionally
-#' the parent ion peaks. 
-#' 
-#' Note that the actually used recalibration functions are governed by the
-#' general MassBank settings (see \code{\link{recalibrate}}).
-#' 
-#' If a set of acquired LC-MS runs contains spectra for two different ion types
-#' (e.g. [M+H]+ and [M+Na]+) which should both be processed by RMassBank, it is
-#' necessary to do this in two separate runs. Since it is likely that one ion type
-#' will be the vast majority of spectra (e.g. most in [M+H]+ mode), and only few
-#' spectra will be present for other specific adducts (e.g. only few [M+Na]+ spectra),
-#' it is possible that too few spectra are present to build a good recalibration curve
-#' using only e.g. the [M+Na]+ ions. Therefore we recommend, for one set of LC/MS runs,
-#' to build the recalibration curve for one ion type 
-#' (\code{msmsWorkflow(mode="pH", steps=c(1:8), newRecalibration=TRUE)})
-#' and reuse the same curve for processing different ion types 
-#' (\code{msmsWorkflow(mode="pNa", steps=c(1:8), newRecalibration=FALSE)}).
-#' This also ensures a consistent recalibration across all spectra of the same batch. 
-#' 
-#' @usage makeRecalibration(w, mode, 
-#'  	recalibrateBy = getOption("RMassBank")$recalibrateBy,
-#' 		recalibrateMS1 = getOption("RMassBank")$recalibrateMS1,
-#' 		recalibrator = getOption("RMassBank")$recalibrator,
-#' 		recalibrateMS1Window = getOption("RMassBank")$recalibrateMS1Window 
-#' 		)
-#' 
-#'  recalibrateSpectra(mode, rawspec = NULL, rc = NULL, rc.ms1=NULL, w = NULL,
-#' 		recalibrateBy = getOption("RMassBank")$recalibrateBy,
-#' 		recalibrateMS1 = getOption("RMassBank")$recalibrateMS1)
-#' 
-#'  recalibrateSingleSpec(spectrum, rc, 
-#' 		recalibrateBy = getOption("RMassBank")$recalibrateBy)
-#' @aliases makeRecalibration recalibrateSpectra recalibrateSingleSpec
-#' @param w For \code{makeRecalibration}: to perform the recalibration with. For \code{recalibrateSpectra}: 
-#' 			the \code{msmsWorkspace} which contains the recalibration curves (alternatively to specifying \code{rc, rc.ms1}). 
-#' @param spectrum For \code{recalibrateSingleSpec}:
-#' 			a \code{MSnbase} \code{Spectrum}-derived object, commonly a \code{RmbSpectrum2} for MS2 or \code{Spectrum1} for MS1.
-#' @param mode \code{"pH", "pNa", "pM", "mH", "mM", "mFA"} for different ions 
-#' 			([M+H]+, [M+Na]+, [M]+, [M-H]-, [M]-, [M+FA]-).
-#' @param rawspec For \code{recalibrateSpectra}:an \code{RmbSpectraSetList} of \code{RmbSpectraSet} objects
-#' 			, as the \code{w@@spectra} slot from \code{msmsWorkspace} or any object returned by \code{\link{findMsMsHR}}.
-#' 			If empty, no spectra are recalibrated, but the recalibration curve is
-#' 			returned.  
-#' @param rc,rc.ms1 The recalibration curves to be used in the recalibration.
-#' @param recalibrateBy Whether recalibration should be done by ppm ("ppm") or by m/z ("mz").
-#' @param recalibrateMS1 Whether MS1 spectra should be recalibrated separately ("separate"),
-#' 		together with MS2 ("common") or not at all ("none"). Usually taken from settings.
-#' @param recalibrator The recalibrator functions to be used.
-#' 		 Refer to \code{\link{recalibrate}} for details. Usually taken from settings.
-#' @param recalibrateMS1Window Window width to look for MS1 peaks to recalibrate (in ppm).
-#' @return \code{makeRecalibration}: a \code{list(rc, rc.ms1)} with recalibration curves
-#' 			for the MS2 and MS1 spectra.
-#' 
-#' 			\code{recalibrateSpectra}: if \code{rawspec} is not \code{NULL}, returns the recalibrated
-#' 			spectra as \code{RmbSpectraSetList}. All spectra have their mass recalibrated and evaluation data deleted.
-#' 
-#' 			\code{recalibrateSingleSpec}: the recalibrated \code{Spectrum} (same object, recalibrated masses,
-#' 				 evaluation data like assigned formulae etc. deleted). 
-#' 
-#' @examples \dontrun{ 
-#' 			rcCurve <- recalibrateSpectra(w, "pH")
-#' 			w@@spectra <- recalibrateSpectra(mode="pH", rawspec=w@@spectra, w=myWorkspace)
-#' 			w@@spectra <- recalibrateSpectra(mode="pH", rawspec=w@@spectra,	rcCurve$rc, rcCurve$rc.ms1)
-#' 			}
-#' 
-#' @author Michael Stravs, Eawag <michael.stravs@@eawag.ch>
-#' @export 
-makeRecalibration <- function(w, mode, 
-		recalibrateBy = getOption("RMassBank")$recalibrateBy,
-		recalibrateMS1 = getOption("RMassBank")$recalibrateMS1,
-		recalibrator = getOption("RMassBank")$recalibrator,
-		recalibrateMS1Window = getOption("RMassBank")$recalibrateMS1Window 
-		)
-{
-	if(is.null(w@spectra))
-		stop("No spectra present to generate recalibration curve.")
-
-	rcdata <- peaksMatched(w)
-	rcdata <- rcdata[!is.na(rcdata$formulaCount) & rcdata$formulaCount == 1, ,drop=FALSE]
-	
-	rcdata <- rcdata[,c("mzFound", "dppm", "mzCalc")]
-	
-	if(nrow(rcdata) == 0)
-		stop("No peaks matched to generate recalibration curve.")
-	
-	ms1data <- recalibrate.addMS1data(w@spectra, mode, recalibrateMS1Window)
-	ms1data <- ms1data[,c("mzFound", "dppm", "mzCalc")]
-  
-	if (recalibrateMS1 != "none") {
-          ## Add m/z values from MS1 to calibration datapoints
-          rcdata <- rbind(rcdata, ms1data)
-        }
-        
-	rcdata$dmz <- rcdata$mzFound - rcdata$mzCalc
-	ms1data$dmz <- ms1data$mzFound - ms1data$mzCalc
-	
-	if(recalibrateBy == "dppm")
-	{
-		rcdata$recalfield <- rcdata$dppm
-		ms1data$recalfield <- ms1data$dppm
-	}
-	else
-	{
-		rcdata$recalfield <- rcdata$dmz
-		ms1data$recalfield <- ms1data$dmz
-	}
-	
-	# generate recalibration model
-	rc <- do.call(recalibrator$MS2, list(rcdata)) 
-	if(recalibrateMS1 == "separate")
-		rc.ms1 <- do.call(recalibrator$MS1, list(ms1data)) 
-	else
-		rc.ms1 <- rc
-	
-	# plot the model
-	par(mfrow=c(2,2))
-	if(nrow(rcdata)>0)
-		plotRecalibration.direct(rcdata = rcdata, rc = rc, rc.ms1 = rc.ms1, title = "MS2", 
-				mzrange = range(rcdata$mzFound),
-				recalibrateBy = recalibrateBy)
-	if(nrow(ms1data)>0)
-		plotRecalibration.direct(ms1data, rc, rc.ms1, "MS1",
-				range(ms1data$mzFound),
-				recalibrateBy)
-	# Return the computed recalibration curves
-	return(list(rc=rc, rc.ms1=rc.ms1))
-}
-
-
-
-#' Plot the recalibration graph.
-#' 
-#' @aliases plotRecalibration plotRecalibration.direct
-#' @usage plotRecalibration(w, recalibrateBy = getOption("RMassBank")$recalibrateBy)
-#' 
-#' 		plotRecalibration.direct(rcdata, rc, rc.ms1, title, mzrange,
-#' 		recalibrateBy = getOption("RMassBank")$recalibrateBy)
-#' 
-#' @param w The workspace to plot the calibration graph from
-#' @param rcdata A data frame with columns \code{recalfield} and \code{mzFound}.
-#' @param rc Predictor for MS2 data
-#' @param rc.ms1 Predictor for MS1 data
-#' @param title Prefix for the graph titles
-#' @param mzrange m/z value range for the graph
-#' @param recalibrateBy Whether recalibration was done by ppm ("ppm") or by m/z ("mz").
-#' 		Important only for graph labeling here.
-#' 
-#' @author Michele Stravs, Eawag <michael.stravs@@eawag.ch>
-#' @export
-plotRecalibration <- function(w, recalibrateBy = getOption("RMassBank")$recalibrateBy)
-{
-	spec <- w@aggregated
-	if(!is.null(w@parent))
-		spec <- w@parent@aggregated
-
-	rcdata <- data.frame(mzFound = w@rc$x, recalfield = w@rc$y)
-	ms1data <- data.frame(mzFound = w@rc.ms1$x, recalfield = w@rc.ms1$y)
-	
-	
-	
-	par(mfrow=c(2,2))
-	if(nrow(rcdata)>0)
-		plotRecalibration.direct(rcdata, w@rc, w@rc.ms1, "MS2", 
-				range(spec$mzFound[which(spec$good)]),recalibrateBy)
-	if(nrow(ms1data)>0)
-		plotRecalibration.direct(ms1data, w@rc, w@rc.ms1, "MS1",
-				range(ms1data$mzFound),recalibrateBy)
-	
-}
-
-#' @export 
-plotRecalibration.direct <- function(rcdata, rc, rc.ms1, title, mzrange,
-		recalibrateBy = getOption("RMassBank")$recalibrateBy
-		)
-{
-	if(recalibrateBy == "dppm")
-		ylab.plot <- expression(paste(delta, "ppm"))
-	else
-		ylab.plot <- expression(paste(delta, "m/z"))	
-	
-	plot(recalfield ~ mzFound, data=rcdata,
-			xlab = "m/z", ylab = ylab.plot, main=paste(title, "scatterplot"))
-	RcModelMz <- seq(mzrange[[1]], mzrange[[2]], by=0.2)
-	RcModelRecal <- predict(rc, newdata= data.frame(mzFound =RcModelMz))
-	RcModelRecalMs1 <- predict(rc.ms1, newdata= data.frame(mzFound =RcModelMz))
-	lines(RcModelMz, RcModelRecal, col="blue")
-	lines(RcModelMz, RcModelRecalMs1, col="yellow")
-	if((length(unique(rcdata$mzFound))>1) & 
-			(length(unique(rcdata$recalfield))>1))
-	{
-		if(requireNamespace("gplots",quietly=TRUE))
-		{
-			
-			gplots::hist2d(rcdata$mzFound, rcdata$recalfield, 
-					col=c("white", heat.colors(12)), xlab="m/z", 
-					ylab = ylab.plot, main=paste(title, "density"))
-			lines(RcModelMz, RcModelRecal, col="blue")
-			lines(RcModelMz, RcModelRecalMs1, col="yellow")
-		}
-		else
-		{
-			message("Package gplots not installed. The recalibration density plot will not be displayed.")
-			message("To install gplots: install.packages('gplots')")
-		}
-	}
-}
-
-
-#' @export
-recalibrateSpectra <- function(mode, rawspec = NULL, rc = NULL, rc.ms1=NULL, w = NULL,
-		recalibrateBy = getOption("RMassBank")$recalibrateBy,
-		recalibrateMS1 = getOption("RMassBank")$recalibrateMS1)
-{
-	# Load the recal curves from the workspace if one is specified.
-  if(!is.null(w))
-  {
-	  rc <- w@rc
-	  rc.ms1 <- w@rc.ms1
-  }
-  if(is.null(rc) || is.null(rc.ms1))
-	  stop("Please specify the recalibration curves either via workspace (w) or via parameters rc, rc.ms1.")
-
-  # Do the recalibration
-  if(!is.null(rawspec))
-  {
-	  # go through all raw spectra and recalculate m/z values
-	  recalibratedSpecs <- lapply(rawspec, function(s)
-			  {
-				  if(s@found)
-				  {
-					  # recalculate tandem spectrum peaks
-					  recalSpectra <- lapply(s@children, function(p)
-							  {
-								  recalibrateSingleSpec(p, rc, recalibrateBy)
-							  })
-					  s@children <- as(recalSpectra, "SimpleList")
-					  # recalculate MS1 spectrum if required
-					  if(recalibrateMS1 != "none")
-					  {
-						  s@parent <- recalibrateSingleSpec(s@parent, rc.ms1, recalibrateBy)
-					  }
-				  }
-				  s@empty <- NA
-				  s@complete <- NA
-				  return(s)
-			  } )
-	  return(as(recalibratedSpecs, "SimpleList"))
-  }
-  else # no rawspec passed
-	  return(list())
-}
-
-#' @export
-recalibrateSingleSpec <- function(spectrum, rc, 
-		recalibrateBy = getOption("RMassBank")$recalibrateBy)
-{
-	spectrum.df <- as.data.frame(spectrum)
-	spectrum.df <- spectrum.df[!duplicated(spectrum.df$mz),,drop=FALSE]
-	spectrum.df <- spectrum.df[order(spectrum.df$mz),,drop=FALSE]
-	
-	mzVals <- spectrum.df
-	if(nrow(mzVals) > 0)
-	{
-		# Fix the column names so our
-		# prediction functions choose the right
-		# rows. 
-		colnames(mzVals) <- c("mzFound", "int")
-		drecal <- predict(rc, newdata=mzVals)
-		if(recalibrateBy == "dppm")
-			mzRecal <- mzVals$mzFound / (1 + drecal/1e6)
-		else
-			mzRecal <- mzVals$mzFound - drecal
-		# And rename them back so our "mz" column is
-		# called "mz" again
-	}
-	spectrum.df$mz <- mzRecal
-	
-	
-	# now comes the part that I don't like too much; this could be improved by using as.data.frame instead of getData and correspondingly
-	# also not use setData. For now I leave it like this.
-	# The problem is that I am not sure whether the default behaviour of as.RmbSpectrum2 should be clean=TRUE or FALSE,
-	# and vice versa, I am not sure if as.data.frame should return only mz/int or the whole table.
-	
-	if(is(spectrum, "RmbSpectrum2"))
-	{
-		# this removes all evaluated data that were added in step 2 except for @ok I think
-		colnames(spectrum.df) <- c("mz", "intensity")
-		spectrum <- setData(spectrum, spectrum.df, clean=TRUE)
-		# It also avoids making a new object when we don't know what class it should be 
-	}
-	else
-	{
-		# for Spectrum1 or all others that we don't know
-		spectrum@mz <- spectrum.df$mz
-		spectrum@intensity <- spectrum.df$i
-	}
-		
-	return(spectrum)
-}
-
-
-
-
-
-#' Filter satellite peaks
-#' 
-#' Filters satellite peaks in FT spectra which arise from FT artifacts and from
-#' conversion to stick mode. A very simple rule is used which holds mostly true
-#' for MSMS spectra (and shouldn't be applied to MS1 spectra which contain
-#' isotope structures...)
-#' 
-#' The function cuts off all peaks within 0.5 m/z from every peak, in
-#' decreasing intensity order, which are below 5% of the referring peak's
-#' intensity.  E.g. for peaks m/z=100, int=100; m/z=100.2, int=2, m/z=100.3,
-#' int=6, m/z 150, int=10: The most intense peak (m/z=100) is selected, all
-#' neighborhood peaks below 5% are removed (in this case, only the m/z=100.2
-#' peak) and the next less intense peak is selected. Here this is the m/z=150
-#' peak. All low-intensity neighborhood peaks are removed (nothing). The next
-#' less intense peak is selected (m/z=100.3) and again neighborhood peaks are
-#' cut away (nothing to cut here. Note that the m/z = 100.2 peak was alredy
-#' removed.)
-#' 
-#' @usage filterPeakSatellites(peaks, filterSettings = getOption("RMassBank")$filterSettings)
-#' @param peaks A peak dataframe with at least the columns \code{mz, int}. Note
-#' that \code{mz} is used even for the recalibrated spectra, i.e. the
-#' desatellited spectrum is identical for both the unrecalibrated and the
-#' recalibrated spectra.
-#' @param filterSettings The settings used for filtering. Refer to \code{\link{analyzeMsMs}}
-#' 		documentation for filter settings.
-#' @return Returns the peak table with satellite peaks removed.
-#' @note This is a very crude rule, but works remarkably well for our spectra.
-#' @author Michael Stravs
-#' @seealso \code{\link{analyzeMsMs}}, \code{\link{filterLowaccResults}}
-#' @examples
-#' 
-#' # From the workflow:
-#' \dontrun{
-#'     # Filter out satellite peaks:
-#'     shot <- filterPeakSatellites(shot)
-#'     shot_satellite_n <- setdiff(row.names(shot_full), row.names(shot))
-#'     shot_satellite <- shot_full[shot_satellite_n,]
-#'     # shot_satellite contains the peaks which were eliminated as satellites.
-#' }
-#' 
-#' @export
-filterPeakSatellites <- function(peaks, filterSettings = getOption("RMassBank")$filterSettings)
-{
- cutoff_int_limit <- filterSettings$satelliteIntLimit
- cutoff_mz_limit <- filterSettings$satelliteMzLimit
-  # Order by intensity (descending)
-  peaks_o <- peaks[order(peaks$intensity, decreasing=TRUE),,drop=FALSE]
-  n <- 1
-  # As long as there are peaks left AND the last peak is small enough (relative
-  # to selected), move to the next peak
-  while(n < nrow(peaks_o))
-  {
-    if(peaks_o[nrow(peaks_o),"intensity"] >= cutoff_int_limit *peaks_o[n,"intensity"])
-      break
-    # remove all peaks within cutoff_mz_limit (std. m/z = 0.5) which have intensity
-    # of less than 5% relative to their "parent" peak
-    #
-	peaks_l <- peaks_o[ (peaks_o$mz > peaks_o[n,"mz"] - cutoff_mz_limit)
-							& (peaks_o$mz < peaks_o[n,"mz"] + cutoff_mz_limit)
-							& (peaks_o$intensity < cutoff_int_limit * peaks_o[n,"intensity"]),,drop=FALSE]		 
-	peaks_o <- peaks_o[ !((peaks_o$mz > peaks_o[n,"mz"] - cutoff_mz_limit)
-								& (peaks_o$mz < peaks_o[n,"mz"] + cutoff_mz_limit)
-								& (peaks_o$intensity < cutoff_int_limit * peaks_o[n,"intensity"])
-								),,drop=FALSE]		 
-    n <- n+1
-  }
-  return(peaks_o[order(peaks_o$mz),,drop=FALSE])
-}
-
-
-#' Reanalyze unmatched peaks
-#' 
-#' Reanalysis of peaks with no matching molecular formula by allowing
-#' additional elements (e.g. "N2O").
-#' 
-#' \code{reanalyzeFailpeaks} examines the \code{unmatchedPeaksC} table in
-#' \code{specs} and sends every peak through \code{reanalyzeFailpeak}.
-#' 
-#' @aliases reanalyzeFailpeaks reanalyzeFailpeak
-#' @usage reanalyzeFailpeaks(aggregated, custom_additions, mode, filterSettings =
-#' 				getOption("RMassBank")$filterSettings, progressbar = "progressBarHook")
-#' reanalyzeFailpeak(custom_additions, mass, cpdID, counter, pb = NULL, mode,
-#' 				filterSettings = getOption("RMassBank")$filterSettings)
-#' @param aggregated A peake aggregate table (\code{w@@aggregate}) (after processing electronic noise removal!)
-#' @param custom_additions The allowed additions, e.g. "N2O".
-#' @param mode Processing mode (\code{"pH", "pNa", "mH"} etc.)
-#' @param mass (Usually recalibrated) m/z value of the peak.
-#' @param cpdID Compound ID of this spectrum.
-#' @param counter Current peak index (used exclusively for the progress
-#' indicator)
-#' @param pb A progressbar object to display progress on, as passed by
-#'  \code{reanalyzeFailpeaks} to \code{reanalyzeFailpeak}. No progress 
-#' is displayed if NULL.
-#' @param progressbar The progress bar callback to use. Only needed for specialized
-#'  applications.	Cf. the documentation of \code{\link{progressBarHook}} for usage.
-#' @param filterSettings Settings for filtering data. Refer to\code{\link{analyzeMsMs}} for settings.
-#' @return The aggregate data frame extended by the columns:
-#' #' \item{reanalyzed.???}{If reanalysis (step 7) has already been processed: matching values from the reanalyzed peaks}
-#' \item{matchedReanalysis}{Whether reanalysis has matched (\code{TRUE}), not matched(\code{FALSE}) or has not been conducted for the peak(\code{NA}).}
-#' 
-#' It would be good to merge the analysis functions of \code{analyzeMsMs} with
-#' the one used here, to simplify code changes.
-#' @author Michael Stravs
-#' @seealso \code{\link{analyzeMsMs}}, \code{\link{msmsWorkflow}}
-#' @examples
-#' 
-#' ## As used in the workflow:
-#' \dontrun{    
-#' 	reanalyzedRcSpecs <- reanalyzeFailpeaks(w@@aggregated, custom_additions="N2O", mode="pH")
-#' # A single peak:
-#' reanalyzeFailpeak("N2O", 105.0447, 1234, 1, 1, "pH")
-#' }
-#' 
-#' @export
-reanalyzeFailpeaks <- function(aggregated, custom_additions, mode, filterSettings =
-				getOption("RMassBank")$filterSettings, progressbar = "progressBarHook")
-{
-	
-  fp <- peaksUnmatched(aggregated, cleaned=TRUE)
-  fp <- fp[is.na(fp$dppm) | (fp$dppm == fp$dppmBest),]
-  #fp <- pu[!pu$noise,,drop=FALSE]
-  
-  custom_additions_l <- as.list(rep(x=custom_additions, times=nrow(fp)))
-  mode_l <- as.list(rep(x=mode, times=nrow(fp)))
-  nLen <- nrow(fp)
-  
-  pb <- do.call(progressbar, list(object=NULL, value=0, min=0, max=max(nLen,1)))
-  temp <- data.frame()
-  if(nLen == 0)
-  {
-	  message("reanalyzeFailpeaks: No peaks to reanalyze.")
-	  temp <- data.frame(
-			  "reanalyzed.formula" = character(),
-			  "reanalyzed.mzCalc" = numeric(),
-			  "reanalyzed.dppm" = numeric(),
-			  "reanalyzed.formulaCount" = numeric(),
-			  "reanalyzed.dbe" = numeric())
-  }
-  else
-  {
-	  counter <- as.list(1:nrow(fp))
-	  # this is the reanalysis step: run reanalyze.failpeak (with the relevant parameters)
-	  # on each failpeak.
-	  temp <- mapply(reanalyzeFailpeak, custom_additions_l, fp$mzFound, fp$cpdID, counter, 
-			  MoreArgs=list(mode=mode, pb=list(hook=progressbar, bar=pb), filterSettings=filterSettings))
-	  # reformat the result and attach it to specs
-	  temp <- as.data.frame(t(temp))
-	  temp <- temp[,c("reanalyzed.formula", "reanalyzed.mzCalc", "reanalyzed.dppm", 
-					  "reanalyzed.formulaCount", "reanalyzed.dbe")]	  
-  }
-
-  # Add columns to the aggregated table (they are then filled in with the obtained values for reanalyzed peaks and left
-	# empty otherwise
-  aggregated <- addProperty(aggregated, "reanalyzed.formula", "character")
-  aggregated <- addProperty(aggregated, "reanalyzed.mzCalc", "numeric")
-  aggregated <- addProperty(aggregated, "reanalyzed.dppm", "numeric")
-  aggregated <- addProperty(aggregated, "reanalyzed.formulaCount", "numeric")
-  aggregated <- addProperty(aggregated, "reanalyzed.dbe", "numeric")
-  aggregated <- addProperty(aggregated, "matchedReanalysis", "logical", NA)
-  
-  
-  peaksReanalyzed <- cbind(fp, temp)
-  
-  # Since some columns are in "list" type, they disturb later on.
-  # therefore, fix them and make them normal vectors.
-  listcols <- unlist(lapply(colnames(peaksReanalyzed), function(col) 
-    is.list(peaksReanalyzed[,col])))
-  for(col in colnames(peaksReanalyzed)[which(listcols==TRUE)])
-    peaksReanalyzed[,col] <- 
-      unlist(peaksReanalyzed[,col])
-  
-  peaksReanalyzed$matchedReanalysis <- !is.na(peaksReanalyzed$reanalyzed.dppm)
-  
-  # Substitute in the reanalyzed peaks into the aggregated table
-  aggregated[match(peaksReanalyzed$index, aggregated$index),] <- peaksReanalyzed
-  
-  do.call(progressbar, list(object=pb, close=TRUE))
-  return(aggregated)
-}
-
-
-#' @export
-reanalyzeFailpeak <- function(custom_additions, mass, cpdID, counter, pb = NULL, mode,
-		filterSettings = getOption("RMassBank")$filterSettings)
-{
-	# the counter to show the progress
-	if(!is.null(pb))
-	{
-		do.call(pb$hook, list(object=pb$bar, value=counter))
-	}
-	# here follows the Rcdk analysis
-	#------------------------------------
-	
-	# the ppm range is two-sided here.
-	# The range is slightly expanded because dppm calculation of
-	# generate.formula starts from empirical mass, but dppm cal-
-	# culation of the evaluation starts from theoretical mass.
-	# So we don't miss the points on 'the border'.
-    
-	db_formula <- findFormula(cpdID, retrieval=findLevel(cpdID,TRUE))
-	
-	# get the adduct additions
-	adductProperties <- getAdductProperties(mode, db_formula)
-	allowed_additions <- adductProperties$addition
-	mode.charge <- adductProperties$charge
-	
-	ppmlimit <- 2.25 * filterSettings$ppmFine
-	parent_formula <- add.formula(db_formula, allowed_additions)
-	parent_formula <- add.formula(parent_formula, custom_additions)
-	dbe_parent <- dbe(parent_formula)
-	# check whether the formula is valid, i.e. has no negative or zero element numbers.
-	#print(parent_formula)
-	limits <- to.limits.rcdk(parent_formula)        
-	
-<<<<<<< HEAD
-	peakformula <- suppressWarnings(generate.formula(mass, ppm(mass, ppmlimit, p=TRUE), 
-					limits, charge=mode.charge))
-=======
-	peakformula <- tryCatch(suppressWarnings(rcdk::generate.formula(mass, ppm(mass, ppmlimit, p=TRUE), 
-					limits, charge=mode.charge)), error=function(e) NA)
->>>>>>> 260b0d5c
-	# was a formula found? If not, return empty result
-	if(length(peakformula)==0)
-		return(as.data.frame(
-						t(c(mzFound=as.numeric(as.character(mass)),
-										reanalyzed.formula=NA, reanalyzed.mzCalc=NA, reanalyzed.dppm=NA,
-										reanalyzed.formulaCount=0,
-										reanalyzed.dbe=NA))))
-	else # if is.list(peakformula)
-	# formula found? then return the one with lowest dppm
-	{
-		# calculate dppm for all formulas
-		peakformula <- sapply(peakformula, function(f)
-				{
-					l <- list(mzFound=as.numeric(as.character(mass)),
-							reanalyzed.formula=as.character(f@string),
-							reanalyzed.mzCalc=as.numeric(as.character(f@mass))
-					)
-					
-					return(unlist(l))
-				})
-		
-		# filter out bad dbe stuff
-		peakformula <- as.data.frame(t(peakformula))
-		# for some reason completely oblivious to me, the columns in peakformula
-		# are still factors, even though i de-factored them by hand.
-		# Therefore, convert them again...
-		peakformula$mzFound <- as.numeric(as.character(peakformula$mzFound))
-		peakformula$reanalyzed.formula <- as.character(peakformula$reanalyzed.formula)
-		peakformula$reanalyzed.mzCalc <- as.numeric(as.character(peakformula$reanalyzed.mzCalc))
-		
-		peakformula$reanalyzed.dppm <- (peakformula$mzFound / peakformula$reanalyzed.mzCalc - 1) * 1e6
-		peakformula$reanalyzed.formulaCount=nrow(peakformula)
-		
-		# filter out bad dbe and high ppm stuff          
-		peakformula$reanalyzed.dbe <- unlist(lapply(peakformula$reanalyzed.formula, dbe))
-		peakformula <- peakformula[(peakformula$reanalyzed.dbe >= filterSettings$dbeMinLimit) 
-						& (abs(peakformula$reanalyzed.dppm) < filterSettings$ppmFine),]
-		# is there still something left?
-		if(nrow(peakformula) == 0)
-			return(as.data.frame(
-							t(c(mzFound=as.numeric(as.character(mass)),
-											reanalyzed.formula=NA, reanalyzed.mzCalc=NA, reanalyzed.dppm=NA,
-											reanalyzed.formulaCount=0, reanalyzed.dbe = NA))))
-		else
-		{
-			#update formula count to the remaining formulas
-			peakformula$reanalyzed.formulaCount=nrow(peakformula)
-			return(peakformula[which.min(abs(peakformula$reanalyzed.dppm)),])
-		}
-		
-	} # endif is.list(peakformula)
-      
-
-    
-    }
-
-#' Multiplicity filtering: Removes peaks which occur only once in a n-spectra set.
-#' 
-#' For every compound, every peak (with annotated formula) is compared 
-#' across all spectra. Peaks whose formula occurs only once for all collision energies
-#' / spectra types, are discarded. This eliminates "stochastic formula hits" of pure
-#' electronic noise peaks efficiently from the spectra. Note that in the author's 
-#' experimental setup two spectra were recorded at every collision energy,
-#' and therefore every peak-formula should appear
-#' at least twice if it is real, even if it is by chance a fragment which appears
-#' on only one collision energy setting. The function was not tested in a different
-#' setup. Therefore, use with a bit of caution.
-#' @usage filterPeaksMultiplicity(peaks, formulacol, recalcBest = TRUE)
-#' @param peaks An aggregate peak data.frame containing all peaks to be analyzed; with at least
-#' 			the columns \code{cpdID, scan, mzFound} and one column for the formula
-#' 			specified with the \code{formulacol} parameter. 
-#' @param formulacol Which column the assigned formula is stored in. (Needed to separately process \code{"formula"} and
-#' 			\code{"reanalyzed.formula"} multiplicites.)
-#' @param recalcBest Whether the best formula for each peak should be re-determined.
-#' 			This is necessary for results from the ordinary \code{\link{analyzeMsMs}}
-#' 			analysis which allows multiple potential formulas per peak - the old best match
-#' 			could potentially have been dropped because of multiplicity filtering. For results
-#' 			from \code{\link{reanalyzeFailpeak}} this is not necessary, since only one potential
-#' 			formula is assigned in this case.
-#' @return The peak table is returned, enriched with columns:
-#' 			\itemize{
-#' 				\item{\code{formulaMultiplicity}}{The # of occurrences of this formula
-#' 					in the spectra of its compounds.}
-#' 			}
-#' @examples \dontrun{
-#' 		peaksFiltered <- filterPeaksMultiplicity(peaksMatched(w), 
-#' 			"formula", TRUE)
-#' 		peaksOK <- subset(peaksFiltered, formulaMultiplicity > 1)
-#' }
-#' @author Michael Stravs, EAWAG <michael.stravs@@eawag.ch>
-#' @export
-filterPeaksMultiplicity <- function(peaks, formulacol, recalcBest = TRUE)
-{
-	# create dummy for the case that we have no rows
-	multInfo <- data.frame(cpdID = character(), 
-			formulacol = character(),
-			formulaMultiplicity = numeric())
-	# rename (because "formulacol" is not the actually correct name)
-	colnames(multInfo) <- c("cpdID", formulacol, "formulaMultiplicity")
-	
-	if(!is.data.frame(peaks) || (nrow(peaks) == 0) )
-	{
-		peaks <- cbind(peaks, data.frame(formulaMultiplicity=numeric()))
-		if(recalcBest){
-			if(formulacol == "formula"){
-			  cat(paste("### Warning ### filterPeaksMultiplicity: All peaks have been filtered. The workflow can not be continued beyond this point if this error message also shows for reanalyzed peaks."))
-			}
-			if(formulacol == "reanalyzed.formula"){
-				warning("filterPeaksMultiplicity: All peaks have been filtered. The workflow can not be continued beyond this point.")
-			}
-			peaks$fM_factor <- as.factor(peaks$formulaMultiplicity)
-			return(peaks)
-		}
-	}
-	else
-	{
-		# calculate duplicity info
-		multInfo <- aggregate(as.data.frame(peaks$scan), list(peaks$cpdID, peaks[,formulacol]), FUN=length)
-		# just for comparison:
-		# nform <- unique(paste(pks$cpdID,pks$formula))
-		
-		# merge the duplicity info into the peak table
-		colnames(multInfo) <- c("cpdID", formulacol, "formulaMultiplicity")
-		peaks <- merge(peaks, multInfo)
-	}
-
-  # separate log intensity data by duplicity (needs duplicity as a factor)
-  # and boxplot
-  peaks$fM_factor <- as.factor(peaks$formulaMultiplicity)
-  
-  # nostalgy: dppmBest first, to compare :)
-  # now we prioritize the most frequent formula instead, and only then apply the
-  # dppmBest rule
-  #pks2 <- subset(pks, dppm==dppmBest)
-  
-  # split peak intensity by multiplicity
-  peakMultiplicitySets <- split(log(peaks$int,10), peaks$fM_factor)
-  #boxplot(peakMultiplicitySets)
-  # nice plot :)
-  #if(length(peakMultiplicitySets) > 0)
-  #	q <- quantile(peakMultiplicitySets[[1]], c(0,.25,.5,.75,.95,1))
-  pk_data <- lapply(peakMultiplicitySets, length)
-
-  # now by formula, not by peak:
-  multInfo$fM_factor <- as.factor(multInfo$formulaMultiplicity)
-  # the formulas are split into bins with their multiplicity 
-  # (14 bins for our 14-spectra method)
-  formulaMultiplicitySets <- split(multInfo[,formulacol], multInfo$fM_factor)
-  formulaMultiplicityHist <- lapply(formulaMultiplicitySets, length)
-
-  # if we use recalcBest, then we recalculate which peak in the
-  # list was best. We do this for the peaks matched in the first analysis.
-  # The peaks from the reanalysis are single anyway and don't get this additional
-  # treatment.
-  
-  if(recalcBest == FALSE)
-      return(peaks)
-  
-  # prioritize duplicate peaks
-  # get unique peaks with their maximum-multiplicity formula attached
-  best_mult <- aggregate(as.data.frame(peaks$formulaMultiplicity), 
-                         list(peaks$cpdID, peaks$scan, peaks$mzFound), 
-                         max)
-  colnames(best_mult) <- c("cpdID", "scan", "mzFound", "bestMultiplicity")
-  peaks <- merge(peaks, best_mult)
-  peaks <- peaks[peaks$formulaMultiplicity==peaks$bestMultiplicity,]
-  
-  # now we also have to recalculate dppmBest since the "old best" may have been
-  # dropped.
-  peaks$dppmBest <- NULL
-  bestPpm <- aggregate(as.data.frame(peaks$dppm), 
-                       list(peaks$cpdID, peaks$scan, peaks$mzFound),
-                        function(dppm) dppm[[which.min(abs(dppm))]])
-  colnames(bestPpm) <- c("cpdID", "scan", "mzFound", "dppmBest")
-  peaks <- merge(peaks, bestPpm)
-  pks_best <- peaks[peaks$dppm==peaks$dppmBest,]
-  
-  # And, iteratively, the multiplicity also must be recalculated, because we dropped
-  # some peaks and the multiplicites of some of the formulas will have decreased.
-    
-  pks_best$formulaMultiplicity <- NULL
-  pks_best$bestMultiplicity <- NULL
-  multInfo_best <- aggregate(as.data.frame(pks_best$scan), 
-                             list(pks_best$cpdID, pks_best[,formulacol]),
-                             FUN=length)
-  colnames(multInfo_best) <- c("cpdID", formulacol, "formulaMultiplicity")
-  pks_best <- merge(pks_best, multInfo_best)
-  pks_best$fM_factor <- as.factor(pks_best$formulaMultiplicity)
-  multInfo_best$fM_factor <- as.factor(multInfo_best$formulaMultiplicity)
-  
-  formulaMultplicitySets_best <- split(multInfo_best[,formulacol], multInfo_best$fM_factor)
-  formulaMultplicityHist_best <- lapply(formulaMultplicitySets_best, length)
-  
-  peakMultiplicitySets_best <- split(log(pks_best$int,10), pks_best$fM_factor)
-  #boxplot(peakMultiplicitySets_best)
-  #q <- quantile(peakMultiplicitySets_best[[1]], c(0,.25,.5,.75,.95,1))
-  #peakMultiplicityHist_best <- lapply(peakMultiplicitySets_best, length)
-  #q
-  pks_best$fM_factor <- NULL
-  # this returns the "best" peaks (first by formula multiplicity, then by dppm)
-  # before actually cutting the bad ones off.
-
-
-  return(pks_best)  
-}
-
-
-#' filterMultiplicity
-#' 
-#' Multiplicity filtering: Removes peaks which occur only once in a n-spectra
-#' set.
-#' 
-#' This function executes multiplicity filtering for a set of spectra using the
-#' workhorse function \code{\link{filterPeaksMultiplicity}} (see details there)
-#' and retrieves problematic filtered peaks (peaks which are of high intensity
-#' but were discarded, because either no formula was assigned or it was not
-#' present at least 2x), using the workhorse function
-#' \code{\link{problematicPeaks}}. The results are returned in a format ready
-#' for further processing with \code{\link{mbWorkflow}}.
-#' 
-#' @usage filterMultiplicity(w, archivename=NA, mode="pH", recalcBest = TRUE,
-#' 		multiplicityFilter = getOption("RMassBank")$multiplicityFilter)
-#' @param w Workspace containing the data to be processed (aggregate table and \code{RmbSpectraSet} objects)
-#' @param archivename The archive name, used for generation of
-#' archivename_Failpeaks.csv
-#' @param mode Mode of ion analysis
-#' @param recalcBest Boolean, whether to recalculate the formula multiplicity 
-#' 		after the first multiplicity filtering step. Sometimes, setting this
-#' 		to FALSE can be a solution if you have many compounds with e.g. fluorine
-#' 		atoms, which often have multiple assigned formulas per peak and might occasionally
-#' 		lose peaks because of that. 
-#' @param multiplicityFilter Threshold for the multiplicity filter. If set to 1,
-#' 		no filtering will apply (minimum 1 occurrence of peak). 2 equals minimum
-#' 		2 occurrences etc. 
-#' @return A list object with values: 
-#' \item{peaksOK}{ Peaks with >1-fold formula multiplicity from the
-#' 		"normal" peak analysis.  } 
-#' \item{peaksReanOK}{ Peaks with >1-fold formula multiplicity from
-#' 		peak reanalysis.  }
-#' \item{peaksFiltered}{ All peaks with annotated formula multiplicity from
-#' 		first analysis.  } 
-#' \item{peaksFilteredReanalysis}{ All peaks with annotated
-#' 		formula multiplicity from peak reanalysis.  } 
-#' \item{peaksProblematic}{ Peaks with high intensity which do not match 
-#' 		inclusion criteria -> possible false negatives. The list will be
-#' 		exported into archivename_failpeaks.csv.
-#' }
-#' @author Michael Stravs
-#' @seealso
-#' \code{\link{filterPeaksMultiplicity}},\code{\link{problematicPeaks}}
-#' @examples
-#' \dontrun{
-#'     refilteredRcSpecs <- filterMultiplicity(
-#' 			w, "myarchive", "pH")
-#' }
-#' @export
-filterMultiplicity <- function(w, archivename=NA, mode="pH", recalcBest = TRUE,
-		multiplicityFilter = getOption("RMassBank")$multiplicityFilter)
-{
-  # Read multiplicity filter setting
-  # For backwards compatibility: If the option is not set, define as 2
-  # (which was the behaviour before we introduced the option)
-  if(is.null(multiplicityFilter))
-    multiplicityFilter <- 2
-  
-  specs <- w@aggregated
-  
-  peaksFiltered <- filterPeaksMultiplicity(peaksMatched(specs), "formula", recalcBest)
-  peaksFilteredReanalysis <- filterPeaksMultiplicity(specs[!is.na(specs$matchedReanalysis) & specs$matchedReanalysis,,drop=FALSE], "reanalyzed.formula", FALSE)
-	
-	specs <- addProperty(specs, "formulaMultiplicity", "numeric", 0)
-	
-	# Reorder the columns of the filtered peaks such that they match the columns
-	# of the original aggregated table; such that the columns can be substituted in.
-	
-	peaksFiltered <- peaksFiltered[,colnames(specs)]
-	peaksFilteredReanalysis <- peaksFilteredReanalysis[,colnames(specs)]
-	
-	# substitute into the parent dataframe
-	specs[match(peaksFiltered$index,specs$index),] <- peaksFiltered
-	specs[match(peaksFilteredReanalysis$index,specs$index),] <- peaksFilteredReanalysis
-	
-	
-	specs <- addProperty(specs, "filterOK", "logical", FALSE)
-	
-	OKindex <- which(specs$formulaMultiplicity > (multiplicityFilter - 1))
-	
-	if(length(OKindex)){
-		specs[OKindex,"filterOK"] <- TRUE
-	}
-	
-	peaksReanOK <- specs[
-			specs$filterOK & !is.na(specs$matchedReanalysis) & specs$matchedReanalysis,,drop=FALSE]
-		
-    # Kick the M+H+ satellites out of peaksReanOK:
-    peaksReanOK$mzCenter <- as.numeric(
-      unlist(lapply(peaksReanOK$cpdID, function(id) findMz(id, mode=mode, retrieval=findLevel(id,TRUE))$mzCenter)) )
-    peaksReanBad <- peaksReanOK[
-			!((peaksReanOK$mzFound < peaksReanOK$mzCenter - 1) |
-			(peaksReanOK$mzFound > peaksReanOK$mzCenter + 1)),]
-	notOKindex <- match(peaksReanBad$index, specs$index)
-	if(length(notOKindex)){
-		specs[notOKindex,"filterOK"] <- FALSE
-	}
-    
-	
-	return(specs)
-}
-
-#' Return MS1 peaks to be used for recalibration
-#' 
-#' Returns the precursor peaks for all MS1 spectra in the \code{spec} dataset
-#' with annotated formula to be used in recalibration.
-#'  
-#' For all spectra in \code{spec$specFound}, the precursor ion is extracted from
-#' the MS1 precursor spectrum. All found ions are returned in a data frame with a
-#' format matching \code{spec$peaksMatched} and therefore suitable for \code{rbind}ing
-#' to the \code{spec$peaksMatched} table. However, only minimal information needed for
-#' recalibration is returned. 
-#' 
-#' @usage  recalibrate.addMS1data(spec,mode="pH", recalibrateMS1Window = 
-#' 				getOption("RMassBank")$recalibrateMS1Window)
-#' @param spec A \code{msmsWorkspace} or \code{RmbSpectraSetList} containing spectra for which MS1 "peaks" should be "constructed". 
-#' @param mode \code{"pH", "pNa", "pM", "pNH4",  "mH", "mM", "mFA"} for different ions 
-#' 			([M+H]+, [M+Na]+, [M]+,  [M+NH4]+, [M-H]-, [M]-, [M+FA]-).
-#' @param recalibrateMS1Window Window width to look for MS1 peaks to recalibrate (in ppm).
-#' @return A dataframe with columns \code{mzFound, formula, mzCalc, dppm, dbe, int,
-#' 		dppmBest, formulaCount, good, cpdID, scan, parentScan, dppmRc}. However,
-#' 		columns \code{dbe, int, formulaCount, good, scan, parentScan} do not contain
-#' 		real information and are provided only as fillers.
-#' @examples \dontrun{
-#' # More or less as used in recalibrateSpectra:
-#' 		rcdata <- peaksMatched(w)
-#' 		rcdata <- rcdata[rcdata$formulaCount == 1, ,drop=FALSE]
-#' 		ms1data <- recalibrate.addMS1data(w, "pH", 15)
-#' 		rcdata <- rbind(rcdata, ms1data)
-#'  # ... continue constructing recalibration curve with rcdata
-#' }
-#' @author Michael Stravs, EAWAG <michael.stravs@@eawag.ch>
-#' @export
-recalibrate.addMS1data <- function(spec,mode="pH", recalibrateMS1Window = 
-				getOption("RMassBank")$recalibrateMS1Window)
-{
-	## which_OK <- lapply(validPrecursors, function(pscan)
-	##         {
-	##             pplist <- as.data.frame(
-	##                     mzR::peaks(msRaw, which(headerData$acquisitionNum == pscan)))
-	##             colnames(pplist) <- c("mz","int")
-	##             pplist <- subset(pplist, mz >= mzLimits$mzMin & mz <= mzLimits$mzMax)
-	##             if(nrow(pplist) > 0)
-	##                 return(TRUE)
-	##             return(FALSE)
-	##         })
-	
-	specFound <- selectSpectra(spec, "found", "object")
-	
-	ms1peaks <- lapply(specFound, function(cpd){
-			mzL <- findMz.formula(cpd@formula,mode,recalibrateMS1Window,0)
-			mzCalc <- mzL$mzCenter
-			ms1 <- mz(cpd@parent)
-           
-			mzFound <- ms1[which.min(abs(ms1 - mzL$mzCenter))]
-			if(!length(mzFound)){
-				return(c(
-					mzFound = NA,
-					mzCalc = mzCalc,
-					dppm = NA
-				))
-			} else {
-				dppmRc <- (mzFound/mzCalc - 1)*1e6
-				return(c(
-					mzFound = mzFound,
-					mzCalc = mzCalc,
-					dppm = dppmRc,
-                    id=cpd@id
-				))
-			}
-		})
-	ms1peaks <- as.data.frame(do.call(rbind, ms1peaks), stringsAsFactors=FALSE)
-	# convert numbers to numeric
-	tonum <- c("mzFound", "dppm", "mzCalc")
-	ms1peaks[,tonum] <- as.numeric(unlist(ms1peaks[,tonum]))
-	# throw out NA stuff
-	ms1peaks <- ms1peaks[!is.na(ms1peaks$mzFound),]
-	return(ms1peaks)
-}
-
-
-# Custom recalibration function: You can overwrite the recal function by
-# making any function which takes rcdata$recalfield ~ rcdata$mzFound.
-# The settings define which recal function is used
-# getOption("RMassBank")$recalibrator = list(
-#	MS1 = "recalibrate.loess",
-#	MS2 = "recalibrate.loess")
-
-#' Predefined recalibration functions.
-#' 
-#' Predefined fits to use for recalibration: Loess fit and GAM fit.
-#' 
-#' \code{recalibrate.loess()} provides a Loess fit (\code{recalibrate.loess}) 
-#' to a given recalibration parameter.  
-#' If MS and MS/MS data should be fit together, recalibrate.loess 
-#' provides good default settings for Orbitrap instruments.
-#' 
-#' \code{recalibrate.identity()} returns a non-recalibration, i.e. a predictor
-#' which predicts 0 for all input values. This can be used if the user wants to
-#' skip recalibration in the RMassBank workflow.
-#' 
-#' #' \code{recalibrate.mean()} and \code{recalibrate.linear()} are simple recalibrations
-#' which return a constant shift or a linear recalibration. They will be only useful
-#' in particular cases.
-#' 
-#' \code{recalibrate()} itself is only a dummy function and does not do anything.
-#' 
-#' Alternatively other functions can be defined. Which functions are used for recalibration
-#' is specified by the RMassBank options file. (Note: if \code{recalibrateMS1: common}, the
-#' \code{recalibrator: MS1} value is irrelevant, since for a common curve generated with
-#' the function specified in \code{recalibrator: MS2} will be used.)
-#' 
-#' @aliases recalibrate.loess recalibrate recalibrate.identity recalibrate.mean recalibrate.linear
-#' @usage recalibrate.loess(rcdata)
-#' 
-#' 		recalibrate.identity(rcdata)
-#' 
-#' 		recalibrate.mean(rcdata)
-#' 
-#' 		recalibrate.linear(rcdata)
-#' 
-#' @param rcdata A data frame with at least the columns \code{recalfield} and
-#' 			\code{mzFound}. \code{recalfield} will usually contain delta(ppm) or
-#' 			delta(mz) values and is the target parameter for the recalibration.
-#' @return Returns a model for recalibration to be used with \code{predict} and the like.
-#' @examples \dontrun{
-#' rcdata <- subset(spec$peaksMatched, formulaCount==1)
-#' ms1data <- recalibrate.addMS1data(spec, mode, 15)
-#' rcdata <- rbind(rcdata, ms1data)
-#' rcdata$recalfield <- rcdata$dppm
-#' rcCurve <- recalibrate.loess(rcdata)
-#' # define a spectrum and recalibrate it
-#' s <- matrix(c(100,150,200,88.8887,95.0005,222.2223), ncol=2)
-#' colnames(s) <- c("mz", "int")
-#' recalS <- recalibrateSingleSpec(s, rcCurve)
-#' 
-#' Alternative: define an custom recalibrator function with different parameters
-#' recalibrate.MyOwnLoess <- function(rcdata)
-#' {
-#' 	return(loess(recalfield ~ mzFound, data=rcdata, family=c("symmetric"),
-#' 					degree = 2, span=0.4))
-#' }
-#' # This can then be specified in the RMassBank settings file:
-#' # recalibrateMS1: common
-#' # recalibrator:
-#' #    MS1: recalibrate.loess
-#' #    MS2: recalibrate.MyOwnLoess")
-#' # [...]
-#' }
-#' @author Michael Stravs, EAWAG <michael.stravs@@eawag.ch>
-#' @export
-recalibrate <- function()
-{
-	return(NA)
-}
-
-#' @export
-recalibrate.loess <- function(rcdata)
-{
-  span <- 0.25
-  # ex XCMS (permission by Steffen): heuristically decide on loess vs linear
-  mingroups <- nrow(rcdata[!is.na(rcdata$mzFound),])
-  if(mingroups < 4)
-  {
-    warning("recalibrate.loess: Not enough data points, omitting recalibration")
-    return(recalibrate.identity(rcdata))
-  } else if (mingroups*span < 4) {
-    span <- 4/mingroups
-    warning("recalibrate.loess: Span too small, resetting to ", round(span, 2))
-  }
-	return(loess(recalfield ~ mzFound, data=rcdata, family=c("symmetric"),
-					degree = 1, span=0.25, surface="direct" ))
-}
-
-#' @export 
-recalibrate.identity <- function(rcdata)
-{
-	return(lm(recalfield ~ 0, data=rcdata))
-}
-
-#' @export 
-recalibrate.mean <- function(rcdata)
-{
-  return(lm(recalfield ~ 1, data=rcdata))
-}
-
-#' @export 
-recalibrate.linear <- function(rcdata)
-{
-  return(lm(recalfield ~ mzFound, data=rcdata))
-}
-
-#' Standard progress bar hook.
-#' 
-#' This function provides a standard implementation for the progress bar in RMassBank.
-#' 
-#' RMassBank calls the progress bar function in the following three ways:
-#' \code{pb <- progressBarHook(object=NULL, value=0, min=0, max=LEN)}
-#' to create a new progress bar.
-#' \code{pb <- progressBarHook(object=pb, value= VAL)}
-#' to set the progress bar to a new value (between the set \code{min} and \code{max})
-#' \code{progressBarHook(object=pb, close=TRUE)}
-#' to close the progress bar. (The actual calls are performed with \code{do.call}, 
-#' e.g. 
-#' \code{progressbar <- "progressBarHook"
-#' pb <- do.call(progressbar, list(object=pb, value= nProg))
-#' }. See the source code for details.)
-#' 
-#' To substitute the standard progress bar for an alternative implementation (e.g. for
-#' use in a GUI), the developer can write his own function which behaves in the same way
-#' as \code{progressBarHook}, i.e. takes the same parameters and can be called in the 
-#' same way. 
-#'  
-#' @param object An identifier representing an instance of a progress bar. 
-#' @param value The new value to assign to the progress indicator
-#' @param min The minimal value of the progress indicator
-#' @param max The maximal value of the progress indicator
-#' @param close If \code{TRUE}, the progress bar is closed.
-#' @return Returns a progress bar instance identifier (i.e. an identifier
-#' 		which can be used as \code{object} in subsequent calls.) 
-#' 
-#' @author Michele Stravs, Eawag <stravsmi@@eawag.ch>
-#' @export
-progressBarHook <- function(object = NULL, value = 0, min = 0, max = 100, close = FALSE)
-{
-	if(is.null(object))
-	{
-		object <- txtProgressBar(min, max, value, style=3, file=stderr())
-	}
-	if(close)
-		close(object)
-	else
-	{
-		setTxtProgressBar(object, value)
-		return(object)
-	}
-}
+
+#library(xcms)
+
+#' Backup \code{msmsWorkflow} results
+#' 
+#' Writes the results from different \code{msmsWorkflow} steps to a file.
+#' 
+#' @aliases archiveResults
+#' @usage archiveResults(w, fileName, settings = getOption("RMassBank"))
+#' @param w The \code{msmsWorkspace} to be saved.
+#' @param fileName The filename to store the results under.
+#' @param settings The settings to be stored into the msmsWorkspace image.
+#' @examples 
+#' 
+#' 		# This doesn't really make a lot of sense,
+#' 		# it stores an empty workspace.
+#' 		RmbDefaultSettings()
+#' 		w <- newMsmsWorkspace()
+#' 		archiveResults(w, "narcotics.RData")
+#' 
+#' @export
+archiveResults <- function(w, fileName, settings = getOption("RMassBank"))
+{
+  # save the settings into the settings slot
+  w@settings <- settings
+    # save
+  save(w, file=fileName)
+
+}
+
+
+#' RMassBank mass spectrometry pipeline
+#' 
+#' Extracts and processes spectra from a specified file list, according to 
+#' loaded options and given parameters.
+#' 
+#' The filenames of the raw LC-MS runs are read from the array \code{files} 
+#' in the global enviroment.
+#' See the vignette \code{vignette("RMassBank")} for further details about the
+#' workflow.
+#' 
+#' @param w A \code{msmsWorkspace} to work with.
+#' @param mode \code{"pH", "pNa", "pM", "mH", "mM", "mFA", "pNH4"} for different ions 
+#' 			([M+H]+, [M+Na]+, [M]+, [M-H]-, [M]-, [M+FA]-, [M+NH4]+).
+#' @param steps Which steps of the workflow to process. See the vignette 
+#' 			\code{vignette("RMassBank")} for details.
+#' @param confirmMode Defaults to false (use most intense precursor). Value 1 uses
+#' 			the 2nd-most intense precursor for a chosen ion (and its data-dependent scans)
+#' 			, etc.
+#' @param newRecalibration Whether to generate a new recalibration curve (\code{TRUE}, default) or
+#' 			to reuse the currently stored curve (\code{FALSE}, useful e.g. for adduct-processing runs.) 
+#' @param useRtLimit Whether to enforce the given retention time window.
+#' @param archivename The prefix under which to store the analyzed result files.
+#' @param readMethod Several methods are available to get peak lists from the files.
+#'        Currently supported are "mzR", "xcms", "MassBank" and "peaklist".
+#'        The first two read MS/MS raw data, and differ in the strategy 
+#'        used to extract peaks. MassBank will read existing records, 
+#'        so that e.g. a recalibration can be performed, and "peaklist" 
+#'        just requires a CSV with two columns and the column header "mz", "int".
+#' @param findPeaksArgs A list of arguments that will be handed to the xcms-method findPeaks via do.call
+#' @param plots A parameter that determines whether the spectra should be plotted or not (This parameter is only used for the xcms-method)
+#' @param precursorscan.cf Whether to fill precursor scans. To be used with files which for
+#' 		some reasons do not contain precursor scan IDs in the mzML, e.g. AB Sciex converted
+#' 		files.
+#' @param settings Options to be used for processing. Defaults to the options loaded via
+#' 			\code{\link{loadRmbSettings}} et al. Refer to there for specific settings.
+#' @param analyzeMethod The "method" parameter to pass to \code{\link{analyzeMsMs}}.
+#' @param progressbar The progress bar callback to use. Only needed for specialized applications.
+#' 			Cf. the documentation of \code{\link{progressBarHook}} for usage.
+#' @param MSe A boolean value that determines whether the spectra were recorded using MSe or not
+#' @return The processed \code{msmsWorkspace}.
+#' @seealso \code{\link{msmsWorkspace-class}}
+#' @author Michael Stravs, Eawag <michael.stravs@@eawag.ch>
+#' @export
+msmsWorkflow <- function(w, mode="pH", steps=c(1:8), confirmMode = FALSE, newRecalibration = TRUE, 
+		useRtLimit = TRUE, archivename=NA, readMethod = "mzR", findPeaksArgs = NULL, plots = FALSE,
+		precursorscan.cf = FALSE,
+		settings = getOption("RMassBank"), analyzeMethod = "formula",
+		progressbar = "progressBarHook", MSe = FALSE)
+{
+    .checkMbSettings()
+    if(!any(mode %in% knownAdducts())) stop(paste("The ionization mode", mode, "is unknown."))
+
+    if(!is.na(archivename))
+        w@archivename <- archivename
+  
+    # Make a progress bar:
+    nProg <- 0
+    nLen <- length(w@files)
+    
+    allUnknown <- FALSE
+    
+    # If all compounds are unknown some specific conditions apply
+    if(all(.listEnvEnv$listEnv$compoundList$Level == "5")){
+        allUnknown <- TRUE
+        message("All compounds are unknown, the workflow will be adjusted accordingly")
+    }
+    
+    if(readMethod == "minimal"){
+        ##Edit options
+        opt <- getOption("RMassBank")
+        opt$recalibrator$MS1 <- "recalibrate.identity"
+        opt$recalibrator$MS2 <- "recalibrate.identity"
+        opt$add_annotation <- FALSE
+        opt$multiplicityFilter <- 1
+        options(RMassBank=opt)
+        settings <- getOption("RMassBank")
+        ##Edit analyzemethod
+        analyzeMethod <- "intensity"
+    }
+
+    # clean rerun functionality:
+    # if any step after 3 has been run, rerunning steps 4 or below needs moving back to the parent workspace.
+    # However, the recalibration must be preserved, because:
+    # if someone runs       
+    # w <- msmsWorkflow(w, steps=c(1:4)),
+    # then substitutes the recalibration
+    # w@rc <- myrecal
+    # then runs step 4 again
+    # w <- msmsWorkflow(w, steps=c(4), newRecalibration=FALSE)
+    # the rc and rc.ms1 must be preserved and not taken from the parent workspace
+    if(!all(steps > 4) & !is.null(w@parent))
+    {
+        rc <- w@rc
+        rc.ms1 <- w@rc.ms1
+        w <- w@parent
+        w@rc <- rc
+        w@rc.ms1 <- rc.ms1
+    }
+  
+    # Step 1: acquire all MSMS spectra from files
+    if(1 %in% steps)
+    {
+        message("msmsWorkflow: Step 1. Acquire all MSMS spectra from files")
+        w <- msmsRead(w = w, files = w@files, readMethod=readMethod, mode=mode, confirmMode = confirmMode, useRtLimit = useRtLimit, 
+                        Args = findPeaksArgs, settings = settings, progressbar = progressbar, MSe = MSe)
+    }
+    # Step 2: first run analysis before recalibration
+    if(2 %in% steps)
+    {
+        nProg <- 0
+        message("msmsWorkflow: Step 2. First analysis pre recalibration")
+        if(allUnknown){
+            analyzeMethod <- "intensity"
+        }
+        pb <- do.call(progressbar, list(object=NULL, value=0, min=0, max=nLen))
+        w@spectra <- as(lapply(w@spectra, function(spec) {
+                        #print(spec$id)
+                        # if(findLevel(spec@id,TRUE) == "unknown"){
+                            # analyzeMethod <- "intensity"
+                        # } else {
+                            # analyzeMethod <- "formula"
+                        # }
+                        s <- analyzeMsMs(msmsPeaks = spec, mode=mode, detail=TRUE, run="preliminary",
+                              filterSettings = settings$filterSettings,
+                              spectraList = settings$spectraList, method = analyzeMethod)
+                        # Progress:
+                        nProg <<- nProg + 1
+                        pb <- do.call(progressbar, list(object=pb, value= nProg))
+
+                        return(s)
+        }), "SimpleList")
+        ## for(f in w@files)
+        ## w@spectra[[basename(as.character(f))]]@name <- basename(as.character(f))
+        suppressWarnings(do.call(progressbar, list(object=pb, close=TRUE)))
+    }
+    # Step 3: aggregate all spectra
+    if(3 %in% steps)
+    {
+        message("msmsWorkflow: Step 3. Aggregate all spectra")
+        w@aggregated <- aggregateSpectra(spec = w@spectra, addIncomplete=TRUE)
+        
+        if(RMassBank.env$verbose.output){
+          numberOfPeaksThere <- sum(unlist(lapply(X = w@spectra, FUN = function(spec){ sum(unlist(lapply(X = spec@children, FUN = function(child){ child@peaksCount }))) })))
+          if(nrow(w@aggregated) < numberOfPeaksThere)
+            cat(paste("### Warning ### The aggregation of spectra lead to the removal of ", (numberOfPeaksThere-nrow(w@aggregated)), " / ", numberOfPeaksThere, " peaks\n", sep = ""))
+        }
+    }
+    
+    if(allUnknown){
+        w@aggregated$noise <- FALSE
+        w@aggregated$noise <- FALSE
+        w@aggregated$reanalyzed.formula <- NA
+        w@aggregated$reanalyzed.mzCalc <- NA
+        w@aggregated$reanalyzed.dppm <- NA
+        w@aggregated$reanalyzed.formulaCount <- NA
+        w@aggregated$reanalyzed.dbe <- NA
+        w@aggregated$matchedReanalysis <- NA
+        w@aggregated$filterOK <- TRUE
+        w@aggregated$problematicPeak <- FALSE
+        w@aggregated$formulaMultiplicity <- unlist(sapply(table(w@aggregated$cpdID),function(x) rep(x,x)))
+        return(w)
+    }
+    
+    
+    # Step 4: recalibrate all m/z values in raw spectra
+    if(4 %in% steps)
+    {
+        message("msmsWorkflow: Step 4. Recalibrate m/z values in raw spectra")
+        if(newRecalibration)
+        {
+            # note: makeRecalibration takes w as argument now, because it needs to get the MS1 spectra from @spectra
+            recal <- makeRecalibration(w, mode,
+                    recalibrateBy = settings$recalibrateBy,
+                    recalibrateMS1 = settings$recalibrateMS1,
+                    recalibrator = settings$recalibrator,
+                    recalibrateMS1Window = settings$recalibrateMS1Window)
+            w@rc <- recal$rc
+            w@rc.ms1 <- recal$rc.ms1
+        }
+        w@parent <- w
+        w@aggregated <- data.frame()
+        spectra <- recalibrateSpectra(mode, w@spectra, w = w,
+                recalibrateBy = settings$recalibrateBy,
+                recalibrateMS1 = settings$recalibrateMS1)
+        w@spectra <- spectra
+    }
+    # Step 5: re-analysis on recalibrated spectra
+    if(5 %in% steps)
+    {
+        nProg <- 0
+        message("msmsWorkflow: Step 5. Reanalyze recalibrated spectra")
+        pb <- do.call(progressbar, list(object=NULL, value=0, min=0, max=nLen))
+        
+        w@spectra <- as(lapply(w@spectra, function(spec) {
+                            #print(spec$id)
+                            if(findLevel(spec@id,TRUE) == "unknown"){
+                                analyzeMethod <- "intensity"
+                            } else {
+                                analyzeMethod <- "formula"
+                            }
+                            s <- analyzeMsMs(msmsPeaks = spec, mode=mode, detail=TRUE, run="recalibrated",
+                                    filterSettings = settings$filterSettings,
+                                    spectraList = settings$spectraList, method = analyzeMethod)
+                            # Progress:
+                            nProg <<- nProg + 1
+                            pb <- do.call(progressbar, list(object=pb, value= nProg))
+                            
+                            return(s)
+                        }), "SimpleList")
+        ## for(f in w@files)
+        ## w@spectra[[basename(as.character(f))]]@name <- basename(as.character(f))
+        suppressWarnings(do.call(progressbar, list(object=pb, close=TRUE)))
+	
+        do.call(progressbar, list(object=pb, close=TRUE))
+    }
+    # Step 6: aggregate recalibrated results
+    if(6 %in% steps)
+    {
+        message("msmsWorkflow: Step 6. Aggregate recalibrated results")
+        w@aggregated <- aggregateSpectra(spec = w@spectra, addIncomplete=TRUE)
+        
+        if(RMassBank.env$verbose.output){
+          numberOfPeaksThere <- sum(unlist(lapply(X = w@spectra, FUN = function(spec){ sum(unlist(lapply(X = spec@children, FUN = function(child){ child@peaksCount }))) })))
+          if(nrow(w@aggregated) < numberOfPeaksThere)
+            cat(paste("### Warning ### The aggregation of spectra lead to the removal of ", (numberOfPeaksThere-nrow(w@aggregated)), " / ", numberOfPeaksThere, " peaks\n", sep = ""))
+        }
+        
+        if(!is.na(archivename))
+          archiveResults(w, paste(archivename, ".RData", sep=''), settings)
+        w@aggregated <- cleanElnoise(peaks = w@aggregated, noise = settings$electronicNoise, width = settings$electronicNoiseWidth)
+        
+        if(RMassBank.env$verbose.output)
+          if(sum(w@aggregated$noise) > 0)
+            cat(paste("### Warning ### ", sum(w@aggregated$noise), " / ", nrow(w@aggregated), " peaks have been identified as electronic noise\n", sep = ""))
+    }
+    # Step 7: reanalyze failpeaks for (mono)oxidation and N2 adduct peaks
+    if(7 %in% steps)
+    {
+        message("msmsWorkflow: Step 7. Reanalyze fail peaks for N2 + O")
+        w@aggregated <- reanalyzeFailpeaks(
+                    aggregated = w@aggregated, custom_additions="N2O", mode=mode,
+                    filterSettings=settings$filterSettings,
+                    progressbar=progressbar)
+        if(!is.na(archivename))
+          archiveResults(w, paste(archivename, "_RA.RData", sep=''), settings)
+        
+        if(RMassBank.env$verbose.output){
+          isNoFormula <- is.na(w@aggregated$formula) & is.na(w@aggregated$reanalyzed.formula)
+          noFormulaCount <- sum(isNoFormula)
+          numberOfPeaksThere <- sum(unlist(lapply(X = w@spectra, FUN = function(spec){ sum(unlist(lapply(X = spec@children, FUN = function(child){ child@peaksCount }))) })))
+          if(noFormulaCount > 0){
+            cat(paste("### Warning ### ", noFormulaCount, " / ", numberOfPeaksThere, " peaks have no molecular formula:\n", sep = ""))
+            print(w@aggregated[isNoFormula, c("mzFound","intensity","cpdID")])
+          }
+        }
+    }
+    
+    # Step 8: heuristic filtering based on peak multiplicity;
+    #         creation of failpeak list
+    if(8 %in% steps)
+    {
+        message("msmsWorkflow: Step 8. Peak multiplicity filtering")
+        if (is.null(settings$multiplicityFilter)) {
+          message("msmsWorkflow: Step 8. Peak multiplicity filtering skipped because multiplicityFilter parameter is not set.")
+          w@aggregated <- addProperty(w@aggregated, "formulaMultiplicity", "integer", 1)
+          w@aggregated <- addProperty(w@aggregated, "filterOK",            "logical", FALSE)
+          w@aggregated$filterOK <- !((is.na(w@aggregated$formulaCount) | w@aggregated$formulaCount==0) & (is.na(w@aggregated$reanalyzed.formulaCount) | w@aggregated$reanalyzed.formulaCount==0))
+          w@aggregated <- addProperty(w@aggregated, "problematicPeak",     "logical", FALSE)
+        } else {
+            # apply heuristic filter      
+            w@aggregated <- filterMultiplicity(w = w, archivename = archivename, mode = mode, multiplicityFilter = settings$multiplicityFilter)
+            
+            if(RMassBank.env$verbose.output){
+              peakDfs <- split(x = w@aggregated, f = list("mzFound"=w@aggregated$mzFound, "cpdID"=w@aggregated$cpdID))
+              numberOfPeaks <- length(peakDfs)
+              multiplicityNotOkCount <- numberOfPeaks - sum(unlist(lapply(X = peakDfs, FUN = function(x){any(x$filterOK)})))
+              if(multiplicityNotOkCount > 0)
+                cat(paste("### Warning ### ", multiplicityNotOkCount, " / ", numberOfPeaks, " peaks do not fulfill the multiplicity criterion\n", sep = ""))
+            }
+            
+            w@aggregated <- processProblematicPeaks(w, mode, archivename)
+            
+            if(RMassBank.env$verbose.output){
+              problematicPeakCount <- sum(w@aggregated$problematicPeak)
+              if(problematicPeakCount > 0)
+                cat(paste("### Warning ### ", problematicPeakCount, " / ", nrow(w@aggregated), " peaks are problematic\n", sep = ""))
+            }
+            
+            if(!is.na(archivename))
+            archiveResults(w, paste(archivename, "_RF.RData", sep=''), settings)   
+        }
+    }
+    message("msmsWorkflow: Done.")
+    return(w)
+}
+
+#' Analyze MSMS spectra
+#' 
+#' Analyzes MSMS spectra of a compound by fitting formulas to each subpeak.
+#' 
+#' The analysis function uses Rcdk. Note
+#' that in this step, \emph{satellite peaks} are removed by a simple heuristic
+#' rule (refer to the documentation of \code{\link{filterPeakSatellites}} for details.)
+#' 
+## # @usage analyzeMsMs(msmsPeaks, mode="pH", detail=FALSE, run="preliminary",
+## # 			filterSettings = getOption("RMassBank")$filterSettings,
+## # 			spectraList = getOption("RMassBank")$spectraList, method="formula")
+## # 
+## # 		analyzeMsMs.formula(msmsPeaks, mode="pH", detail=FALSE, run="preliminary",
+## # 			filterSettings = getOption("RMassBank")$filterSettings,
+## # 			spectraList = getOption("RMassBank")$spectraList)
+## # 
+## # 		analyzeMsMs.intensity(msmsPeaks, mode="pH", detail=FALSE, run="preliminary",
+## # 			filterSettings = getOption("RMassBank")$filterSettings,
+## # 			spectraList = getOption("RMassBank")$spectraList)
+#' 
+#' @param msmsPeaks A \code{RmbSpectraSet} object.
+#' 	Corresponds to a parent spectrum and children MSMS spectra of one compound (plus some metadata).
+#'  The objects are typically generated with \code{\link{findMsMsHR}}, and populate the \code{@@spectrum} slot
+#'  in a \code{msmsWorkspace} (refer to the corresponding
+#' documentation for the precise format specifications).
+#' @param mode Specifies the processing mode, i.e. which molecule species the
+#' spectra contain. \code{\var{pH}} (positive H) specifies [M+H]+,
+#' \code{\var{pNa}} specifies [M+Na]+, \code{\var{pM}} specifies [M]+,
+#' \code{\var{mH}} and \code{\var{mNa}} specify [M-H]- and [M-Na]-,
+#' respectively. (I apologize for the naming of \code{\var{pH}} which has
+#' absolutely nothing to do with chemical \emph{pH} values.)
+#' @param detail Whether detailed return information should be provided
+#' (defaults to \code{FALSE}). See below.
+#' @param run \code{"preliminary"} or \code{"recalibrated"}. In the
+#' \code{preliminary} run, mass tolerance is set to 10 ppm (above m/z 120) and
+#' 15 ppm (below m/z 120), the default intensity cutoff is $10^4$ for positive
+#' mode (no default cutoff in negative mode), and the column \code{"mz"} from
+#' the spectra is used as data source.  In the \code{recalibrated} run, the
+#' mass tolerance is set to 5 ppm over the whole mass range, the default cutoff
+#' is 0 and the column \code{"mzRecal"} is used as source for the m/z values.
+#' Defaults to \code{"preliminary"}.
+#' @param filterSettings
+#' 		Settings for the filter parameters, by default loaded from the RMassBank settings
+#' 		set with e.g. \code{\link{loadRmbSettings}}. Must contain:
+#' 		\itemize{
+#' 			\item \code{ppmHighMass}, allowed ppm deviation before recalibration
+#' 				for high mass range
+#' 			\item \code{ppmLowMass}, allowed ppm deviation before recalibration
+#' 				for low mass range
+#' 			\item \code{massRangeDivision}, division point between high and low mass
+#' 				range (before recalibration)
+#' 			\item \code{ppmFine}, allowed ppm deviation overall after recalibration
+#' 			\item \code{prelimCut}, intensity cutoff for peaks in preliminary run
+#' 			\item \code{prelimCutRatio}, relative intensity cutoff for peaks in 
+#' 				preliminary run, e.g. 0.01 = 1%
+#' 			\item \code{fineCut}, intensity cutoff for peaks in second run
+#' 			\item \code{fineCutRatio}, relative intensity cutoff for peaks in 
+#' 				second run
+#' 			\item \code{specOkLimit}, minimum intensity of base peak for spectrum
+#' 				to be accepted for processing
+#' 			\item \code{dbeMinLimit}, minimum double bond equivalent for accepted
+#' 				molecular subformula.
+#' 			\item \code{satelliteMzLimit}, for satellite peak filtering 
+#' 				(\code{\link{filterPeakSatellites}}: mass window to use for satellite
+#' 				removal
+#' 			\item \code{satelliteIntLimit}, the relative intensity below which to 
+#' 				discard "satellites". (refer to  \code{\link{filterPeakSatellites}}).
+#' 	}
+#' @param spectraList The list of MS/MS spectra present in each data block. As also
+#' 		defined in the settings file.  
+#' @param method Selects which function to actually use for data evaluation. The default
+#' 		"formula" runs a full analysis via formula assignment to fragment peaks. The
+#' 		alternative setting "intensity" calls a "mock" implementation which circumvents
+#' 		formula assignment and filters peaks purely based on intensity cutoffs and the
+#' 		satellite filtering. (In this case, the ppm and dbe related settings in filterSettings
+#' 		are ignored.)
+#' @return The processed \code{RmbSpectraSet} object.
+#' Added (or filled, respectively, since the slots are present before) data include
+#' \item{list("complete")}{whether all spectra have useful value}
+#' \item{list("empty")}{whether there are no useful spectra}
+#' \item{list("children")}{
+#' 		The processed \code{RmbSpectrum2} objects (in a \code{RmbSpectrum2List}).
+#' 		\itemize{
+#' 			\item \code{ok} if the spectrum was successfully processed with at least one resulting peak
+#' 			\item \code{mz}, \code{intensity}: note that mz/int pairs can be duplicated when multiple matches
+#' 				are found for one mz value, therefore the two slots are not necessarily unchanged from before
+#'			\item \code{rawOK} (logical) whether the m/z peak passes satellite/low removal
+#' 			\item \code{low}, \code{satellite} if \code{TRUE}, the peak failed cutoff (\code{low}) or was removed as \code{satellite}
+#' 			\item \code{formula}, \code{mzCalc}, \code{dppm}, \code{dbe} Formula, calculated mass, ppm deviation and dbe assigned to a peak
+#' 			\item \code{formulaCount}, \code{dppmBest} Number of formulae matched for this m/z value and ppm deviation of the best match
+#' 			\item \code{info} Spectrum identifying information (collision energy, resolution, collision mode) from
+#' 				the \code{spectraList} 
+#' 			\item All other entries are retained from the original \code{RmbSpectrum2}.
+#' 			}
+#' }
+#' @aliases analyzeMsMs analyzeMsMs.formula analyzeMsMs.intensity
+#' @author Michael Stravs
+#' @seealso \code{\link{msmsWorkflow}}, \code{\link{filterLowaccResults}},
+#' \code{\link{filterPeakSatellites}}, \code{\link{reanalyzeFailpeaks}}
+#' @examples
+#' 
+#' 	\dontrun{analyzed <- analyzeMsMs(spec, "pH", TRUE)}
+#' 
+#' @export
+analyzeMsMs <- function(msmsPeaks, mode="pH", detail=FALSE, run="preliminary",
+		filterSettings = getOption("RMassBank")$filterSettings,
+		spectraList = getOption("RMassBank")$spectraList, method="formula")
+{
+	## .RmbSpectraSet <- setClass("RmbSpectraSet",
+	##         representation = representation(
+	##                 parent = "Spectrum1",
+	##                 children = "RmbSpectrum2List",
+	##                 # These are done as slots and not as S4 functions, because they are set during the workflow
+	##                 # in "checking" steps. It's easier.
+	##                 found = "logical",
+	##                 complete = "logical",
+	##                 empty = "logical",
+	##                 formula = "character",
+	##                 id = "integer",
+	##                 mz = "numeric",
+	##                 name = "character",
+	##                 annotations = "list"
+	##         ),
+	##         prototype = prototype(
+	##                 parent = new("Spectrum1"),
+	##                 children = new("RmbSpectrum2List"),
+	##                 found = FALSE,
+	##                 complete = NA,
+	##                 empty = NA,
+	##                 formula = character(),
+	##                 id = integer(),
+	##                 mz = numeric(),
+	##                 name = character(),
+	##                 annotations = list()
+	##         )
+	## );
+	.checkMbSettings()
+	
+	if(msmsPeaks@found == FALSE)
+		return(msmsPeaks)
+	
+	# Check whether the spectra can be fitted to the spectra list correctly!
+	if(length(msmsPeaks@children) != length(spectraList))
+	{
+		warning(paste0(
+						"The spectra count of the substance ", msmsPeaks@id, " (", length(msmsPeaks@children), " spectra) doesn't match the provided spectra list (", length(spectraList), " spectra)."
+				))
+		msmsPeaks@found <- FALSE
+		return(msmsPeaks)
+		
+	}
+	
+	if(method=="formula")
+	{
+		r <- analyzeMsMs.formula(msmsPeaks, mode, detail, run, filterSettings)
+	}
+	else if(method == "intensity")
+	{
+		r <- analyzeMsMs.intensity(msmsPeaks, mode, detail, run, filterSettings)
+	}
+	
+	# Add the spectrum labels to the spectra here.
+	# If there is any better place to do this, please tell me. I hate it.
+	# However, the info should be added in msmsWorkflow not in mbWorkflow, because two msmsWorkspaces with different spectraLists can be
+	# merged together with all the combine / pack stuff.
+	children <- mapply(function(spec, info)
+			{
+				spec@info <- info
+				spec
+			}, r@children, spectraList, SIMPLIFY=FALSE)
+	r@children <- as(children, "SimpleList")
+	
+	
+	#nspectra <- length(spectraList)
+	ok <- unlist(lapply(r@children, function(c) c@ok))
+	r@complete <- FALSE
+	r@empty <- FALSE
+	if(all(ok))
+		r@complete <- TRUE
+	if(all(!ok))
+		r@empty <- TRUE
+	return(r)
+}
+
+
+#' @describeIn analyzeMsMs Analyze the peaks using formula annotation
+#' @export
+analyzeMsMs.formula <- function(msmsPeaks, mode="pH", detail=FALSE, run="preliminary",
+			filterSettings = getOption("RMassBank")$filterSettings)
+{
+  cut <- 0
+  cut_ratio <- 0
+  if(run=="preliminary"){
+    filterMode <- "coarse"
+	  cut <- filterSettings$prelimCut
+    if(is.na(cut))
+    {
+      adductProperties <- getAdductProperties(mode, msmsPeaks@formula)
+      if(adductProperties$charge > 0) cut <- 1e4
+      if(adductProperties$charge < 0) cut <- 0
+    }
+	  cutRatio <- filterSettings$prelimCutRatio
+  } else {
+    filterMode <- "fine"
+	cut <- filterSettings$fineCut
+	cut_ratio <- filterSettings$fineCutRatio
+    if(is.na(cut)) cut <- 0
+  }
+
+  # find whole spectrum of parent peak, so we have reasonable data to feed into
+  # MolgenMsMs
+  parentSpectrum <- msmsPeaks@parent
+
+  
+  # On each spectrum the following function analyzeTandemShot will be applied.
+  # It takes the raw peaks matrix as argument (mz, int) and processes the spectrum by
+  # filtering out low-intensity (<1e4) and shoulder peaks (deltam/z < 0.5, intensity
+  # < 5%) and subsequently matching the peaks to formulas using Rcdk, discarding peaks
+  # with insufficient match accuracy or no match.
+  analyzeTandemShot <- function(child)
+  {
+    childIdx <- which(sapply(X = seq_along(msmsPeaks@children), FUN = function(i){ 
+      all(child@mz == msmsPeaks@children[[i]]@mz) & all(child@rt == msmsPeaks@children[[i]]@rt) & all(child@intensity == msmsPeaks@children[[i]]@intensity) }
+    ))
+  	shot <- getData(child)
+  	shot$row <- which(!is.na(shot$mz))
+  	
+  	
+    # Filter out low intensity peaks:
+    child@low <- (shot$intensity < cut) | (shot$intensity < max(shot$intensity)*cut_ratio)
+    shot <- shot[!child@low,,drop=FALSE]
+    shot_full <- shot
+    
+    # Is there still anything left?
+    if(length(which(!child@low))==0)
+  	{
+  		child@ok <- FALSE
+  		
+  		if(RMassBank.env$verbose.output)
+        cat(paste("\n### Warning ### The spectrum '#", childIdx, "' for ID '", msmsPeaks@id, "' contains only low-intensity peaks\n", sep = ""))
+  		
+  		return(child)
+  	}
+      
+    # Filter out satellite peaks:
+    shot <- filterPeakSatellites(shot, filterSettings)
+  	child@satellite <- rep(TRUE, child@peaksCount)
+  	child@satellite[which(child@low == TRUE)] <- NA
+  	child@satellite[shot$row] <- FALSE
+  	
+    # Is there still anything left?
+    if(nrow(shot)==0)
+  	{
+  		child@ok <- FALSE
+  		
+  		if(RMassBank.env$verbose.output)
+  		  cat(paste("\n### Warning ### The spectrum '#", childIdx, "' for ID '", msmsPeaks@id, "' contains no peaks after satellite filtering\n", sep = ""))
+  		
+  		return(child)
+  	}
+      
+    if(max(shot$intensity) < as.numeric(filterSettings$specOkLimit))
+  	{
+  		child@ok <- FALSE
+  		
+  		if(RMassBank.env$verbose.output)
+  		  cat(paste("\n### Warning ### The spectrum '#", childIdx, "' for ID '", msmsPeaks@id, "' is discarded due to parameter 'specOkLimit'\n", sep = ""))
+  		
+  		return(child)
+  	}
+  	
+    # Crop to 4 digits (necessary because of the recalibrated values)
+  	# this was done for the MOLGEN MSMS type analysis, is not necessary anymore now (23.1.15 MST)
+    # shot[,mzColname] <- round(shot[,mzColname], 5)
+      
+  	# here follows the Rcdk analysis
+  	#------------------------------------
+  	parentPeaks <- data.frame(mzFound=msmsPeaks@mz, 
+  			formula=msmsPeaks@formula,
+  			dppm=0,
+  			x1=0,x2=0,x3=0)
+  	
+  	# get the adduct additions
+  	adductProperties <- getAdductProperties(mode, msmsPeaks@formula)
+  	allowed_additions <- adductProperties$addition
+  	mode.charge <- adductProperties$charge
+  	
+  	# the ppm range is two-sided here.
+  	# The range is slightly expanded because dppm calculation of
+  	# generate.formula starts from empirical mass, but dppm cal-
+  	# culation of the evaluation starts from theoretical mass.
+  	# So we don't miss the points on 'the border'.
+  	
+  	if(run=="preliminary")
+  		ppmlimit <- 2 * max(filterSettings$ppmLowMass, filterSettings$ppmHighMass)
+  	else
+  		ppmlimit <- 2.25 * filterSettings$ppmFine
+  	
+  	parent_formula <- add.formula(msmsPeaks@formula, allowed_additions)
+  	dbe_parent <- dbe(parent_formula)
+  	# check whether the formula is valid, i.e. has no negative or zero element numbers.
+  	#print(parent_formula)
+  	if(!is.valid.formula(parent_formula))
+  	{
+  		child@ok <- FALSE
+  		
+  		if(RMassBank.env$verbose.output)
+  		  cat(paste("\n### Warning ### The precursor ion formula of spectrum '#", childIdx, "' for ID '", msmsPeaks@id, "' is invalid\n", sep = ""))
+  		
+  		return(child)
+  	}
+  
+  	limits <- to.limits.rcdk(parent_formula)
+  	
+  	peakmatrix <- lapply(split(shot,shot$row), function(shot.row)  {
+  				# Circumvent bug in rcdk: correct the mass for the charge first, then calculate uncharged formulae
+  				# finally back-correct calculated masses for the charge
+  				mass <- shot.row[["mz"]]
+  				mass.calc <- mass + mode.charge * .emass
+  				peakformula <- tryCatch(suppressWarnings(
+  				  rcdk::generate.formula(mass = mass.calc, window = ppm(mass.calc, ppmlimit, p=TRUE), elements = limits, charge=0)
+  				  ), error=function(e)
+  				    ## in case of zero formulas: Error in .jcall(mfSet, "I", "size") :    RcallMethod: invalid object parameter
+  				    NA
+  				)
+  				#peakformula <- tryCatch(
+  				# generate.formula(mass,
+  				# ppm(mass, ppmlimit, p=TRUE),
+  				# limits, charge=1),
+  				#error= function(e) list())
+  			
+			if(length(peakformula)==0)
+  				return(t(c(row=shot.row[["row"]], intensity = shot.row[["intensity"]], mz=mass,
+  										formula=NA, mzCalc=NA)))
+  			else
+  			{
+  				return(t(sapply(peakformula, function(f)
+  										{
+  											mzCalc <- f@mass - mode.charge * .emass
+  											c(row=shot.row[["row"]], intensity = shot.row[["intensity"]], mz=mass,
+  													formula=f@string, 
+  													mzCalc=mzCalc)
+  										})))
+  			}
+  	})
+  	
+  	childPeaks <- as.data.frame(do.call(rbind, peakmatrix))
+  	
+  	presentElements <- unique(unlist(lapply(X = lapply(X = childPeaks$formula, FUN = formulastring.to.list), FUN = names)))
+  	atomDBEs <- sapply(X = presentElements, FUN = dbe)
+  	unknownElements <- names(atomDBEs)[sapply(X = atomDBEs, FUN = function(atomDBE){length(atomDBE)==0})]
+  	if(length(unknownElements) > 0) stop(paste("Element(s)", paste(unknownElements), "cannot be assigned a DBE"))
+  	
+  	# Reformat the deformatted output correctly (why doesn't R have a better way to do this, e.g. avoid deformatting?)
+  
+  	childPeaks$row <- as.numeric(as.character(childPeaks$row))
+  	childPeaks$intensity <- as.numeric(as.character(childPeaks$intensity))
+  	childPeaks$mz <- as.numeric(as.character(childPeaks$mz))
+  	childPeaks$formula <- as.character(childPeaks$formula)
+  	childPeaks$mzCalc <- as.numeric(as.character(childPeaks$mzCalc))
+  	childPeaks$dppm <- (childPeaks$mz / childPeaks$mzCalc - 1) * 1e6
+  	childPeaks$dbe <- unlist(lapply(childPeaks$formula, dbe))
+  	
+  	# childPeaks now contains all the good and unmatched peaks
+  	# but not the ones which were cut as satellites or below threshold.
+  	
+  	## child@mzFound <- rep(NA, child@peaksCount)
+  	## child@mzFound[childPeaks$row] <- as.numeric(as.character(childPeaks$mzFound))
+  	## 
+  	## child@formula <- rep(NA, child@peaksCount)
+  	## child@formula[childPeaks$row] <- as.character(childPeaks$formula)
+  	## 
+  	## child@mzCalc <- rep(NA, child@peaksCount)
+  	## child@mzCalc[childPeaks$row] <- as.numeric(as.character(childPeaks$mzCalc))
+  	## 
+  	## child@dppm<- rep(NA, child@peaksCount)
+  	## child@dppm[childPeaks$row] <- (childPeaks$mzFound / childPeaks$mzCalc - 1) * 1e6
+  	# delete the NA data out again, because MolgenMsMs doesn't have them
+  	# here and they will be re-added later
+  	# (this is just left like this for "historical" reasons)
+  	#childPeaks <- childPeaks[!is.na(childPeaks$formula),]
+  	# check if a peak was recognized (here for the first time,
+  	# otherwise the next command would fail)
+  
+  	if(nrow(childPeaks)==0)
+  	{
+  		child@ok <- FALSE
+  		
+  		if(RMassBank.env$verbose.output)
+  		  cat(paste("\n### Warning ### The spectrum '#", childIdx, "' for ID '", msmsPeaks@id, "' is empty\n", sep = ""))
+  		
+  		return(child)
+  	}
+    
+  	if(all(is.na(childPeaks$formula)))
+  	{
+  	  child@ok <- FALSE
+  	  child@good <- rep(FALSE, length(childPeaks$formula))
+  	  
+  	  if(RMassBank.env$verbose.output)
+  	    cat(paste("\n### Warning ### The spectrum '#", childIdx, "' for ID '", msmsPeaks@id, "' comprises no peaks which could be assiged to a molecular formula\n", sep = ""))
+  	  
+  	  return(child)
+  	}
+  	
+  	# now apply the rule-based filters to get rid of total junk:
+  	# dbe >= -0.5, dbe excess over mother cpd < 3
+  	# dbe() has been adapted to return NA for NA input
+  	#iff_rcdk_pM_eln$maxvalence <- unlist(lapply(diff_rcdk_pM_eln$formula.rcdk, maxvalence))
+  	temp.child.ok <- (childPeaks$dbe >= filterSettings$dbeMinLimit) 
+  	# & dbe < dbe_parent + 3)
+  	# check if a peak was recognized
+  	if(length(which(temp.child.ok)) == 0)
+  	{
+  		child@ok <- FALSE
+  		child@good <- rep(FALSE, length(temp.child.ok))
+  		
+  		if(RMassBank.env$verbose.output)
+  		  cat(paste("\n### Warning ### The spectrum '#", childIdx, "' for ID '", msmsPeaks@id, "' comprises no peaks which fulfil the dbeMinLimit criterion\n", sep = ""))
+  		
+  		return(child)
+  	}
+    #browser()	
+  	# find the best ppm value
+    bestPpm <- aggregate(
+      x   = as.data.frame(childPeaks[!is.na(childPeaks$dppm),"dppm"]),
+  		by  = list(childPeaks[!is.na(childPeaks$dppm),"row"]),
+      FUN = function(dppm) dppm[[which.min(abs(dppm))]]
+  	)
+    colnames(bestPpm) <- c("row", "dppmBest")
+    childPeaks <- merge(childPeaks, bestPpm, by="row", all.x=TRUE)
+  	
+  	# Deactivated the following lines because we never actually want to look at the "old" formula count.
+  	# To be verified (cf Refiltering, failpeak list and comparable things) 
+  
+  	## # count formulas found per mass
+  	## countFormulasTab <- xtabs( ~formula + mz, data=childPeaks)
+  	## countFormulas <- colSums(countFormulasTab)
+  	## childPeaks$formulaCount <- countFormulas[as.character(childPeaks$row)]
+  	
+    # filter results
+    childPeaksFilt <- filterLowaccResults(childPeaks, filterMode, filterSettings)
+    childPeaksGood <- childPeaksFilt[["TRUE"]]
+    childPeaksBad <- childPeaksFilt[["FALSE"]]
+  	if(is.null(childPeaksGood)){
+  		childPeaksGood <- childPeaks[c(),,drop=FALSE]
+      childPeaksGood$good <- logical(0)
+    }
+  	if(is.null(childPeaksBad))
+  		childPeaksBad <- childPeaks[c(),,drop=FALSE]
+  	childPeaksUnassigned <- childPeaks[is.na(childPeaks$dppm),,drop=FALSE]
+  	childPeaksUnassigned$good <- rep(FALSE, nrow(childPeaksUnassigned))
+    
+  	# count formulas within new limits
+    # (the results of the "old" count stay in childPeaksInt and are returned
+    # in $childPeaks)
+  	countFormulasTab <- xtabs( ~formula + mz, data=childPeaksGood)
+  	countFormulas <- colSums(countFormulasTab)
+  	childPeaksGood$formulaCount <- countFormulas[as.character(childPeaksGood$mz)]
+  	  
+  	childPeaksUnassigned$formulaCount <- rep(NA, nrow(childPeaksUnassigned))
+  	childPeaksBad$formulaCount <- rep(NA, nrow(childPeaksBad))
+  	childPeaksBad$good <- rep(FALSE, nrow(childPeaksBad))
+      
+  	# Now: childPeaksGood (containing the new, recounted peaks with good = TRUE), and childPeaksBad (containing the 
+  	# peaks with good=FALSE, i.e. outside filter criteria, with the old formula count even though it is worthless)
+  	# are bound together.
+  	childPeaksBad <- childPeaksBad[,colnames(childPeaksGood),drop=FALSE]
+  	childPeaksUnassigned <- childPeaksUnassigned[,colnames(childPeaksGood),drop=FALSE]
+  	childPeaks <- rbind(childPeaksGood, childPeaksBad, childPeaksUnassigned)
+  	
+  	# Now let's cross fingers. Add a good=NA column to the unmatched peaks and reorder the columns
+  	# to match order in childPeaks. After that, setData to the child slot.
+  
+  	childPeaksOmitted <- getData(child)
+  	childPeaksOmitted <- childPeaksOmitted[child@low | child@satellite,,drop=FALSE]
+  	childPeaksOmitted$rawOK <- rep(FALSE, nrow(childPeaksOmitted))
+  	childPeaksOmitted$good <- rep(FALSE, nrow(childPeaksOmitted))
+  	childPeaksOmitted$dppm <- rep(NA, nrow(childPeaksOmitted))
+  	childPeaksOmitted$formula <- rep(NA, nrow(childPeaksOmitted))
+  	childPeaksOmitted$mzCalc <- rep(NA, nrow(childPeaksOmitted))
+  	childPeaksOmitted$dbe <- rep(NA, nrow(childPeaksOmitted))
+    childPeaksOmitted$dppmBest <- rep(NA, nrow(childPeaksOmitted))
+    childPeaksOmitted$formulaCount <- rep(0, nrow(childPeaksOmitted))
+  	childPeaks$satellite <- rep(FALSE, nrow(childPeaks))
+  	childPeaks$low <- rep(FALSE, nrow(childPeaks))
+  	childPeaks$rawOK <- rep(TRUE, nrow(childPeaks))
+      
+  	childPeaks <- childPeaks[,colnames(childPeaksOmitted), drop=FALSE]
+  	
+  	childPeaksTotal <- rbind(childPeaks, childPeaksOmitted)
+  	child <- setData(child, childPeaksTotal)
+  	child@ok <- TRUE
+  	
+  	return(child)
+  }
+  
+  # I believe these lines were fixed to remove a warning but in the refactored workflow "mzranges" doesn't exist anymore.
+  # Leave here for now 
+  ## mzranges <- t(sapply(shots, function(p) {
+  ##     if(!is.null(p$childRaw)){
+  ##       return(range(p$childRaw[,mzColname]))
+  ##     } else {
+  ##       return(c(NA,NA))
+  ##     }
+  ## }))
+  ## 
+  ## mzmin <- min(mzranges[,1], na.rm=TRUE)
+  ## mzmax <- max(mzranges[,2], na.rm=TRUE)
+  children <- lapply(msmsPeaks@children, analyzeTandemShot)
+  
+  ## correct fields in case of invalid data
+  children <- lapply(children, function(child){
+    if(child@ok)  return(child)
+    child@rawOK        <- rep(x = TRUE,  times = child@peaksCount)
+    child@good         <- rep(x = FALSE, times = child@peaksCount)
+    child@mzCalc       <- as.numeric(  rep(x = NA, times = child@peaksCount))
+    child@formula      <- as.character(rep(x = NA, times = child@peaksCount))
+    child@dbe          <- as.numeric(  rep(x = NA, times = child@peaksCount))
+    child@formulaCount <- as.integer(  rep(x = NA, times = child@peaksCount))
+    child@dppm         <- as.numeric(  rep(x = NA, times = child@peaksCount))
+    child@dppmBest     <- as.numeric(  rep(x = NA, times = child@peaksCount))
+    return(child)
+  })
+  
+## shots <- mapply(function(shot, scan, info)
+  ##         {
+  ##             shot$scan <- scan
+  ##             shot$info <- info
+  ##             shot$header <- msmsPeaks$childHeaders[as.character(scan),]
+  ##             return(shot)
+  ##         }, shots, msmsPeaks$childScans, spectraList, SIMPLIFY=FALSE)
+  msmsPeaks@children <- as(children, "SimpleList")
+  return(msmsPeaks)
+}
+
+
+#' @describeIn analyzeMsMs Analyze the peaks going only by intensity values
+#' @export
+analyzeMsMs.intensity <- function(msmsPeaks, mode="pH", detail=FALSE, run="preliminary",
+		filterSettings = getOption("RMassBank")$filterSettings)
+{
+	cut <- 0
+	cut_ratio <- 0
+	if(run=="preliminary")
+	{
+		filterMode <- "coarse"
+		cut <- filterSettings$prelimCut
+		if(is.na(cut))
+		{
+		  adductProperties <- getAdductProperties(mode, msmsPeaks@formula)
+		  if(adductProperties$charge > 0) cut <- 1e4
+		  if(adductProperties$charge < 0) cut <- 0
+		}
+		cutRatio <- filterSettings$prelimCutRatio
+	}
+	else
+	{
+		filterMode <- "fine"
+		cut <- filterSettings$fineCut
+		cut_ratio <- filterSettings$fineCutRatio
+		if(is.na(cut)) cut <- 0
+	}
+	
+	# find whole spectrum of parent peak, so we have reasonable data to feed into
+	
+	
+	# On each spectrum the following function analyzeTandemShot will be applied.
+	# It takes the raw peaks matrix as argument (mz, int) and processes the spectrum by
+	# filtering out low-intensity (<1e4) and shoulder peaks (deltam/z < 0.5, intensity
+	# < 5%) and subsequently matching the peaks to formulas using Rcdk, discarding peaks
+	# with insufficient match accuracy or no match.
+	analyzeTandemShot <- function(child)
+	{
+		shot <- getData(child)
+		shot$row <- which(!is.na(shot$mz))
+		
+		# Filter out low intensity peaks:
+		child@low <- (shot$intensity < cut) | (shot$intensity < max(shot$intensity)*cut_ratio)
+		shot_full <- shot
+        shot <- shot[!child@low,,drop=FALSE]
+		
+		
+		# Is there still anything left?
+		if(length(which(!child@low))==0)
+		{
+			child@ok <- FALSE
+			return(child)
+		}
+		
+		# Filter out satellite peaks:
+		shot <- filterPeakSatellites(shot, filterSettings)
+		child@satellite <- rep(TRUE, child@peaksCount)
+		child@satellite[which(child@low == TRUE)] <- NA
+		child@satellite[shot$row] <- FALSE
+		
+		# Is there still anything left?
+		if(nrow(shot)==0)
+		{
+			child@ok <- FALSE
+			return(child)
+		}
+		
+		if(max(shot$intensity) < as.numeric(filterSettings$specOkLimit))
+		{
+			child@ok <- FALSE
+			return(child)
+		}
+		
+
+		# here follows the fake analysis
+		#------------------------------------
+		parentPeaks <- data.frame(mzFound=msmsPeaks@mz, 
+				formula=msmsPeaks@formula,
+				dppm=0,
+				x1=0,x2=0,x3=0)
+        
+		childPeaks <- addProperty(shot_full, "rawOK", "logical", FALSE)
+        childPeaks[!(child@low | child@satellite),"rawOK"] <- TRUE
+     
+        childPeaks <- addProperty(childPeaks, "good", "logical", FALSE)
+		childPeaks[childPeaks$rawOK,"good"] <- TRUE
+
+		childPeaks <- addProperty(childPeaks, "mzCalc", "numeric")
+		childPeaks[childPeaks$rawOK,"mzCalc"] <- childPeaks[childPeaks$rawOK,"mz"]
+		
+		childPeaks <- addProperty(childPeaks, "formula", "character")
+		childPeaks[childPeaks$rawOK,"formula"] <- ""
+		
+		childPeaks <- addProperty(childPeaks, "dbe", "numeric")
+		childPeaks[childPeaks$rawOK,"dbe"] <- 0
+		
+		childPeaks <- addProperty(childPeaks, "formulaCount", "integer")
+		childPeaks[childPeaks$rawOK,"formulaCount"] <- 1
+		
+		childPeaks <- addProperty(childPeaks, "dppm", "numeric")
+		childPeaks[childPeaks$rawOK,"dppm"] <- 0
+		
+		childPeaks <- addProperty(childPeaks, "dppmBest", "numeric")
+		childPeaks[childPeaks$rawOK,"dppmBest"] <- 0
+        
+        child <- setData(child, childPeaks)
+		child@ok <- TRUE
+		return(child)
+	}
+	children <- lapply(msmsPeaks@children, analyzeTandemShot)
+	msmsPeaks@children <- as(children, "SimpleList")
+	#browser()
+
+	return(msmsPeaks)
+
+	# Omit all the stuff below for now, I don't believe it is needed. One thing is that spectraList info will have to be added somewhere else.
+	## shots <- mapply(function(shot, scan, info)
+	##         {
+	##             shot$scan <- scan
+	##             shot$info <- info
+	##             shot$header <- msmsPeaks$childHeaders[as.character(scan),]
+	##             return(shot)
+	##         }, shots, msmsPeaks$childScans, spectraList, SIMPLIFY=FALSE)
+	## 
+	## mzranges <- t(sapply(shots, function(p) {return(range(p$childRaw[,mzColname]))}))
+	## mzmin <- min(mzranges[,1], na.rm=TRUE)
+	## mzmax <- max(mzranges[,2], na.rm=TRUE)
+	## 
+	## return(list(
+	##                 msmsdata=shots,
+	##                 mzrange=c(mzmin, mzmax),
+	##                 id=msmsPeaks$id,
+	##                 mode=mode,
+	##                 parentHeader = msmsPeaks$parentHeader,
+	##                 parentMs = msmsPeaks$parentPeak,
+	##                 formula = msmsPeaks$formula,
+	##                 foundOK = TRUE))
+}
+
+
+#' Filter peaks with low accuracy
+#' 
+#' Filters a peak table (with annotated formulas) for accuracy. Low-accuracy
+#' peaks are removed.
+#' 
+#' In the \code{coarse} mode, mass tolerance is set to 10 ppm (above m/z 120)
+#' and 15 ppm (below m/z 120). This is useful for formula assignment before
+#' recalibration, where a wide window is desirable to accomodate the high mass
+#' deviations at low m/z values, so we get a nice recalibration curve.
+#' 
+#' In the \code{fine} run, the mass tolerance is set to 5 ppm over the whole
+#' mass range. This should be applied after recalibration.
+#' 
+#' @usage filterLowaccResults(peaks, mode="fine", filterSettings  = getOption("RMassBank")$filterSettings)
+#' @param peaks A data frame with at least the columns \code{mzFound} and
+#' \code{dppm}.
+#' @param mode \code{coarse} or \code{fine}, see below.
+#' @param filterSettings Settings for filtering. For details, see documentation of
+#' 		\code{\link{analyzeMsMs}}
+#' @return A \code{list(TRUE = goodPeakDataframe, FALSE = badPeakDataframe)} is
+#' returned: A data frame with all peaks which are "good" is in
+#' \code{return[["TRUE"]]}.
+#' @author Michael Stravs
+#' @seealso \code{\link{analyzeMsMs}}, \code{\link{filterPeakSatellites}}
+#' @examples
+#' 
+#' # from analyzeMsMs:
+#' \dontrun{childPeaksFilt <- filterLowaccResults(childPeaksInt, filterMode)}
+#' 
+#'
+filterLowaccResults <- function(peaks, mode="fine", filterSettings  = getOption("RMassBank")$filterSettings)
+{
+  # Check if filter settings are properly set, otherwise use defaults 
+  if(is.null(filterSettings))
+  {
+	  filterSettings <- list(
+			ppmHighMass = 10,
+	  		ppmLowMass = 15,
+	  		massRangeDivision = 120,
+	  		ppmFine = 5)
+  }
+	  
+  peaks$good = NA
+  peaks[!is.na(peaks$dppm), "good"] <- TRUE
+  
+  # coarse mode: to use for determinating the recalibration function
+  if(mode=="coarse")
+  {
+    if(nrow(peaks[which(abs(peaks$dppm) > filterSettings$ppmHighMass),])>0)
+    	peaks[which(abs(peaks$dppm) > filterSettings$ppmHighMass), "good"] <- FALSE
+	if(nrow(peaks[which(peaks$mz > filterSettings$massRangeDivision & abs(peaks$dppm) > filterSettings$ppmLowMass),])>0)
+    	peaks[which(peaks$mz > filterSettings$massRangeDivision & abs(peaks$dppm) > filterSettings$ppmLowMass), "good"] <- FALSE
+  }
+  # fine mode: for use after recalibration
+  else
+  {
+	if(nrow(peaks[which(abs(peaks$dppm) > filterSettings$ppmFine),]) > 0)
+    	peaks[which(abs(peaks$dppm) > filterSettings$ppmFine), "good"] <- FALSE
+  }
+  return(split(peaks, peaks$good))
+}
+
+#' Aggregate analyzed spectra
+#' 
+#' Groups an array of analyzed spectra and creates aggregated peak tables
+#' 
+#' \code{\var{addIncomplete}} is relevant for recalibration. For recalibration,
+#' we want to use only high-confidence peaks, therefore we set
+#' \code{\var{addIncomplete}} to \code{FALSE}. When we want to generate a peak
+#' list for actually generating MassBank records, we want to include all peaks
+#' into the peak tables.
+#' 
+#' @usage aggregateSpectra(spec,  addIncomplete=FALSE)
+#' @param spec The \code{RmbSpectraSetList} of spectra sets (\code{RmbSpectraSet} objects) to aggregate
+#' @param addIncomplete Whether or not the peaks from incomplete files (files
+#' for which less than the maximal number of spectra are present)
+#' @return 
+#' A summary \code{data.frame} with all peaks (possibly multiple rows for one m/z value from a spectrum, see below) with columns:
+#' \item{mzFound, intensity}{Mass and intensity of the peak}
+#' \item{good}{if the peak passes filter criteria}
+#' \item{mzCalc, formula, dbe, dppm}{calculated mass, formula, dbe and ppm deviation of the assigned formula}
+#' \item{formulaCount, dppmBest}{Number of matched formulae for this m/z value, and ppm deviation of the best match}
+#' \item{scan, cpdID, parentScan}{Scan number of the child and parent spectrum in the raw file, also the compound ID to which the peak belongs}
+#' \item{dppmRc}{ppm deviation recalculated from the aggregation function}
+#' \item{index}{Aggregate-table peak index, so the table can be subsetted, edited and results reinserted back into this table easily}
+#' Further columns are later added by workflow steps 6 (electronic noise culler), 7 and 8.
+#' 
+#' @author Michael Stravs
+#' @seealso \code{\link{msmsWorkflow}}, \code{\link{analyzeMsMs}}
+#' @examples
+#' 
+#' ## As used in the workflow:
+#' \dontrun{%
+#' 	w@@spectra <- lapply(w@@spectra, function(spec)
+#' 		analyzeMsMs(spec, mode="pH", detail=TRUE, run="recalibrated", cut=0, cut_ratio=0 ) )
+#' 	w@@aggregate <- aggregateSpectra(w@@spectra)
+#' }
+#' 
+#' @export
+aggregateSpectra <- function(spec,  addIncomplete=FALSE)
+{
+	
+	if(addIncomplete)
+		aggSpectra <- selectSpectra(spec, "found", "object")
+	else
+		aggSpectra <- selectSpectra(spec, "complete", "object")
+	
+	compoundTables <- lapply(aggSpectra, function(s)
+			{
+				tables.c <- lapply(s@children, function(c)
+						{
+							table.c <- getData(c)
+							table.c <- table.c[table.c$rawOK,,drop=FALSE]
+							# remove superfluous columns, since only rawOK peaks are selected anyway
+							table.c$rawOK <- NULL
+							table.c$low <- NULL
+							table.c$satellite <- NULL
+							# add scan no
+							table.c$scan <- rep(c@acquisitionNum, nrow(table.c))
+							return(table.c)
+						})
+				table.cpd <- do.call(rbind, tables.c)
+				
+				## complete missing columns if necessary
+				## mz intensity  good                                                                   scan cpdID parentScan
+				## mz intensity  good    mzCalc    formula    dbe    formulaCount    dppm    dppmBest   scan cpdID parentScan
+				columnNames <- c(       "mzCalc", "formula", "dbe", "formulaCount", "dppm", "dppmBest")
+				if(all(!(columnNames %in% colnames(table.cpd))))
+				  for(columnName in columnNames)
+				    table.cpd[, columnName] <- as.numeric(rep(x = NA, times = nrow(table.cpd)))
+				
+				table.cpd$cpdID <- rep(s@id, nrow(table.cpd))
+				table.cpd$parentScan <- rep(s@parent@acquisitionNum, nrow(table.cpd))
+				return(table.cpd)
+			})
+	#return(compoundTables)
+	aggTable <- do.call(rbind, compoundTables)
+	if(is.null(aggTable)) aggTable <- data.frame("mz"=numeric(), "intensity"=numeric(), "good"=logical(), "mzCalc"=numeric(), "formula"=character(), "dbe"=numeric(), "formulaCount"=integer(), "dppm"=numeric(), "dppmBest"=numeric(), "scan"=integer(), "cpdID"=integer(), "parentScan"=integer(), stringsAsFactors=FALSE)
+	colnames(aggTable)[1] <- "mzFound"
+
+	aggTable <- addProperty(aggTable, "dppmRc", "numeric")
+	aggTable <- addProperty(aggTable, "index", "integer")
+	if(nrow(aggTable) > 0)
+		aggTable$index <- 1:nrow(aggTable)
+	
+	aggTable[aggTable$good, "dppmRc"] <- (aggTable[aggTable$good, "mzFound"]/aggTable[aggTable$good, "mzCalc"] - 1)*1e6
+	
+	
+	return(aggTable)
+}
+
+#' Remove electronic noise
+#' 
+#' Removes known electronic noise peaks from a peak table
+#' 
+#' @usage cleanElnoise(peaks, noise=getOption("RMassBank")$electronicNoise,
+#' 		width = getOption("RMassBank")$electronicNoiseWidth)
+#' @param peaks An aggregated peak frame as described in \code{\link{aggregateSpectra}}. Columns
+#' \code{mzFound}, \code{dppm} and \code{dppmBest} are needed.
+#' @param noise A numeric vector of known m/z of electronic noise peaks from the instrument
+#' 		Defaults to the	entries in the RMassBank settings.
+#' @param width The window for the noise peak in m/z units. Defaults to the entries in 
+#' 		the RMassBank settings.
+#' @return Extends the aggregate data frame by column \code{noise} (logical), which is \code{TRUE} if the peak is marked as noise.
+#' 
+#' @author Michael Stravs
+#' @seealso \code{\link{msmsWorkflow}}
+#' @examples
+#' # As used in the workflow:
+#' \dontrun{
+#' 	    w@@aggregated <- 
+#' 		cleanElnoise(w@@aggregated)	
+#' }
+#' @export
+cleanElnoise <- function(peaks, noise=getOption("RMassBank")$electronicNoise,
+		width = getOption("RMassBank")$electronicNoiseWidth)
+{
+	peaks <- addProperty(peaks, "noise", "logical", FALSE)
+	
+	# I don't think this makes sense if using one big table...
+	## # use only best peaks
+	## p_best <- peaks[is.na(peaks$dppmBest) | (peaks$dppm == peaks$dppmBest),]
+  
+  # remove known electronic noise
+  p_eln <- peaks
+  for(noisePeak in noise)
+  {
+		noiseMatches <- which(!((p_eln$mzFound > noisePeak + width)	| (p_eln$mzFound < noisePeak - width)))
+		if(length(noiseMatches) > 0)
+			p_eln[noiseMatches, "noise"] <- TRUE
+  }
+  return(p_eln)
+}
+
+#' Identify intense peaks (in a list of unmatched peaks)
+#' 
+#' Finds a list of peaks in spectra with a high relative intensity (>10% and
+#' 1e4, or >1% and 1e5) to write a list of peaks which must be manually
+#' checked.  Peaks orbiting around the parent peak mass (calculated from the
+#' compound ID), which are very likely co-isolated substances, are ignored.
+#' 
+#' 
+#' @usage problematicPeaks(peaks_unmatched, peaks_matched, mode = "pH")
+#' @param peaks_unmatched Table of unmatched peaks, with at least \code{cpdID,
+#' scan, mzFound, int}.
+#' @param peaks_matched Table of matched peaks (used for base peak reference),
+#' with at least \code{cpdID, scan, int}.
+#' @param mode Processing mode (\code{"pH", "pNa"} etc.)
+#' @return A filtered table with the potentially problematic peaks, including
+#' the precursor mass and MSMS base peak intensity (\code{aMax}) for reference.
+#' @author Michael Stravs
+#' @seealso \code{\link{msmsWorkflow}}
+#' @examples \dontrun{
+#' # As used in the workflow: 
+#' fp <- problematicPeaks(specs[!specs$filterOK & !specs$noise & 
+#' 						((specs$dppm == specs$dppmBest) | (is.na(specs$dppmBest)))
+#' 				,,drop=FALSE], peaksMatched(w), mode)
+#' }
+#' @export
+problematicPeaks <- function(peaks_unmatched, peaks_matched, mode="pH")
+{
+  # find spectrum maximum for each peak, and merge into table
+  if(nrow(peaks_matched) == 0){
+	assIntMax <- data.frame(list(integer(0),integer(0),integer(0)))
+  } else{
+	assIntMax <- as.data.frame(aggregate(as.data.frame(peaks_matched$intensity), 
+        by=list(peaks_matched$cpdID, peaks_matched$scan), max))
+  }
+  colnames(assIntMax) <- c("cpdID", "scan", "aMax")
+  peaks_unmatched <- merge(peaks_unmatched, assIntMax)
+  # which of these peaks are intense?
+  p_control <- peaks_unmatched[
+  	( (peaks_unmatched$intensity > 1e5) &
+	(peaks_unmatched$intensity > 0.01*peaks_unmatched$aMax)) 
+			| ( (peaks_unmatched$intensity > 1e4) &
+				(peaks_unmatched$intensity > 0.1* peaks_unmatched$aMax)) ,]
+  # find parent m/z to exclude co-isolated peaks
+  #p_control$mzCenter <- numeric(nrow(p_control))
+  p_control$mzCenter <- as.numeric(
+    unlist(lapply(p_control$cpdID, function(id) findMz(id, mode, retrieval=findLevel(id,TRUE))$mzCenter)) )
+  p_control_noMH <- p_control[
+		  (p_control$mzFound < p_control$mzCenter - 1) |
+		  (p_control$mzFound > p_control$mzCenter + 1),]
+  return(p_control_noMH)
+}
+
+
+#' Generate list of problematic peaks
+#' 
+#' Generates a list of intense unmatched peaks for further review (the "failpeak list") and exports it if the archive name is given.
+#' 
+#' @param w \code{msmsWorkspace} to analyze. 
+#' @param mode Processing mode (pH etc)
+#' @param archivename Base name of the archive to write to (for "abc" the exported failpeaks list will be "abc_Failpeaks.csv").
+#' if the compoundlist is complete, "tentative", if at least a formula is present or "unknown"
+#' if the only know thing is the m/z
+#' @return  Returns the aggregate data.frame with added column "\code{problematic}" (logical) which marks peaks which match the problematic criteria 
+#' 
+#' @author stravsmi
+#' @export
+processProblematicPeaks <- function(w, mode, archivename = NA)
+{
+	
+	specs <- w@aggregated
+	fp <- problematicPeaks(specs[!specs$filterOK & !specs$noise & 
+							((specs$dppm == specs$dppmBest) | (is.na(specs$dppmBest)))
+					,,drop=FALSE], peaksMatched(w), mode)
+	fp$OK <- rep('', nrow(fp))
+	fp$name <- rownames(fp)
+	
+	fp <- fp[with(fp, 
+					order(cpdID, mzCalc, scan)),
+	]
+	
+	# Select the correct precursor scans. This serves to filter the list
+	# for the cases where multiple workspaces were combined after step 7
+	# with combineMultiplicities.
+	# Note that this has drawbacks. Leaving the "duplicates" in would make it more easy
+	# to identify legitimate unformulaed peaks. We might experiment by marking them up
+	# somehow. 
+	precursors <- unlist(lapply(selectSpectra(w, "found", "object"), function(s) s@parent@acquisitionNum))
+	fp <- fp[
+			fp$parentScan %in% precursors
+			,]
+	
+	# Add the info to specs
+	specs <- addProperty(specs, "problematicPeak", "logical", FALSE)
+	if(nrow(specs) > 0)	specs[match(fp$index, specs$index),"problematicPeak"] <- TRUE
+	
+	# Select the columns for output into the failpeaks file
+	fp <- fp[,c("OK", "name", "cpdID", "scan", "mzFound", "formula", 
+					"reanalyzed.formula", "mzCalc", "reanalyzed.mzCalc", "dppm", "reanalyzed.dppm", "dbe", "reanalyzed.dbe", "intensity",
+					"formulaCount", "reanalyzed.formulaCount", "parentScan", "aMax", "mzCenter")]		
+	if(!is.na(archivename))
+		write.csv(fp, file=
+						paste(archivename,"_Failpeaks.csv", sep=''), row.names=FALSE)
+	
+	return(specs)
+}
+
+#' Recalibrate MS/MS spectra
+#' 
+#' Recalibrates MS/MS spectra by building a recalibration curve of the
+#' assigned putative fragments of all spectra in \code{aggregatedSpecs}
+#' (measured mass vs. mass of putative associated fragment) and additionally
+#' the parent ion peaks. 
+#' 
+#' Note that the actually used recalibration functions are governed by the
+#' general MassBank settings (see \code{\link{recalibrate}}).
+#' 
+#' If a set of acquired LC-MS runs contains spectra for two different ion types
+#' (e.g. [M+H]+ and [M+Na]+) which should both be processed by RMassBank, it is
+#' necessary to do this in two separate runs. Since it is likely that one ion type
+#' will be the vast majority of spectra (e.g. most in [M+H]+ mode), and only few
+#' spectra will be present for other specific adducts (e.g. only few [M+Na]+ spectra),
+#' it is possible that too few spectra are present to build a good recalibration curve
+#' using only e.g. the [M+Na]+ ions. Therefore we recommend, for one set of LC/MS runs,
+#' to build the recalibration curve for one ion type 
+#' (\code{msmsWorkflow(mode="pH", steps=c(1:8), newRecalibration=TRUE)})
+#' and reuse the same curve for processing different ion types 
+#' (\code{msmsWorkflow(mode="pNa", steps=c(1:8), newRecalibration=FALSE)}).
+#' This also ensures a consistent recalibration across all spectra of the same batch. 
+#' 
+#' @usage makeRecalibration(w, mode, 
+#'  	recalibrateBy = getOption("RMassBank")$recalibrateBy,
+#' 		recalibrateMS1 = getOption("RMassBank")$recalibrateMS1,
+#' 		recalibrator = getOption("RMassBank")$recalibrator,
+#' 		recalibrateMS1Window = getOption("RMassBank")$recalibrateMS1Window 
+#' 		)
+#' 
+#'  recalibrateSpectra(mode, rawspec = NULL, rc = NULL, rc.ms1=NULL, w = NULL,
+#' 		recalibrateBy = getOption("RMassBank")$recalibrateBy,
+#' 		recalibrateMS1 = getOption("RMassBank")$recalibrateMS1)
+#' 
+#'  recalibrateSingleSpec(spectrum, rc, 
+#' 		recalibrateBy = getOption("RMassBank")$recalibrateBy)
+#' @aliases makeRecalibration recalibrateSpectra recalibrateSingleSpec
+#' @param w For \code{makeRecalibration}: to perform the recalibration with. For \code{recalibrateSpectra}: 
+#' 			the \code{msmsWorkspace} which contains the recalibration curves (alternatively to specifying \code{rc, rc.ms1}). 
+#' @param spectrum For \code{recalibrateSingleSpec}:
+#' 			a \code{MSnbase} \code{Spectrum}-derived object, commonly a \code{RmbSpectrum2} for MS2 or \code{Spectrum1} for MS1.
+#' @param mode \code{"pH", "pNa", "pM", "mH", "mM", "mFA"} for different ions 
+#' 			([M+H]+, [M+Na]+, [M]+, [M-H]-, [M]-, [M+FA]-).
+#' @param rawspec For \code{recalibrateSpectra}:an \code{RmbSpectraSetList} of \code{RmbSpectraSet} objects
+#' 			, as the \code{w@@spectra} slot from \code{msmsWorkspace} or any object returned by \code{\link{findMsMsHR}}.
+#' 			If empty, no spectra are recalibrated, but the recalibration curve is
+#' 			returned.  
+#' @param rc,rc.ms1 The recalibration curves to be used in the recalibration.
+#' @param recalibrateBy Whether recalibration should be done by ppm ("ppm") or by m/z ("mz").
+#' @param recalibrateMS1 Whether MS1 spectra should be recalibrated separately ("separate"),
+#' 		together with MS2 ("common") or not at all ("none"). Usually taken from settings.
+#' @param recalibrator The recalibrator functions to be used.
+#' 		 Refer to \code{\link{recalibrate}} for details. Usually taken from settings.
+#' @param recalibrateMS1Window Window width to look for MS1 peaks to recalibrate (in ppm).
+#' @return \code{makeRecalibration}: a \code{list(rc, rc.ms1)} with recalibration curves
+#' 			for the MS2 and MS1 spectra.
+#' 
+#' 			\code{recalibrateSpectra}: if \code{rawspec} is not \code{NULL}, returns the recalibrated
+#' 			spectra as \code{RmbSpectraSetList}. All spectra have their mass recalibrated and evaluation data deleted.
+#' 
+#' 			\code{recalibrateSingleSpec}: the recalibrated \code{Spectrum} (same object, recalibrated masses,
+#' 				 evaluation data like assigned formulae etc. deleted). 
+#' 
+#' @examples \dontrun{ 
+#' 			rcCurve <- recalibrateSpectra(w, "pH")
+#' 			w@@spectra <- recalibrateSpectra(mode="pH", rawspec=w@@spectra, w=myWorkspace)
+#' 			w@@spectra <- recalibrateSpectra(mode="pH", rawspec=w@@spectra,	rcCurve$rc, rcCurve$rc.ms1)
+#' 			}
+#' 
+#' @author Michael Stravs, Eawag <michael.stravs@@eawag.ch>
+#' @export 
+makeRecalibration <- function(w, mode, 
+		recalibrateBy = getOption("RMassBank")$recalibrateBy,
+		recalibrateMS1 = getOption("RMassBank")$recalibrateMS1,
+		recalibrator = getOption("RMassBank")$recalibrator,
+		recalibrateMS1Window = getOption("RMassBank")$recalibrateMS1Window 
+		)
+{
+	if(is.null(w@spectra))
+		stop("No spectra present to generate recalibration curve.")
+
+	rcdata <- peaksMatched(w)
+	rcdata <- rcdata[!is.na(rcdata$formulaCount) & rcdata$formulaCount == 1, ,drop=FALSE]
+	
+	rcdata <- rcdata[,c("mzFound", "dppm", "mzCalc")]
+	
+	if(nrow(rcdata) == 0)
+		stop("No peaks matched to generate recalibration curve.")
+	
+	ms1data <- recalibrate.addMS1data(w@spectra, mode, recalibrateMS1Window)
+	ms1data <- ms1data[,c("mzFound", "dppm", "mzCalc")]
+  
+	if (recalibrateMS1 != "none") {
+          ## Add m/z values from MS1 to calibration datapoints
+          rcdata <- rbind(rcdata, ms1data)
+        }
+        
+	rcdata$dmz <- rcdata$mzFound - rcdata$mzCalc
+	ms1data$dmz <- ms1data$mzFound - ms1data$mzCalc
+	
+	if(recalibrateBy == "dppm")
+	{
+		rcdata$recalfield <- rcdata$dppm
+		ms1data$recalfield <- ms1data$dppm
+	}
+	else
+	{
+		rcdata$recalfield <- rcdata$dmz
+		ms1data$recalfield <- ms1data$dmz
+	}
+	
+	# generate recalibration model
+	rc <- do.call(recalibrator$MS2, list(rcdata)) 
+	if(recalibrateMS1 == "separate")
+		rc.ms1 <- do.call(recalibrator$MS1, list(ms1data)) 
+	else
+		rc.ms1 <- rc
+	
+	# plot the model
+	par(mfrow=c(2,2))
+	if(nrow(rcdata)>0)
+		plotRecalibration.direct(rcdata = rcdata, rc = rc, rc.ms1 = rc.ms1, title = "MS2", 
+				mzrange = range(rcdata$mzFound),
+				recalibrateBy = recalibrateBy)
+	if(nrow(ms1data)>0)
+		plotRecalibration.direct(ms1data, rc, rc.ms1, "MS1",
+				range(ms1data$mzFound),
+				recalibrateBy)
+	# Return the computed recalibration curves
+	return(list(rc=rc, rc.ms1=rc.ms1))
+}
+
+
+
+#' Plot the recalibration graph.
+#' 
+#' @aliases plotRecalibration plotRecalibration.direct
+#' @usage plotRecalibration(w, recalibrateBy = getOption("RMassBank")$recalibrateBy)
+#' 
+#' 		plotRecalibration.direct(rcdata, rc, rc.ms1, title, mzrange,
+#' 		recalibrateBy = getOption("RMassBank")$recalibrateBy)
+#' 
+#' @param w The workspace to plot the calibration graph from
+#' @param rcdata A data frame with columns \code{recalfield} and \code{mzFound}.
+#' @param rc Predictor for MS2 data
+#' @param rc.ms1 Predictor for MS1 data
+#' @param title Prefix for the graph titles
+#' @param mzrange m/z value range for the graph
+#' @param recalibrateBy Whether recalibration was done by ppm ("ppm") or by m/z ("mz").
+#' 		Important only for graph labeling here.
+#' 
+#' @author Michele Stravs, Eawag <michael.stravs@@eawag.ch>
+#' @export
+plotRecalibration <- function(w, recalibrateBy = getOption("RMassBank")$recalibrateBy)
+{
+	spec <- w@aggregated
+	if(!is.null(w@parent))
+		spec <- w@parent@aggregated
+
+	rcdata <- data.frame(mzFound = w@rc$x, recalfield = w@rc$y)
+	ms1data <- data.frame(mzFound = w@rc.ms1$x, recalfield = w@rc.ms1$y)
+	
+	
+	
+	par(mfrow=c(2,2))
+	if(nrow(rcdata)>0)
+		plotRecalibration.direct(rcdata, w@rc, w@rc.ms1, "MS2", 
+				range(spec$mzFound[which(spec$good)]),recalibrateBy)
+	if(nrow(ms1data)>0)
+		plotRecalibration.direct(ms1data, w@rc, w@rc.ms1, "MS1",
+				range(ms1data$mzFound),recalibrateBy)
+	
+}
+
+#' @export 
+plotRecalibration.direct <- function(rcdata, rc, rc.ms1, title, mzrange,
+		recalibrateBy = getOption("RMassBank")$recalibrateBy
+		)
+{
+	if(recalibrateBy == "dppm")
+		ylab.plot <- expression(paste(delta, "ppm"))
+	else
+		ylab.plot <- expression(paste(delta, "m/z"))	
+	
+	plot(recalfield ~ mzFound, data=rcdata,
+			xlab = "m/z", ylab = ylab.plot, main=paste(title, "scatterplot"))
+	RcModelMz <- seq(mzrange[[1]], mzrange[[2]], by=0.2)
+	RcModelRecal <- predict(rc, newdata= data.frame(mzFound =RcModelMz))
+	RcModelRecalMs1 <- predict(rc.ms1, newdata= data.frame(mzFound =RcModelMz))
+	lines(RcModelMz, RcModelRecal, col="blue")
+	lines(RcModelMz, RcModelRecalMs1, col="yellow")
+	if((length(unique(rcdata$mzFound))>1) & 
+			(length(unique(rcdata$recalfield))>1))
+	{
+		if(requireNamespace("gplots",quietly=TRUE))
+		{
+			
+			gplots::hist2d(rcdata$mzFound, rcdata$recalfield, 
+					col=c("white", heat.colors(12)), xlab="m/z", 
+					ylab = ylab.plot, main=paste(title, "density"))
+			lines(RcModelMz, RcModelRecal, col="blue")
+			lines(RcModelMz, RcModelRecalMs1, col="yellow")
+		}
+		else
+		{
+			message("Package gplots not installed. The recalibration density plot will not be displayed.")
+			message("To install gplots: install.packages('gplots')")
+		}
+	}
+}
+
+
+#' @export
+recalibrateSpectra <- function(mode, rawspec = NULL, rc = NULL, rc.ms1=NULL, w = NULL,
+		recalibrateBy = getOption("RMassBank")$recalibrateBy,
+		recalibrateMS1 = getOption("RMassBank")$recalibrateMS1)
+{
+	# Load the recal curves from the workspace if one is specified.
+  if(!is.null(w))
+  {
+	  rc <- w@rc
+	  rc.ms1 <- w@rc.ms1
+  }
+  if(is.null(rc) || is.null(rc.ms1))
+	  stop("Please specify the recalibration curves either via workspace (w) or via parameters rc, rc.ms1.")
+
+  # Do the recalibration
+  if(!is.null(rawspec))
+  {
+	  # go through all raw spectra and recalculate m/z values
+	  recalibratedSpecs <- lapply(rawspec, function(s)
+			  {
+				  if(s@found)
+				  {
+					  # recalculate tandem spectrum peaks
+					  recalSpectra <- lapply(s@children, function(p)
+							  {
+								  recalibrateSingleSpec(p, rc, recalibrateBy)
+							  })
+					  s@children <- as(recalSpectra, "SimpleList")
+					  # recalculate MS1 spectrum if required
+					  if(recalibrateMS1 != "none")
+					  {
+						  s@parent <- recalibrateSingleSpec(s@parent, rc.ms1, recalibrateBy)
+					  }
+				  }
+				  s@empty <- NA
+				  s@complete <- NA
+				  return(s)
+			  } )
+	  return(as(recalibratedSpecs, "SimpleList"))
+  }
+  else # no rawspec passed
+	  return(list())
+}
+
+#' @export
+recalibrateSingleSpec <- function(spectrum, rc, 
+		recalibrateBy = getOption("RMassBank")$recalibrateBy)
+{
+	spectrum.df <- as.data.frame(spectrum)
+	spectrum.df <- spectrum.df[!duplicated(spectrum.df$mz),,drop=FALSE]
+	spectrum.df <- spectrum.df[order(spectrum.df$mz),,drop=FALSE]
+	
+	mzVals <- spectrum.df
+	if(nrow(mzVals) > 0)
+	{
+		# Fix the column names so our
+		# prediction functions choose the right
+		# rows. 
+		colnames(mzVals) <- c("mzFound", "int")
+		drecal <- predict(rc, newdata=mzVals)
+		if(recalibrateBy == "dppm")
+			mzRecal <- mzVals$mzFound / (1 + drecal/1e6)
+		else
+			mzRecal <- mzVals$mzFound - drecal
+		# And rename them back so our "mz" column is
+		# called "mz" again
+	}
+	spectrum.df$mz <- mzRecal
+	
+	
+	# now comes the part that I don't like too much; this could be improved by using as.data.frame instead of getData and correspondingly
+	# also not use setData. For now I leave it like this.
+	# The problem is that I am not sure whether the default behaviour of as.RmbSpectrum2 should be clean=TRUE or FALSE,
+	# and vice versa, I am not sure if as.data.frame should return only mz/int or the whole table.
+	
+	if(is(spectrum, "RmbSpectrum2"))
+	{
+		# this removes all evaluated data that were added in step 2 except for @ok I think
+		colnames(spectrum.df) <- c("mz", "intensity")
+		spectrum <- setData(spectrum, spectrum.df, clean=TRUE)
+		# It also avoids making a new object when we don't know what class it should be 
+	}
+	else
+	{
+		# for Spectrum1 or all others that we don't know
+		spectrum@mz <- spectrum.df$mz
+		spectrum@intensity <- spectrum.df$i
+	}
+		
+	return(spectrum)
+}
+
+
+
+
+
+#' Filter satellite peaks
+#' 
+#' Filters satellite peaks in FT spectra which arise from FT artifacts and from
+#' conversion to stick mode. A very simple rule is used which holds mostly true
+#' for MSMS spectra (and shouldn't be applied to MS1 spectra which contain
+#' isotope structures...)
+#' 
+#' The function cuts off all peaks within 0.5 m/z from every peak, in
+#' decreasing intensity order, which are below 5% of the referring peak's
+#' intensity.  E.g. for peaks m/z=100, int=100; m/z=100.2, int=2, m/z=100.3,
+#' int=6, m/z 150, int=10: The most intense peak (m/z=100) is selected, all
+#' neighborhood peaks below 5% are removed (in this case, only the m/z=100.2
+#' peak) and the next less intense peak is selected. Here this is the m/z=150
+#' peak. All low-intensity neighborhood peaks are removed (nothing). The next
+#' less intense peak is selected (m/z=100.3) and again neighborhood peaks are
+#' cut away (nothing to cut here. Note that the m/z = 100.2 peak was alredy
+#' removed.)
+#' 
+#' @usage filterPeakSatellites(peaks, filterSettings = getOption("RMassBank")$filterSettings)
+#' @param peaks A peak dataframe with at least the columns \code{mz, int}. Note
+#' that \code{mz} is used even for the recalibrated spectra, i.e. the
+#' desatellited spectrum is identical for both the unrecalibrated and the
+#' recalibrated spectra.
+#' @param filterSettings The settings used for filtering. Refer to \code{\link{analyzeMsMs}}
+#' 		documentation for filter settings.
+#' @return Returns the peak table with satellite peaks removed.
+#' @note This is a very crude rule, but works remarkably well for our spectra.
+#' @author Michael Stravs
+#' @seealso \code{\link{analyzeMsMs}}, \code{\link{filterLowaccResults}}
+#' @examples
+#' 
+#' # From the workflow:
+#' \dontrun{
+#'     # Filter out satellite peaks:
+#'     shot <- filterPeakSatellites(shot)
+#'     shot_satellite_n <- setdiff(row.names(shot_full), row.names(shot))
+#'     shot_satellite <- shot_full[shot_satellite_n,]
+#'     # shot_satellite contains the peaks which were eliminated as satellites.
+#' }
+#' 
+#' @export
+filterPeakSatellites <- function(peaks, filterSettings = getOption("RMassBank")$filterSettings)
+{
+ cutoff_int_limit <- filterSettings$satelliteIntLimit
+ cutoff_mz_limit <- filterSettings$satelliteMzLimit
+  # Order by intensity (descending)
+  peaks_o <- peaks[order(peaks$intensity, decreasing=TRUE),,drop=FALSE]
+  n <- 1
+  # As long as there are peaks left AND the last peak is small enough (relative
+  # to selected), move to the next peak
+  while(n < nrow(peaks_o))
+  {
+    if(peaks_o[nrow(peaks_o),"intensity"] >= cutoff_int_limit *peaks_o[n,"intensity"])
+      break
+    # remove all peaks within cutoff_mz_limit (std. m/z = 0.5) which have intensity
+    # of less than 5% relative to their "parent" peak
+    #
+	peaks_l <- peaks_o[ (peaks_o$mz > peaks_o[n,"mz"] - cutoff_mz_limit)
+							& (peaks_o$mz < peaks_o[n,"mz"] + cutoff_mz_limit)
+							& (peaks_o$intensity < cutoff_int_limit * peaks_o[n,"intensity"]),,drop=FALSE]		 
+	peaks_o <- peaks_o[ !((peaks_o$mz > peaks_o[n,"mz"] - cutoff_mz_limit)
+								& (peaks_o$mz < peaks_o[n,"mz"] + cutoff_mz_limit)
+								& (peaks_o$intensity < cutoff_int_limit * peaks_o[n,"intensity"])
+								),,drop=FALSE]		 
+    n <- n+1
+  }
+  return(peaks_o[order(peaks_o$mz),,drop=FALSE])
+}
+
+
+#' Reanalyze unmatched peaks
+#' 
+#' Reanalysis of peaks with no matching molecular formula by allowing
+#' additional elements (e.g. "N2O").
+#' 
+#' \code{reanalyzeFailpeaks} examines the \code{unmatchedPeaksC} table in
+#' \code{specs} and sends every peak through \code{reanalyzeFailpeak}.
+#' 
+#' @aliases reanalyzeFailpeaks reanalyzeFailpeak
+#' @usage reanalyzeFailpeaks(aggregated, custom_additions, mode, filterSettings =
+#' 				getOption("RMassBank")$filterSettings, progressbar = "progressBarHook")
+#' reanalyzeFailpeak(custom_additions, mass, cpdID, counter, pb = NULL, mode,
+#' 				filterSettings = getOption("RMassBank")$filterSettings)
+#' @param aggregated A peake aggregate table (\code{w@@aggregate}) (after processing electronic noise removal!)
+#' @param custom_additions The allowed additions, e.g. "N2O".
+#' @param mode Processing mode (\code{"pH", "pNa", "mH"} etc.)
+#' @param mass (Usually recalibrated) m/z value of the peak.
+#' @param cpdID Compound ID of this spectrum.
+#' @param counter Current peak index (used exclusively for the progress
+#' indicator)
+#' @param pb A progressbar object to display progress on, as passed by
+#'  \code{reanalyzeFailpeaks} to \code{reanalyzeFailpeak}. No progress 
+#' is displayed if NULL.
+#' @param progressbar The progress bar callback to use. Only needed for specialized
+#'  applications.	Cf. the documentation of \code{\link{progressBarHook}} for usage.
+#' @param filterSettings Settings for filtering data. Refer to\code{\link{analyzeMsMs}} for settings.
+#' @return The aggregate data frame extended by the columns:
+#' #' \item{reanalyzed.???}{If reanalysis (step 7) has already been processed: matching values from the reanalyzed peaks}
+#' \item{matchedReanalysis}{Whether reanalysis has matched (\code{TRUE}), not matched(\code{FALSE}) or has not been conducted for the peak(\code{NA}).}
+#' 
+#' It would be good to merge the analysis functions of \code{analyzeMsMs} with
+#' the one used here, to simplify code changes.
+#' @author Michael Stravs
+#' @seealso \code{\link{analyzeMsMs}}, \code{\link{msmsWorkflow}}
+#' @examples
+#' 
+#' ## As used in the workflow:
+#' \dontrun{    
+#' 	reanalyzedRcSpecs <- reanalyzeFailpeaks(w@@aggregated, custom_additions="N2O", mode="pH")
+#' # A single peak:
+#' reanalyzeFailpeak("N2O", 105.0447, 1234, 1, 1, "pH")
+#' }
+#' 
+#' @export
+reanalyzeFailpeaks <- function(aggregated, custom_additions, mode, filterSettings =
+				getOption("RMassBank")$filterSettings, progressbar = "progressBarHook")
+{
+	
+  fp <- peaksUnmatched(aggregated, cleaned=TRUE)
+  fp <- fp[is.na(fp$dppm) | (fp$dppm == fp$dppmBest),]
+  #fp <- pu[!pu$noise,,drop=FALSE]
+  
+  custom_additions_l <- as.list(rep(x=custom_additions, times=nrow(fp)))
+  mode_l <- as.list(rep(x=mode, times=nrow(fp)))
+  nLen <- nrow(fp)
+  
+  pb <- do.call(progressbar, list(object=NULL, value=0, min=0, max=max(nLen,1)))
+  temp <- data.frame()
+  if(nLen == 0)
+  {
+	  message("reanalyzeFailpeaks: No peaks to reanalyze.")
+	  temp <- data.frame(
+			  "reanalyzed.formula" = character(),
+			  "reanalyzed.mzCalc" = numeric(),
+			  "reanalyzed.dppm" = numeric(),
+			  "reanalyzed.formulaCount" = numeric(),
+			  "reanalyzed.dbe" = numeric())
+  }
+  else
+  {
+	  counter <- as.list(1:nrow(fp))
+	  # this is the reanalysis step: run reanalyze.failpeak (with the relevant parameters)
+	  # on each failpeak.
+	  temp <- mapply(reanalyzeFailpeak, custom_additions_l, fp$mzFound, fp$cpdID, counter, 
+			  MoreArgs=list(mode=mode, pb=list(hook=progressbar, bar=pb), filterSettings=filterSettings))
+	  # reformat the result and attach it to specs
+	  temp <- as.data.frame(t(temp))
+	  temp <- temp[,c("reanalyzed.formula", "reanalyzed.mzCalc", "reanalyzed.dppm", 
+					  "reanalyzed.formulaCount", "reanalyzed.dbe")]	  
+  }
+
+  # Add columns to the aggregated table (they are then filled in with the obtained values for reanalyzed peaks and left
+	# empty otherwise
+  aggregated <- addProperty(aggregated, "reanalyzed.formula", "character")
+  aggregated <- addProperty(aggregated, "reanalyzed.mzCalc", "numeric")
+  aggregated <- addProperty(aggregated, "reanalyzed.dppm", "numeric")
+  aggregated <- addProperty(aggregated, "reanalyzed.formulaCount", "numeric")
+  aggregated <- addProperty(aggregated, "reanalyzed.dbe", "numeric")
+  aggregated <- addProperty(aggregated, "matchedReanalysis", "logical", NA)
+  
+  
+  peaksReanalyzed <- cbind(fp, temp)
+  
+  # Since some columns are in "list" type, they disturb later on.
+  # therefore, fix them and make them normal vectors.
+  listcols <- unlist(lapply(colnames(peaksReanalyzed), function(col) 
+    is.list(peaksReanalyzed[,col])))
+  for(col in colnames(peaksReanalyzed)[which(listcols==TRUE)])
+    peaksReanalyzed[,col] <- 
+      unlist(peaksReanalyzed[,col])
+  
+  peaksReanalyzed$matchedReanalysis <- !is.na(peaksReanalyzed$reanalyzed.dppm)
+  
+  # Substitute in the reanalyzed peaks into the aggregated table
+  aggregated[match(peaksReanalyzed$index, aggregated$index),] <- peaksReanalyzed
+  
+  do.call(progressbar, list(object=pb, close=TRUE))
+  return(aggregated)
+}
+
+
+#' @export
+reanalyzeFailpeak <- function(custom_additions, mass, cpdID, counter, pb = NULL, mode,
+		filterSettings = getOption("RMassBank")$filterSettings)
+{
+	# the counter to show the progress
+	if(!is.null(pb))
+	{
+		do.call(pb$hook, list(object=pb$bar, value=counter))
+	}
+	# here follows the Rcdk analysis
+	#------------------------------------
+	
+	# the ppm range is two-sided here.
+	# The range is slightly expanded because dppm calculation of
+	# generate.formula starts from empirical mass, but dppm cal-
+	# culation of the evaluation starts from theoretical mass.
+	# So we don't miss the points on 'the border'.
+    
+	db_formula <- findFormula(cpdID, retrieval=findLevel(cpdID,TRUE))
+	
+	# get the adduct additions
+	adductProperties <- getAdductProperties(mode, db_formula)
+	allowed_additions <- adductProperties$addition
+	mode.charge <- adductProperties$charge
+	
+	ppmlimit <- 2.25 * filterSettings$ppmFine
+	parent_formula <- add.formula(db_formula, allowed_additions)
+	parent_formula <- add.formula(parent_formula, custom_additions)
+	dbe_parent <- dbe(parent_formula)
+	# check whether the formula is valid, i.e. has no negative or zero element numbers.
+	#print(parent_formula)
+	limits <- to.limits.rcdk(parent_formula)        
+	
+	peakformula <- tryCatch(suppressWarnings(rcdk::generate.formula(mass, ppm(mass, ppmlimit, p=TRUE), 
+					limits, charge=mode.charge))
+	# was a formula found? If not, return empty result
+	if(length(peakformula)==0)
+		return(as.data.frame(
+						t(c(mzFound=as.numeric(as.character(mass)),
+										reanalyzed.formula=NA, reanalyzed.mzCalc=NA, reanalyzed.dppm=NA,
+										reanalyzed.formulaCount=0,
+										reanalyzed.dbe=NA))))
+	else # if is.list(peakformula)
+	# formula found? then return the one with lowest dppm
+	{
+		# calculate dppm for all formulas
+		peakformula <- sapply(peakformula, function(f)
+				{
+					l <- list(mzFound=as.numeric(as.character(mass)),
+							reanalyzed.formula=as.character(f@string),
+							reanalyzed.mzCalc=as.numeric(as.character(f@mass))
+					)
+					
+					return(unlist(l))
+				})
+		
+		# filter out bad dbe stuff
+		peakformula <- as.data.frame(t(peakformula))
+		# for some reason completely oblivious to me, the columns in peakformula
+		# are still factors, even though i de-factored them by hand.
+		# Therefore, convert them again...
+		peakformula$mzFound <- as.numeric(as.character(peakformula$mzFound))
+		peakformula$reanalyzed.formula <- as.character(peakformula$reanalyzed.formula)
+		peakformula$reanalyzed.mzCalc <- as.numeric(as.character(peakformula$reanalyzed.mzCalc))
+		
+		peakformula$reanalyzed.dppm <- (peakformula$mzFound / peakformula$reanalyzed.mzCalc - 1) * 1e6
+		peakformula$reanalyzed.formulaCount=nrow(peakformula)
+		
+		# filter out bad dbe and high ppm stuff          
+		peakformula$reanalyzed.dbe <- unlist(lapply(peakformula$reanalyzed.formula, dbe))
+		peakformula <- peakformula[(peakformula$reanalyzed.dbe >= filterSettings$dbeMinLimit) 
+						& (abs(peakformula$reanalyzed.dppm) < filterSettings$ppmFine),]
+		# is there still something left?
+		if(nrow(peakformula) == 0)
+			return(as.data.frame(
+							t(c(mzFound=as.numeric(as.character(mass)),
+											reanalyzed.formula=NA, reanalyzed.mzCalc=NA, reanalyzed.dppm=NA,
+											reanalyzed.formulaCount=0, reanalyzed.dbe = NA))))
+		else
+		{
+			#update formula count to the remaining formulas
+			peakformula$reanalyzed.formulaCount=nrow(peakformula)
+			return(peakformula[which.min(abs(peakformula$reanalyzed.dppm)),])
+		}
+		
+	} # endif is.list(peakformula)
+      
+
+    
+    }
+
+#' Multiplicity filtering: Removes peaks which occur only once in a n-spectra set.
+#' 
+#' For every compound, every peak (with annotated formula) is compared 
+#' across all spectra. Peaks whose formula occurs only once for all collision energies
+#' / spectra types, are discarded. This eliminates "stochastic formula hits" of pure
+#' electronic noise peaks efficiently from the spectra. Note that in the author's 
+#' experimental setup two spectra were recorded at every collision energy,
+#' and therefore every peak-formula should appear
+#' at least twice if it is real, even if it is by chance a fragment which appears
+#' on only one collision energy setting. The function was not tested in a different
+#' setup. Therefore, use with a bit of caution.
+#' @usage filterPeaksMultiplicity(peaks, formulacol, recalcBest = TRUE)
+#' @param peaks An aggregate peak data.frame containing all peaks to be analyzed; with at least
+#' 			the columns \code{cpdID, scan, mzFound} and one column for the formula
+#' 			specified with the \code{formulacol} parameter. 
+#' @param formulacol Which column the assigned formula is stored in. (Needed to separately process \code{"formula"} and
+#' 			\code{"reanalyzed.formula"} multiplicites.)
+#' @param recalcBest Whether the best formula for each peak should be re-determined.
+#' 			This is necessary for results from the ordinary \code{\link{analyzeMsMs}}
+#' 			analysis which allows multiple potential formulas per peak - the old best match
+#' 			could potentially have been dropped because of multiplicity filtering. For results
+#' 			from \code{\link{reanalyzeFailpeak}} this is not necessary, since only one potential
+#' 			formula is assigned in this case.
+#' @return The peak table is returned, enriched with columns:
+#' 			\itemize{
+#' 				\item{\code{formulaMultiplicity}}{The # of occurrences of this formula
+#' 					in the spectra of its compounds.}
+#' 			}
+#' @examples \dontrun{
+#' 		peaksFiltered <- filterPeaksMultiplicity(peaksMatched(w), 
+#' 			"formula", TRUE)
+#' 		peaksOK <- subset(peaksFiltered, formulaMultiplicity > 1)
+#' }
+#' @author Michael Stravs, EAWAG <michael.stravs@@eawag.ch>
+#' @export
+filterPeaksMultiplicity <- function(peaks, formulacol, recalcBest = TRUE)
+{
+	# create dummy for the case that we have no rows
+	multInfo <- data.frame(cpdID = character(), 
+			formulacol = character(),
+			formulaMultiplicity = numeric())
+	# rename (because "formulacol" is not the actually correct name)
+	colnames(multInfo) <- c("cpdID", formulacol, "formulaMultiplicity")
+	
+	if(!is.data.frame(peaks) || (nrow(peaks) == 0) )
+	{
+		peaks <- cbind(peaks, data.frame(formulaMultiplicity=numeric()))
+		if(recalcBest){
+			if(formulacol == "formula"){
+			  cat(paste("### Warning ### filterPeaksMultiplicity: All peaks have been filtered. The workflow can not be continued beyond this point if this error message also shows for reanalyzed peaks."))
+			}
+			if(formulacol == "reanalyzed.formula"){
+				warning("filterPeaksMultiplicity: All peaks have been filtered. The workflow can not be continued beyond this point.")
+			}
+			peaks$fM_factor <- as.factor(peaks$formulaMultiplicity)
+			return(peaks)
+		}
+	}
+	else
+	{
+		# calculate duplicity info
+		multInfo <- aggregate(as.data.frame(peaks$scan), list(peaks$cpdID, peaks[,formulacol]), FUN=length)
+		# just for comparison:
+		# nform <- unique(paste(pks$cpdID,pks$formula))
+		
+		# merge the duplicity info into the peak table
+		colnames(multInfo) <- c("cpdID", formulacol, "formulaMultiplicity")
+		peaks <- merge(peaks, multInfo)
+	}
+
+  # separate log intensity data by duplicity (needs duplicity as a factor)
+  # and boxplot
+  peaks$fM_factor <- as.factor(peaks$formulaMultiplicity)
+  
+  # nostalgy: dppmBest first, to compare :)
+  # now we prioritize the most frequent formula instead, and only then apply the
+  # dppmBest rule
+  #pks2 <- subset(pks, dppm==dppmBest)
+  
+  # split peak intensity by multiplicity
+  peakMultiplicitySets <- split(log(peaks$int,10), peaks$fM_factor)
+  #boxplot(peakMultiplicitySets)
+  # nice plot :)
+  #if(length(peakMultiplicitySets) > 0)
+  #	q <- quantile(peakMultiplicitySets[[1]], c(0,.25,.5,.75,.95,1))
+  pk_data <- lapply(peakMultiplicitySets, length)
+
+  # now by formula, not by peak:
+  multInfo$fM_factor <- as.factor(multInfo$formulaMultiplicity)
+  # the formulas are split into bins with their multiplicity 
+  # (14 bins for our 14-spectra method)
+  formulaMultiplicitySets <- split(multInfo[,formulacol], multInfo$fM_factor)
+  formulaMultiplicityHist <- lapply(formulaMultiplicitySets, length)
+
+  # if we use recalcBest, then we recalculate which peak in the
+  # list was best. We do this for the peaks matched in the first analysis.
+  # The peaks from the reanalysis are single anyway and don't get this additional
+  # treatment.
+  
+  if(recalcBest == FALSE)
+      return(peaks)
+  
+  # prioritize duplicate peaks
+  # get unique peaks with their maximum-multiplicity formula attached
+  best_mult <- aggregate(as.data.frame(peaks$formulaMultiplicity), 
+                         list(peaks$cpdID, peaks$scan, peaks$mzFound), 
+                         max)
+  colnames(best_mult) <- c("cpdID", "scan", "mzFound", "bestMultiplicity")
+  peaks <- merge(peaks, best_mult)
+  peaks <- peaks[peaks$formulaMultiplicity==peaks$bestMultiplicity,]
+  
+  # now we also have to recalculate dppmBest since the "old best" may have been
+  # dropped.
+  peaks$dppmBest <- NULL
+  bestPpm <- aggregate(as.data.frame(peaks$dppm), 
+                       list(peaks$cpdID, peaks$scan, peaks$mzFound),
+                        function(dppm) dppm[[which.min(abs(dppm))]])
+  colnames(bestPpm) <- c("cpdID", "scan", "mzFound", "dppmBest")
+  peaks <- merge(peaks, bestPpm)
+  pks_best <- peaks[peaks$dppm==peaks$dppmBest,]
+  
+  # And, iteratively, the multiplicity also must be recalculated, because we dropped
+  # some peaks and the multiplicites of some of the formulas will have decreased.
+    
+  pks_best$formulaMultiplicity <- NULL
+  pks_best$bestMultiplicity <- NULL
+  multInfo_best <- aggregate(as.data.frame(pks_best$scan), 
+                             list(pks_best$cpdID, pks_best[,formulacol]),
+                             FUN=length)
+  colnames(multInfo_best) <- c("cpdID", formulacol, "formulaMultiplicity")
+  pks_best <- merge(pks_best, multInfo_best)
+  pks_best$fM_factor <- as.factor(pks_best$formulaMultiplicity)
+  multInfo_best$fM_factor <- as.factor(multInfo_best$formulaMultiplicity)
+  
+  formulaMultplicitySets_best <- split(multInfo_best[,formulacol], multInfo_best$fM_factor)
+  formulaMultplicityHist_best <- lapply(formulaMultplicitySets_best, length)
+  
+  peakMultiplicitySets_best <- split(log(pks_best$int,10), pks_best$fM_factor)
+  #boxplot(peakMultiplicitySets_best)
+  #q <- quantile(peakMultiplicitySets_best[[1]], c(0,.25,.5,.75,.95,1))
+  #peakMultiplicityHist_best <- lapply(peakMultiplicitySets_best, length)
+  #q
+  pks_best$fM_factor <- NULL
+  # this returns the "best" peaks (first by formula multiplicity, then by dppm)
+  # before actually cutting the bad ones off.
+
+
+  return(pks_best)  
+}
+
+
+#' filterMultiplicity
+#' 
+#' Multiplicity filtering: Removes peaks which occur only once in a n-spectra
+#' set.
+#' 
+#' This function executes multiplicity filtering for a set of spectra using the
+#' workhorse function \code{\link{filterPeaksMultiplicity}} (see details there)
+#' and retrieves problematic filtered peaks (peaks which are of high intensity
+#' but were discarded, because either no formula was assigned or it was not
+#' present at least 2x), using the workhorse function
+#' \code{\link{problematicPeaks}}. The results are returned in a format ready
+#' for further processing with \code{\link{mbWorkflow}}.
+#' 
+#' @usage filterMultiplicity(w, archivename=NA, mode="pH", recalcBest = TRUE,
+#' 		multiplicityFilter = getOption("RMassBank")$multiplicityFilter)
+#' @param w Workspace containing the data to be processed (aggregate table and \code{RmbSpectraSet} objects)
+#' @param archivename The archive name, used for generation of
+#' archivename_Failpeaks.csv
+#' @param mode Mode of ion analysis
+#' @param recalcBest Boolean, whether to recalculate the formula multiplicity 
+#' 		after the first multiplicity filtering step. Sometimes, setting this
+#' 		to FALSE can be a solution if you have many compounds with e.g. fluorine
+#' 		atoms, which often have multiple assigned formulas per peak and might occasionally
+#' 		lose peaks because of that. 
+#' @param multiplicityFilter Threshold for the multiplicity filter. If set to 1,
+#' 		no filtering will apply (minimum 1 occurrence of peak). 2 equals minimum
+#' 		2 occurrences etc. 
+#' @return A list object with values: 
+#' \item{peaksOK}{ Peaks with >1-fold formula multiplicity from the
+#' 		"normal" peak analysis.  } 
+#' \item{peaksReanOK}{ Peaks with >1-fold formula multiplicity from
+#' 		peak reanalysis.  }
+#' \item{peaksFiltered}{ All peaks with annotated formula multiplicity from
+#' 		first analysis.  } 
+#' \item{peaksFilteredReanalysis}{ All peaks with annotated
+#' 		formula multiplicity from peak reanalysis.  } 
+#' \item{peaksProblematic}{ Peaks with high intensity which do not match 
+#' 		inclusion criteria -> possible false negatives. The list will be
+#' 		exported into archivename_failpeaks.csv.
+#' }
+#' @author Michael Stravs
+#' @seealso
+#' \code{\link{filterPeaksMultiplicity}},\code{\link{problematicPeaks}}
+#' @examples
+#' \dontrun{
+#'     refilteredRcSpecs <- filterMultiplicity(
+#' 			w, "myarchive", "pH")
+#' }
+#' @export
+filterMultiplicity <- function(w, archivename=NA, mode="pH", recalcBest = TRUE,
+		multiplicityFilter = getOption("RMassBank")$multiplicityFilter)
+{
+  # Read multiplicity filter setting
+  # For backwards compatibility: If the option is not set, define as 2
+  # (which was the behaviour before we introduced the option)
+  if(is.null(multiplicityFilter))
+    multiplicityFilter <- 2
+  
+  specs <- w@aggregated
+  
+  peaksFiltered <- filterPeaksMultiplicity(peaksMatched(specs), "formula", recalcBest)
+  peaksFilteredReanalysis <- filterPeaksMultiplicity(specs[!is.na(specs$matchedReanalysis) & specs$matchedReanalysis,,drop=FALSE], "reanalyzed.formula", FALSE)
+	
+	specs <- addProperty(specs, "formulaMultiplicity", "numeric", 0)
+	
+	# Reorder the columns of the filtered peaks such that they match the columns
+	# of the original aggregated table; such that the columns can be substituted in.
+	
+	peaksFiltered <- peaksFiltered[,colnames(specs)]
+	peaksFilteredReanalysis <- peaksFilteredReanalysis[,colnames(specs)]
+	
+	# substitute into the parent dataframe
+	specs[match(peaksFiltered$index,specs$index),] <- peaksFiltered
+	specs[match(peaksFilteredReanalysis$index,specs$index),] <- peaksFilteredReanalysis
+	
+	
+	specs <- addProperty(specs, "filterOK", "logical", FALSE)
+	
+	OKindex <- which(specs$formulaMultiplicity > (multiplicityFilter - 1))
+	
+	if(length(OKindex)){
+		specs[OKindex,"filterOK"] <- TRUE
+	}
+	
+	peaksReanOK <- specs[
+			specs$filterOK & !is.na(specs$matchedReanalysis) & specs$matchedReanalysis,,drop=FALSE]
+		
+    # Kick the M+H+ satellites out of peaksReanOK:
+    peaksReanOK$mzCenter <- as.numeric(
+      unlist(lapply(peaksReanOK$cpdID, function(id) findMz(id, mode=mode, retrieval=findLevel(id,TRUE))$mzCenter)) )
+    peaksReanBad <- peaksReanOK[
+			!((peaksReanOK$mzFound < peaksReanOK$mzCenter - 1) |
+			(peaksReanOK$mzFound > peaksReanOK$mzCenter + 1)),]
+	notOKindex <- match(peaksReanBad$index, specs$index)
+	if(length(notOKindex)){
+		specs[notOKindex,"filterOK"] <- FALSE
+	}
+    
+	
+	return(specs)
+}
+
+#' Return MS1 peaks to be used for recalibration
+#' 
+#' Returns the precursor peaks for all MS1 spectra in the \code{spec} dataset
+#' with annotated formula to be used in recalibration.
+#'  
+#' For all spectra in \code{spec$specFound}, the precursor ion is extracted from
+#' the MS1 precursor spectrum. All found ions are returned in a data frame with a
+#' format matching \code{spec$peaksMatched} and therefore suitable for \code{rbind}ing
+#' to the \code{spec$peaksMatched} table. However, only minimal information needed for
+#' recalibration is returned. 
+#' 
+#' @usage  recalibrate.addMS1data(spec,mode="pH", recalibrateMS1Window = 
+#' 				getOption("RMassBank")$recalibrateMS1Window)
+#' @param spec A \code{msmsWorkspace} or \code{RmbSpectraSetList} containing spectra for which MS1 "peaks" should be "constructed". 
+#' @param mode \code{"pH", "pNa", "pM", "pNH4",  "mH", "mM", "mFA"} for different ions 
+#' 			([M+H]+, [M+Na]+, [M]+,  [M+NH4]+, [M-H]-, [M]-, [M+FA]-).
+#' @param recalibrateMS1Window Window width to look for MS1 peaks to recalibrate (in ppm).
+#' @return A dataframe with columns \code{mzFound, formula, mzCalc, dppm, dbe, int,
+#' 		dppmBest, formulaCount, good, cpdID, scan, parentScan, dppmRc}. However,
+#' 		columns \code{dbe, int, formulaCount, good, scan, parentScan} do not contain
+#' 		real information and are provided only as fillers.
+#' @examples \dontrun{
+#' # More or less as used in recalibrateSpectra:
+#' 		rcdata <- peaksMatched(w)
+#' 		rcdata <- rcdata[rcdata$formulaCount == 1, ,drop=FALSE]
+#' 		ms1data <- recalibrate.addMS1data(w, "pH", 15)
+#' 		rcdata <- rbind(rcdata, ms1data)
+#'  # ... continue constructing recalibration curve with rcdata
+#' }
+#' @author Michael Stravs, EAWAG <michael.stravs@@eawag.ch>
+#' @export
+recalibrate.addMS1data <- function(spec,mode="pH", recalibrateMS1Window = 
+				getOption("RMassBank")$recalibrateMS1Window)
+{
+	## which_OK <- lapply(validPrecursors, function(pscan)
+	##         {
+	##             pplist <- as.data.frame(
+	##                     mzR::peaks(msRaw, which(headerData$acquisitionNum == pscan)))
+	##             colnames(pplist) <- c("mz","int")
+	##             pplist <- subset(pplist, mz >= mzLimits$mzMin & mz <= mzLimits$mzMax)
+	##             if(nrow(pplist) > 0)
+	##                 return(TRUE)
+	##             return(FALSE)
+	##         })
+	
+	specFound <- selectSpectra(spec, "found", "object")
+	
+	ms1peaks <- lapply(specFound, function(cpd){
+			mzL <- findMz.formula(cpd@formula,mode,recalibrateMS1Window,0)
+			mzCalc <- mzL$mzCenter
+			ms1 <- mz(cpd@parent)
+           
+			mzFound <- ms1[which.min(abs(ms1 - mzL$mzCenter))]
+			if(!length(mzFound)){
+				return(c(
+					mzFound = NA,
+					mzCalc = mzCalc,
+					dppm = NA
+				))
+			} else {
+				dppmRc <- (mzFound/mzCalc - 1)*1e6
+				return(c(
+					mzFound = mzFound,
+					mzCalc = mzCalc,
+					dppm = dppmRc,
+                    id=cpd@id
+				))
+			}
+		})
+	ms1peaks <- as.data.frame(do.call(rbind, ms1peaks), stringsAsFactors=FALSE)
+	# convert numbers to numeric
+	tonum <- c("mzFound", "dppm", "mzCalc")
+	ms1peaks[,tonum] <- as.numeric(unlist(ms1peaks[,tonum]))
+	# throw out NA stuff
+	ms1peaks <- ms1peaks[!is.na(ms1peaks$mzFound),]
+	return(ms1peaks)
+}
+
+
+# Custom recalibration function: You can overwrite the recal function by
+# making any function which takes rcdata$recalfield ~ rcdata$mzFound.
+# The settings define which recal function is used
+# getOption("RMassBank")$recalibrator = list(
+#	MS1 = "recalibrate.loess",
+#	MS2 = "recalibrate.loess")
+
+#' Predefined recalibration functions.
+#' 
+#' Predefined fits to use for recalibration: Loess fit and GAM fit.
+#' 
+#' \code{recalibrate.loess()} provides a Loess fit (\code{recalibrate.loess}) 
+#' to a given recalibration parameter.  
+#' If MS and MS/MS data should be fit together, recalibrate.loess 
+#' provides good default settings for Orbitrap instruments.
+#' 
+#' \code{recalibrate.identity()} returns a non-recalibration, i.e. a predictor
+#' which predicts 0 for all input values. This can be used if the user wants to
+#' skip recalibration in the RMassBank workflow.
+#' 
+#' #' \code{recalibrate.mean()} and \code{recalibrate.linear()} are simple recalibrations
+#' which return a constant shift or a linear recalibration. They will be only useful
+#' in particular cases.
+#' 
+#' \code{recalibrate()} itself is only a dummy function and does not do anything.
+#' 
+#' Alternatively other functions can be defined. Which functions are used for recalibration
+#' is specified by the RMassBank options file. (Note: if \code{recalibrateMS1: common}, the
+#' \code{recalibrator: MS1} value is irrelevant, since for a common curve generated with
+#' the function specified in \code{recalibrator: MS2} will be used.)
+#' 
+#' @aliases recalibrate.loess recalibrate recalibrate.identity recalibrate.mean recalibrate.linear
+#' @usage recalibrate.loess(rcdata)
+#' 
+#' 		recalibrate.identity(rcdata)
+#' 
+#' 		recalibrate.mean(rcdata)
+#' 
+#' 		recalibrate.linear(rcdata)
+#' 
+#' @param rcdata A data frame with at least the columns \code{recalfield} and
+#' 			\code{mzFound}. \code{recalfield} will usually contain delta(ppm) or
+#' 			delta(mz) values and is the target parameter for the recalibration.
+#' @return Returns a model for recalibration to be used with \code{predict} and the like.
+#' @examples \dontrun{
+#' rcdata <- subset(spec$peaksMatched, formulaCount==1)
+#' ms1data <- recalibrate.addMS1data(spec, mode, 15)
+#' rcdata <- rbind(rcdata, ms1data)
+#' rcdata$recalfield <- rcdata$dppm
+#' rcCurve <- recalibrate.loess(rcdata)
+#' # define a spectrum and recalibrate it
+#' s <- matrix(c(100,150,200,88.8887,95.0005,222.2223), ncol=2)
+#' colnames(s) <- c("mz", "int")
+#' recalS <- recalibrateSingleSpec(s, rcCurve)
+#' 
+#' Alternative: define an custom recalibrator function with different parameters
+#' recalibrate.MyOwnLoess <- function(rcdata)
+#' {
+#' 	return(loess(recalfield ~ mzFound, data=rcdata, family=c("symmetric"),
+#' 					degree = 2, span=0.4))
+#' }
+#' # This can then be specified in the RMassBank settings file:
+#' # recalibrateMS1: common
+#' # recalibrator:
+#' #    MS1: recalibrate.loess
+#' #    MS2: recalibrate.MyOwnLoess")
+#' # [...]
+#' }
+#' @author Michael Stravs, EAWAG <michael.stravs@@eawag.ch>
+#' @export
+recalibrate <- function()
+{
+	return(NA)
+}
+
+#' @export
+recalibrate.loess <- function(rcdata)
+{
+  span <- 0.25
+  # ex XCMS (permission by Steffen): heuristically decide on loess vs linear
+  mingroups <- nrow(rcdata[!is.na(rcdata$mzFound),])
+  if(mingroups < 4)
+  {
+    warning("recalibrate.loess: Not enough data points, omitting recalibration")
+    return(recalibrate.identity(rcdata))
+  } else if (mingroups*span < 4) {
+    span <- 4/mingroups
+    warning("recalibrate.loess: Span too small, resetting to ", round(span, 2))
+  }
+	return(loess(recalfield ~ mzFound, data=rcdata, family=c("symmetric"),
+					degree = 1, span=0.25, surface="direct" ))
+}
+
+#' @export 
+recalibrate.identity <- function(rcdata)
+{
+	return(lm(recalfield ~ 0, data=rcdata))
+}
+
+#' @export 
+recalibrate.mean <- function(rcdata)
+{
+  return(lm(recalfield ~ 1, data=rcdata))
+}
+
+#' @export 
+recalibrate.linear <- function(rcdata)
+{
+  return(lm(recalfield ~ mzFound, data=rcdata))
+}
+
+#' Standard progress bar hook.
+#' 
+#' This function provides a standard implementation for the progress bar in RMassBank.
+#' 
+#' RMassBank calls the progress bar function in the following three ways:
+#' \code{pb <- progressBarHook(object=NULL, value=0, min=0, max=LEN)}
+#' to create a new progress bar.
+#' \code{pb <- progressBarHook(object=pb, value= VAL)}
+#' to set the progress bar to a new value (between the set \code{min} and \code{max})
+#' \code{progressBarHook(object=pb, close=TRUE)}
+#' to close the progress bar. (The actual calls are performed with \code{do.call}, 
+#' e.g. 
+#' \code{progressbar <- "progressBarHook"
+#' pb <- do.call(progressbar, list(object=pb, value= nProg))
+#' }. See the source code for details.)
+#' 
+#' To substitute the standard progress bar for an alternative implementation (e.g. for
+#' use in a GUI), the developer can write his own function which behaves in the same way
+#' as \code{progressBarHook}, i.e. takes the same parameters and can be called in the 
+#' same way. 
+#'  
+#' @param object An identifier representing an instance of a progress bar. 
+#' @param value The new value to assign to the progress indicator
+#' @param min The minimal value of the progress indicator
+#' @param max The maximal value of the progress indicator
+#' @param close If \code{TRUE}, the progress bar is closed.
+#' @return Returns a progress bar instance identifier (i.e. an identifier
+#' 		which can be used as \code{object} in subsequent calls.) 
+#' 
+#' @author Michele Stravs, Eawag <stravsmi@@eawag.ch>
+#' @export
+progressBarHook <- function(object = NULL, value = 0, min = 0, max = 100, close = FALSE)
+{
+	if(is.null(object))
+	{
+		object <- txtProgressBar(min, max, value, style=3, file=stderr())
+	}
+	if(close)
+		close(object)
+	else
+	{
+		setTxtProgressBar(object, value)
+		return(object)
+	}
+}