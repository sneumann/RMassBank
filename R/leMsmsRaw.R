## For generating the NAMESPACE
#' @import mzR

#' @import Rcpp 
## Was not in manually written NAMESPACE ?
#' @import RCurl 
#' @import XML 
#' @import methods 
#' @import mzR 
#' @import rcdk 
#' @import rjson 
#' @import yaml 
#' @import digest
NULL # This is required so that roxygen knows where the first manpage starts


# # importClassesFrom mzR ## Causes error 
# # importMethodsFrom mzR 

#' Extract MS/MS spectra for specified precursor
#' 
#' Extracts MS/MS spectra from LC-MS raw data for a specified precursor, specified
#' either via the RMassBank compound list (see \code{\link{loadList}}) or via a mass.
#' 
#' Different versions of the function get the data from different sources. Note that 
#' 		findMsMsHR and findMsMsHR.direct differ mainly in that findMsMsHR opens a file
#' 		whereas findMsMs.direct uses an open file handle - both are intended to be used
#' 		in a full process which involves compound lists etc. In contrast, findMsMsHR.mass
#' 		is a low-level function which uses the mass directly for lookup and is intended for
#' 		use as a standalone function in unrelated applications.
#' 
#' @note \code{findMsMs.direct} is deactivated
#' 
## # @usage findMsMsHR(fileName, cpdID, mode="pH",confirmMode =0, useRtLimit = TRUE,
## # 		ppmFine = getOption("RMassBank")$findMsMsRawSettings$ppmFine,
## # 		mzCoarse = getOption("RMassBank")$findMsMsRawSettings$mzCoarse,
## # 		fillPrecursorScan = getOption("RMassBank")$findMsMsRawSettings$fillPrecursorScan,
## # 		rtMargin = getOption("RMassBank")$rtMargin,
## # 		deprofile = getOption("RMassBank")$deprofile,
## # 		headerCache = NULL,
## # 		peaksCache = NULL)
## # 		
## # findMsMsHR.mass(msRaw, mz, limit.coarse, limit.fine, rtLimits = NA, maxCount = NA,
## # 		headerCache = NULL, fillPrecursorScan = FALSE,
## # 		deprofile = getOption("RMassBank")$deprofile, peaksCache = NULL, cpdID = NA)
#' 
#' 
#' @aliases findMsMsHR.mass findMsMsHR
#' @param fileName The file to open and search the MS2 spectrum in.
#' @param msRaw The opened raw file (mzR file handle) to search the MS2 spectrum in. Specify either this
#' 			or \code{fileName}.
#' @param cpdID The compound ID in the compound list (see \code{\link{loadList}})
#' 			to use for formula lookup. Note: In \\code{findMsMsHR.mass}, this is entirely optional and
#' 			used only in case a warning must be displayed; compound lookup is done via mass only. 
#' @param mz The mass to use for spectrum search.
#' @param ppmFine The limit in ppm to use for fine limit (see below) calculation.
#' @param mzCoarse The coarse limit to use for locating potential MS2 scans:
#'			this tolerance is used when finding scans with a suitable precursor
#' 			ion value.  
#' @param limit.fine The fine limit to use for locating MS2 scans: this tolerance
#' 			is used when locating an appropriate analyte peak in the MS1 precursor
#' 			spectrum. 
#' @param limit.coarse Parameter in \code{findMsMsHR.mass} corresponding to \code{mzCoarse}.
#' 			(The parameters are distinct to clearly conceptually distinguish findMsMsHR.mass
#' 			(a standalone useful function) from the cpdID based functions (workflow functions).)
#' @param mode The processing mode (determines which ion/adduct is searched):
#' 			\code{"pH", "pNa", "pM", "pNH4", "mH", "mM", "mFA"} for different ions 
#' 			([M+H]+, [M+Na]+, [M]+, [M+NH4]+, [M-H]-, [M]-, [M+FA]-). 
#' @param confirmMode Whether to use the highest-intensity precursor (=0), second-
#' 			highest (=1), third-highest (=2)...
#' @param useRtLimit Whether to respect retention time limits from the compound list.
#' @param rtLimits \code{c(min, max)}: Minimum and maximum retention time to use
#' 			when locating the MS2 scans. 
#' @param headerCache If present, the complete \code{mzR::header(msRaw)}. Passing
#' 			this value is useful if spectra for multiple compounds should be 
#' 			extracted from the same mzML file, since it avoids getting the data
#' 			freshly from \code{msRaw} for every compound.
#' @param peaksCache If present, the complete output of \code{mzR::peaks(msRaw)}. This speeds up the lookup
#' 			if multiple compounds should be searched in the same file.
#' @param maxCount The maximal number of spectra groups to return. One spectra group
#' 			consists of all data-dependent scans from the same precursor whose precursor
#' 			mass matches the specified search mass.
#' @param fillPrecursorScan If \code{TRUE}, the precursor scan will be filled from MS1 data.
#' 			To be used for data where the precursor scan is not stored in the raw data.
#' @param rtMargin	The retention time tolerance to use.
#' @param deprofile	Whether deprofiling should take place, and what method should be
#' 			used (cf. \code{\link{deprofile}}) 
#' @param diaWindows A data frame with columns \code{precursorMz}, \code{mzMin}, \code{mzMax} which specifies the precursor and 
#'      window size of each window for DIA acquisition.
#' @return	An \code{RmbSpectraSet} (for \code{findMsMsHR}). Contains parent MS1 spectrum (\code{@@parent}), a block of dependent MS2 spectra ((\code{@@children})
#' 			and some metadata (\code{id},\code{mz},\code{name},\code{mode} in which the spectrum was acquired.
#' 
#' 			For \code{findMsMsHR.mass}: a list of \code{RmbSpectraSet}s as defined above, sorted
#' 			by decreasing precursor intensity.
#' 
#' @examples \dontrun{
#' 			loadList("mycompoundlist.csv")
#' 			# if Atrazine has compound ID 1:
#' 			msms_atrazine <- findMsMsHR(fileName = "Atrazine_0001_pos.mzML", cpdID = 1, mode = "pH")
#' 			# Or alternatively:
#' 			msRaw <- openMSfile("Atrazine_0001_pos.mzML")
#' 			msms_atrazine <- findMsMsHR(msRaw=msRaw, cpdID = 1, mode = "pH")
#' 			# Or directly by mass (this will return a list of spectra sets):
#' 			mz <- findMz(1)$mzCenter
#' 			msms_atrazine_all <- findMsMsHR.mass(msRaw, mz, 1, ppm(msRaw, 10, p=TRUE))
#' 			msms_atrazine <- msms_atrazine_all[[1]]
#' }
#' @author Michael A. Stravs, Eawag <michael.stravs@@eawag.ch>
#' @seealso findEIC
#' @export
findMsMsHR <- function(fileName = NULL, msRaw = NULL, cpdID, mode="pH",confirmMode =0, useRtLimit = TRUE,
		ppmFine = getOption("RMassBank")$findMsMsRawSettings$ppmFine,
		mzCoarse = getOption("RMassBank")$findMsMsRawSettings$mzCoarse,
		fillPrecursorScan = getOption("RMassBank")$findMsMsRawSettings$fillPrecursorScan,
		rtMargin = getOption("RMassBank")$rtMargin,
		deprofile = getOption("RMassBank")$deprofile,
		headerCache = NULL,
		peaksCache = NULL,
		enforcePolarity = getOption("RMassBank")$enforcePolarity,
		diaWindows = getOption("RMassBank")$findMsMsRawSettings$diaWindows)
{
  retrieval <- findLevel(cpdID,TRUE)
  # old behaviour: do not enforce polarity
  if(is.null(enforcePolarity))
    enforcePolarity <- FALSE
  
  if(enforcePolarity)
    polarity <- .polarity[[mode]]
  else
    polarity <- NA
	# access data directly for finding the MS/MS data. This is done using
	# mzR.
	if(!is.null(fileName) & !is.null(msRaw))
		stop("Both MS raw data and MS filename given. Only one can be handled at the same time.")
	if(!is.null(fileName))
		msRaw <- openMSfile(fileName)
	
	mzLimits <- findMz(cpdID, mode, retrieval=retrieval)
	mz <- mzLimits$mzCenter
	limit.fine <- ppm(mz, ppmFine, p=TRUE)
	if(!useRtLimit)
		rtLimits <- NA
	else
	{
		dbRt <- findRt(cpdID)
		rtLimits <- c(dbRt$RT - rtMargin, dbRt$RT + rtMargin) * 60
	}
	spectra <- findMsMsHR.mass(msRaw, mz, mzCoarse, limit.fine, rtLimits, confirmMode + 1,headerCache
			,fillPrecursorScan, deprofile, peaksCache, cpdID, polarity=polarity, diaWindows = diaWindows)
	# check whether a) spectrum was found and b) enough spectra were found
	if(length(spectra) < (confirmMode + 1))
		sp <- new("RmbSpectraSet", found=FALSE)
	else
		sp <- spectra[[confirmMode + 1]]
	
	#sp@mz <- mzLimits
	sp@id <- as.character(as.integer(cpdID))
	sp@name <- findName(cpdID)
  if(retrieval == "standard")
    sp@smiles <- findSmiles(cpdID)
    ENV <- environment()
	if(retrieval == "unknown"){
        sp@formula <- ""
    } else{
        sp@formula <- findFormula(cpdID, retrieval=retrieval)
    }
	sp@mode <- mode
  
  
  # Overwrite the polarity with a value we generate, so it's consistent.
  # Some mzML files give only -1 as a result for polarity, which is useless for us
  sp@parent@polarity <- .polarity[[sp@mode]]
  for(n in seq_len(length(sp@children)))
  {
    sp@children[[n]]@polarity <- .polarity[[sp@mode]]
  }
	
	# If we had to open the file, we have to close it again
	if(!is.null(fileName))
		mzR::close(msRaw)
	
	return(sp)
}

#' @describeIn findMsMsHR A submethod of find MsMsHR that retrieves basic spectrum data 
#' @export
findMsMsHR.mass <- function(msRaw, mz, limit.coarse, limit.fine, rtLimits = NA, maxCount = NA,
		headerCache = NULL, fillPrecursorScan = FALSE,
		deprofile = getOption("RMassBank")$deprofile, peaksCache = NULL, cpdID = NA,
		polarity = NA,
		diaWindows = getOption("RMassBank")$findMsMsRawSettings$diaWindows)
{
	eic <- findEIC(msRaw, mz, limit.fine, rtLimits, headerCache=headerCache, 
			peaksCache=peaksCache)
	#	if(!is.na(rtLimits))
	#	{  
	#		eic <- subset(eic, rt >= rtLimits[[1]] & rt <= rtLimits[[2]])
	#	}
	if(!is.null(headerCache))
		headerData <- headerCache
	else
		headerData <- as.data.frame(header(msRaw))
	
	if(!is.na(polarity))
	  headerData <- headerData[headerData$polarity == polarity,,drop=FALSE]
	
	
	###If no precursor scan number, fill the number
	if(length(unique(headerData$precursorScanNum)) == 1){
		fillPrecursorScan <- TRUE
	}

	if(fillPrecursorScan == TRUE)
	{
		# reset the precursor scan number. first set to NA, then
		# carry forward the precursor scan number from the last parent scan
		headerData$precursorScanNum <- NA
		headerData[which(headerData$msLevel == 1),"precursorScanNum"] <-
				headerData[which(headerData$msLevel == 1),"acquisitionNum"]
		headerData[,"precursorScanNum"] <- .locf(headerData[,"precursorScanNum"])
		# Clear the actual MS1 precursor scan number again
		headerData[which(headerData$msLevel == 1),"precursorScanNum"] <- 0
		# Remove precursors which are still NA in precursor scan num.
		# This removes a bug when filling precursor if the first scan(s) are MS2 before a
		# MS1 scan appears. The resulting NA values in precursorScanNum are problematic downstream.
		headerData <- headerData[!is.na(headerData$precursorScanNum),]
	}
	# bugfix 201803: PRM scans that were performed before the first full scan (found in some files)
	headerData <- headerData[
	  !((headerData$msLevel == 2) & (headerData$precursorScanNum == 0)),,drop=FALSE
	]
	# Find MS2 spectra with precursors which are in the allowed 
	# scan filter (coarse limit) range
	if(!is.null(diaWindows))
	{
	  message("using diaWindows")
	  window <- which((diaWindows$mzMin < mz) & (diaWindows$mzMax >= mz))
	  if(length(window) > 1)
	  {
	    warning("Compound mass lies in two DIA windows - this is still in test phase!")
	    diaWin <- diaWindows[window,]
	    diaWin$internality <- min(abs(mz - diaWin$mzMin), abs(mz - diaWin$mzMax))
	    window <- window[which.max(diaWin$internality)]
	  }
	    
	  precursor <- diaWindows$precursorMz[window]
	  # this allows for minimal numeric errors in precursor mass:
	  findValidPrecursors <- headerData[abs(headerData$precursorMZ - precursor) < 0.1,]
	}
	else
	{
	findValidPrecursors <- headerData[
			(headerData$precursorMZ > mz - limit.coarse) &
					(headerData$precursorMZ < mz + limit.coarse),]
	# Find the precursors for the found spectra
	}
	validPrecursors <- unique(findValidPrecursors$precursorScanNum)
	validPrecursors <- validPrecursors[!is.na(validPrecursors)]
	# check whether the precursors are real: must be within fine limits!
	# previously even "bad" precursors were taken. e.g. 1-benzylpiperazine
	which_OK <- lapply(validPrecursors, function(pscan)
			{
	     # Debugging for figuring out the right way to fix a bug
	      # print("AcquisitionNum")
	      # print(pscan)
	      # i <- which(headerData$acquisitionNum == pscan)
	      # print("Which:")
	      # print(i)
	      # print("SeqNum:")
	      # print(headerData$seqNum[[i]])
	      
				pplist <- as.data.frame(
						mzR::peaks(msRaw, headerData$seqNum[[which(headerData$acquisitionNum == pscan)]]))
				colnames(pplist) <- c("mz","int")
				pplist <- pplist[(pplist$mz >= mz -limit.fine)
								& (pplist$mz <= mz + limit.fine),]
				if(nrow(pplist) > 0)
					return(TRUE)
				return(FALSE)
			})
	validPrecursors <- validPrecursors[which(which_OK==TRUE)]
	if(length(validPrecursors) == 0){
		if(!is.na(cpdID))
			warning(paste0("No precursor was detected for compound, ", cpdID, " with m/z ", mz, ". Please check the mass and retention time window."))
		else
			warning(paste0("No precursor was detected for m/z ", mz, ". Please check the mass and retention time window."))
	}
	# Crop the "EIC" to the valid precursor scans
	eic <- eic[eic$scan %in% validPrecursors,]
	# Order by intensity, descending
	eic <- eic[order(eic$intensity, decreasing=TRUE),]
	if(nrow(eic) == 0)
		return(list(
						new("RmbSpectraSet",
								found=FALSE)))
	if(!is.na(maxCount))
	{
		spectraCount <- min(maxCount, nrow(eic))
		eic <- eic[1:spectraCount,]
	}
	# Construct all spectra groups in decreasing intensity order
	spectra <- lapply(eic$scan, function(masterScan)
			{
				masterHeader <- headerData[headerData$acquisitionNum == masterScan,]
<<<<<<< HEAD
				
				if(is.null(diaWindows))
				{
				  childHeaders <- headerData[(headerData$precursorScanNum == masterScan) 
				                             & (headerData$precursorMZ > mz - limit.coarse) 
				                             & (headerData$precursorMZ < mz + limit.coarse) ,]
				  
				}
				else
				{
				  childHeaders <- headerData[(headerData$precursorScanNum == masterScan),]
				  childHeaders <- childHeaders[window,]
				  
				}
=======
				childHeaders <- headerData[(headerData$precursorScanNum == masterScan) 
								& (headerData$precursorMZ > mz - limit.coarse) 
								& (headerData$precursorMZ < mz + limit.coarse) ,]
>>>>>>> 49518a43
				
				# Fix 9.10.17: headers now include non-numeric columns, leading to errors in data conversion.
				# Remove non-numeric columns
				headerCols <- colnames(masterHeader)
				headerCols <- headerCols[unlist(lapply(headerCols, function(col) is.numeric(masterHeader[,col])))]
				masterHeader <- masterHeader[,headerCols,drop=FALSE]
				childHeaders <- childHeaders[,headerCols,drop=FALSE]
<<<<<<< HEAD
=======
				
>>>>>>> 49518a43
				childScans <- childHeaders$seqNum
				
				msPeaks <- mzR::peaks(msRaw, masterHeader$seqNum)
				# if deprofile option is set: run deprofiling
				deprofile.setting <- deprofile
				if(!is.na(deprofile.setting))
					msPeaks <- deprofile.scan(
							msPeaks, method = deprofile.setting, noise = NA, colnames = FALSE
					)
				colnames(msPeaks) <- c("mz","int")
				
				msmsSpecs <- apply(childHeaders, 1, function(line)
						{
							pks <- mzR::peaks(msRaw, line["seqNum"])
							
							if(!is.na(deprofile.setting))
							{								
								pks <- deprofile.scan(
										pks, method = deprofile.setting, noise = NA, colnames = FALSE
								)
							}
							
							new("RmbSpectrum2",
									mz = pks[,1],
									intensity = pks[,2],
									precScanNum = as.integer(line["precursorScanNum"]),
									precursorMz = line["precursorMZ"],
									precursorIntensity = line["precursorIntensity"],
									precursorCharge = as.integer(line["precursorCharge"]),
									collisionEnergy = line["collisionEnergy"],
									tic = line["totIonCurrent"],
									peaksCount = line["peaksCount"],
									rt = line["retentionTime"],
									acquisitionNum = as.integer(line["seqNum"]),
									centroided = TRUE,
                  polarity = as.integer(line["polarity"])
									)
						})
				msmsSpecs <- as(do.call(c, msmsSpecs), "SimpleList")
				
				
				
				# build the new objects
				masterSpec <- new("Spectrum1",
						mz = msPeaks[,"mz"],
						intensity = msPeaks[,"int"],
						polarity = as.integer(masterHeader$polarity),
						peaksCount = as.integer(masterHeader$peaksCount),
						rt = masterHeader$retentionTime,
						acquisitionNum = as.integer(masterHeader$seqNum),
						tic = masterHeader$totIonCurrent,
						centroided = TRUE
						)
						
				spectraSet <- new("RmbSpectraSet",
						parent = masterSpec,
						children = msmsSpecs,
						found = TRUE,
						#complete = NA,
						#empty = NA,
						#formula = character(),
						mz = mz
						#name = character(),
						#annotations = list()
						)
				return(spectraSet)
			})
	names(spectra) <- eic$acquisitionNum
	return(spectra)
}


#' Discontinued: find MS/MS spectrum from open raw file
#' 
#' This interface has been discontinued. \code{\link{findMsMsHR}} now supports the same parameters (use named
#' parameters).
#' 
#' @param msRaw x
#' @param cpdID x
#' @param mode x
#' @param confirmMode x 
#' @param useRtLimit x
#' @param ppmFine x
#' @param mzCoarse x
#' @param fillPrecursorScan x 
#' @param rtMargin x
#' @param deprofile x
#' @param headerCache x
#' @return an error
#' 
#' @author stravsmi
#' @export
findMsMsHR.direct <- function(msRaw, cpdID, mode = "pH", confirmMode = 0, useRtLimit = TRUE, 
			ppmFine = getOption("RMassBank")$findMsMsRawSettings$ppmFine,
			mzCoarse = getOption("RMassBank")$findMsMsRawSettings$mzCoarse,
			fillPrecursorScan = getOption("RMassBank")$findMsMsRawSettings$fillPrecursorScan,
			rtMargin = getOption("RMassBank")$rtMargin,
			deprofile = getOption("RMassBank")$deprofile,
      headerCache = NULL)
{
	stop("Support for this interface has been discontinued. Use findMsMsHR with the same parameters instead (use named parameter msRaw)")
}

#' Read in mz-files using XCMS
#' 
#' Picks peaks from mz-files and returns the pseudospectra that CAMERA creates with the help of XCMS
#'
#' @aliases findMsMsHRperxcms.direct findMsMsHRperxcms
#' @param fileName The path to the mz-file that should be read
#' @param cpdID The compoundID(s) of the compound that has been used for the file
#' @param mode The ionization mode that has been used for the spectrum represented by the peaklist
#' @param findPeaksArgs A list of arguments that will be handed to the xcms-method findPeaks via do.call
#' @param plots A parameter that determines whether the spectra should be plotted or not
#' @param MSe A boolean value that determines whether the spectra were recorded using MSe or not
#' @return The spectra generated from XCMS
#' @seealso \code{\link{msmsWorkflow}} \code{\link{toRMB}}
#' @author Erik Mueller
#' @examples \dontrun{
#' 		fileList <- list.files(system.file("XCMSinput", package = "RMassBank"), "Glucolesquerellin", full.names=TRUE)[3]
#'		loadList(system.file("XCMSinput/compoundList.csv",package="RMassBank"))
#'      psp <- findMsMsHRperxcms(fileList,2184)
#' }
#' @export
findMsMsHRperxcms <- function(fileName, cpdID, mode="pH", findPeaksArgs = NULL, plots = FALSE, MSe = FALSE){
	
	# Find mz
	mzLimits <- findMz(cpdID, mode)
	mz <- mzLimits$mzCenter
	
	
	# If there are more files than cpdIDs
	if(length(fileName) > 1){
		fspectra <- list()
		
		for(i in 1:length(fileName)){
			fspectra[[i]] <- findMsMsHRperxcms.direct(fileName[i], cpdID, mode=mode, findPeaksArgs = findPeaksArgs, plots = plots, MSe = MSe)
		}
		
		spectra <- toRMB(unlist(unlist(fspectra, FALSE),FALSE), cpdID, mode)
		
	} else if(length(cpdID) > 1){ # If there are more cpdIDs than files
	
		spectra <- findMsMsHRperxcms.direct(fileName, cpdID, mode=mode, findPeaksArgs = findPeaksArgs, plots = plots, MSe = MSe)
		
		P <- lapply(1:length(spectra), function(i){
			sp <- toRMB(spectra[[i]], cpdID[i], mode)
			sp@id <- as.character(as.integer(cpdID[i]))
			sp@name <- findName(cpdID[i])
			sp@formula <- findFormula(cpdID[i])
			sp@mode <- mode
			return(sp)
		})
		return(P)
		
	} else { # There is a file for every cpdID
		spectra <- toRMB(
		  unlist(findMsMsHRperxcms.direct(fileName, cpdID, mode=mode, findPeaksArgs = NULL, plots = FALSE, MSe = FALSE),FALSE)
		  , cpdID, mode)
	}
	
	sp <- spectra
	
	#sp@mz <- mzLimits
	sp@id <- as.character(as.integer(cpdID))
	sp@name <- findName(cpdID)
	sp@formula <- findFormula(cpdID)
	sp@mode <- mode
		
	return(sp)
}

#' @describeIn findMsMsHRperxcms A submethod of findMsMsHrperxcms that retrieves basic spectrum data
#' @export
findMsMsHRperxcms.direct <- function(fileName, cpdID, mode="pH", findPeaksArgs = NULL, plots = FALSE, MSe = FALSE) {
	
	requireNamespace("CAMERA",quietly=TRUE)
	requireNamespace("xcms",quietly=TRUE)
	
	##
	## getRT function
	##
	
	getRT <- function(xa) {
		rt <- sapply(xa@pspectra, function(x) {median(xcms::peaks(xa@xcmsSet)[x, "rt"])})
	}
	
	##
	## MSMS
	##
	
	# Read file
	suppressWarnings(xrmsms <- xcms::xcmsRaw(fileName, includeMSn=TRUE))
	
	
	# If file is not MSe, split by collision energy
	if(MSe == FALSE){
		# Also, fake MS1 from the MSn data
		suppressWarnings(xrs <- split(xcms::msn2xcmsRaw(xrmsms), f = xrmsms@msnCollisionEnergy))
	} else{
		# Else, MSn data will already be in MS1
		xrs <- list()
		xrs[[1]] <- xrmsms
	}
	
	# Fake a simplistic xcmsSet
	suppressWarnings(setReplicate <- xcms::xcmsSet(files=fileName, method="MS1"))
	xsmsms <- as.list(replicate(length(xrs),setReplicate))
	
	mzabs <- 0.1	

	# Definitions
	whichmissing <- vector()
	metaspec <- list()
	
	##
	## Retrieval over all supplied cpdIDs
	##
	
	for(ID in 1:length(cpdID)){
	
		# Find all relevant information for the current cpdID
		XCMSspectra <- list()
		RT <- findRt(cpdID[ID])$RT * 60
		parentMass <- findMz(cpdID[ID], mode=mode)$mzCenter
		
		# Is the information in the compound list?
		if(is.na(parentMass)){
		  stop(paste("There was no matching entry to the supplied cpdID", cpdID[ID] ,"\n Please check the cpdIDs and the compoundlist."))
		}
		
		# Go over every collision energy of the MS2
		for(i in 1:length(xrs)){
		
			suppressWarnings(capture.output(xcms::peaks(xsmsms[[i]]) <- do.call(xcms::findPeaks,c(findPeaksArgs, object = xrs[[i]]))))
			
			if (nrow(xcms::peaks(xsmsms[[i]])) == 0) {
			  XCMSspectra[[i]] <- matrix(0,2,7)
			  next
			} else{	
			
				# Get the peaklist
				pl <- xcms::peaks(xsmsms[[i]])[,c("mz", "rt"), drop=FALSE]

				# Find precursor peak within limits
				candidates <- which( pl[,"mz", drop=FALSE] < parentMass + mzabs & pl[,"mz", drop=FALSE] > parentMass - mzabs
								& pl[,"rt", drop=FALSE] < RT * 1.1 & pl[,"rt", drop=FALSE] > RT * 0.9 )
				
				# Annotate and group by FWHM (full width at half maximum)
				capture.output(anmsms <- CAMERA::xsAnnotate(xsmsms[[i]]))
				capture.output(anmsms <- CAMERA::groupFWHM(anmsms))
				
				# If a candidate fulfills the condition, choose the closest and retrieve the index of those pesudospectra
				if(length(candidates) > 0){
					closestCandidate <- which.min(abs(RT - pl[candidates, "rt", drop=FALSE]))
					pspIndex <- which(sapply(anmsms@pspectra, function(x) {candidates[[i]][closestCandidate] %in% x}))
				} else{
				# Else choose the candidate with the closest RT
					pspIndex <- which.min(abs(getRT(anmsms) - RT))
				}
				
				# 2nd best: Spectrum closest to MS1
				# pspIndex <- which.min( abs(getRT(anmsms) - actualRT))
				
				# If the plot parameter was supplied, plot it
				if((plots == TRUE) && (length(pspIndex) > 0)){
					CAMERA::plotPsSpectrum(anmsms, pspIndex, log=TRUE,  mzrange=c(0, findMz(cpdID)[[3]]), maxlabel=10)
				}
				
				# If there is a number of indexes, retrieve the pseudospectra
				if(length(pspIndex) != 0){
					XCMSspectra[[i]] <- CAMERA::getpspectra(anmsms, pspIndex)
				} else {
				# Else note the spectrum as missing
					whichmissing <- c(whichmissing,i)
				}
			}
		}
		
		# If XCMSspectra were found but there are some missing for some collision energies, fill these XCMSspectra
		if((length(XCMSspectra) != 0) && length(whichmissing)){
			for(i in whichmissing){
				XCMSspectra[[i]] <- matrix(0,2,7)
			}
		}

		metaspec[[ID]] <- XCMSspectra
	}
	
	return(metaspec)
}

# Finds the EIC for a mass trace with a window of x ppm.
# (For ppm = 10, this is +5 / -5 ppm from the non-recalibrated mz.)
#' Extract EICs 
#' 
#' Extract EICs from raw data for a determined mass window.
#' 
#' @param msRaw The mzR file handle 
#' @param mz The mass or mass range to extract the EIC for: either a single mass
#' 			(with the range specified by \code{limit} below) or a mass range
#' 			in the form of \code{c(min, max)}. 
#' @param limit If a single mass was given for \code{mz}: the mass window to extract.
#' 			A limit of 0.001 means that the EIC will be returned for \code{[mz - 0.001, mz + 0.001]}.
#' @param rtLimit If given, the retention time limits in form \code{c(rtmin, rtmax)} in seconds.
#' @param headerCache If present, the complete \code{mzR::header(msRaw)}. Passing
#' 			this value is useful if spectra for multiple compounds should be 
#' 			extracted from the same mzML file, since it avoids getting the data
#' 			freshly from \code{msRaw} for every compound.
#' @param peaksCache If present, the complete output of \code{mzR::peaks(msRaw)}. This speeds up the lookup
#' 			if multiple compounds should be searched in the same file.
#' @param floatingRecalibration 
#' 			A fitting function that \code{predict()}s a mass shift based on the retention time. Can be used
#' 			if a lockmass calibration is known (however you have to build the calibration yourself.)
#' @return A \code{[rt, intensity, scan]} matrix (\code{scan} being the scan number.) 
#' @author Michael A. Stravs, Eawag <michael.stravs@@eawag.ch>
#' @seealso findMsMsHR
#' @export
findEIC <- function(msRaw, mz, limit = NULL, rtLimit = NA, headerCache = NULL, floatingRecalibration = NULL,
		peaksCache = NULL, polarity = NA, msLevel = 1, precursor = NULL)
{
	# calculate mz upper and lower limits for "integration"
	if(all(c("mzMin", "mzMax") %in% names(mz)))
		mzlimits <- c(mz$mzMin, mz$mzMax)
	else
		mzlimits <- c(mz - limit, mz + limit)
	# Find peaklists for all MS1 scans
	if(!is.null(headerCache))
		headerData <- as.data.frame(headerCache)
	else
		headerData <- as.data.frame(header(msRaw))
	# Add row numbering because I'm not sure if seqNum or acquisitionNum correspond to anything really
	if(nrow(headerData) > 0)
		headerData$rowNum <- 1:nrow(headerData)
	else
		headerData$rowNum <- integer(0)
	
	# If RT limit is already given, retrieve only candidates in the first place,
	# since this makes everything much faster.
	if(all(!is.na(rtLimit)))
		headerMS1 <- headerData[
				(headerData$msLevel == msLevel) & (headerData$retentionTime >= rtLimit[[1]])
						& (headerData$retentionTime <= rtLimit[[2]])
				,]
	else
		headerMS1 <- headerData[headerData$msLevel == msLevel,]
	# DIA handling:
	if(!is.null(precursor))
	{
	  headerMS1 <- headerMS1[abs(headerMS1$precursorMZ - precursor) < 0.1, ]
	}
	if(!is.na(polarity))
	{
	  if(is.character(polarity))
	    polarity <- .polarity[[polarity]]
	  headerMS1 <- headerMS1[headerMS1$polarity == polarity,]
	}
	
	
	if(is.null(peaksCache))
		pks <- mzR::peaks(msRaw, headerMS1$seqNum)
	else
		pks <- peaksCache[headerMS1$rowNum]
		
	# Sum intensities in the given mass window for each scan
	if(is.null(floatingRecalibration))
	{
		headerMS1$mzMin <- mzlimits[[1]]
		headerMS1$mzMax <- mzlimits[[2]]
	}
	else
	{
		headerMS1$mzMin <- mzlimits[[1]] + predict(floatingRecalibration, headerMS1$retentionTime)
		headerMS1$mzMax <- mzlimits[[2]] + predict(floatingRecalibration, headerMS1$retentionTime)
	}
	intensity <- unlist(lapply(1:nrow(headerMS1), function(row){
						peaktable <- pks[[row]]
						sum(peaktable[
							which((peaktable[,1] >= headerMS1[row,"mzMin"]) & (peaktable[,1] <= headerMS1[row,"mzMax"])),2
						])
						
	}))
	return(data.frame(rt = headerMS1$retentionTime, intensity=intensity, scan=headerMS1$acquisitionNum))
}


#' Generate peaks cache
#' 
#' Generates a peak cache table for use with \code{\link{findMsMsHR}} functions.
#' 
#' @param msRaw the input raw datafile (opened)
#' @param headerCache the cached header, or subset thereof for which peaks should be extracted. Peak extraction goes
#' 		by \code{seqNum}.
#' @return A list of dataframes as from \code{mzR::peaks}.
#' 
#' @author stravsmi
#' @export
makePeaksCache <- function(msRaw, headerCache) 
{
	mzR::peaks(msRaw, headerCache$seqNum)
}

#' Conversion of XCMS-pseudospectra into RMassBank-spectra
#' 
#' Converts a pseudospectrum extracted from XCMS using CAMERA into the msmsWorkspace(at)spectrum-format that RMassBank uses
#'
#' @usage toRMB(msmsXCMSspecs, cpdID, mode, MS1spec)
#' @param msmsXCMSspecs The compoundID of the compound that has been used for the peaklist
#' @param cpdID The compound ID of the substance of the given spectrum
#' @param mode The ionization mode that has been used for the spectrum
#' @param MS1spec The MS1-spectrum from XCMS, which can be optionally supplied
#' @return One list element of the (at)specs-entry from an msmsWorkspace
#' @seealso \code{\link{msmsWorkspace-class}}
#' @author Erik Mueller
#' @examples \dontrun{
#' 		XCMSpspectra <- findmsmsHRperxcms.direct("Glucolesquerellin_2184_1.mzdata", 2184)
#'      wspecs <- toRMB(XCMSpspectra)
#' }
#' @export
toRMB <- function(msmsXCMSspecs = NA, cpdID = NA, mode="pH", MS1spec = NA){

	
	##Basic parameters
	mz <- findMz(cpdID,mode=mode)$mzCenter
	id <- cpdID
	formula <- findFormula(cpdID)
	
	if(length(msmsXCMSspecs) == 0){
		return(new("RmbSpectraSet",found=FALSE))
	}
	
	foundOK <- !any(sapply(msmsXCMSspecs, function(x) all(x == 0)))
	
	
	if(!foundOK){
		return(new("RmbSpectraSet",found=FALSE))
	}
	
	if(suppressWarnings(is.na(msmsXCMSspecs)[1])){
			stop("You need a readable spectrum!")
	}
	
	if(is.na(cpdID)){
			stop("Please supply the compoundID!")
	}
	
	mockAcqnum <- 1
	mockenv <- environment()
	
	msmsSpecs <- lapply(msmsXCMSspecs, function(spec){
		## Mock acquisition num
		mockenv$mockAcqnum <- mockenv$mockAcqnum + 1
		
		## Find peak table
		pks <- matrix(nrow = length(spec[,1]), ncol = 2)
		colnames(pks) <- c("mz","int")
		pks[,1] <- spec[,1]
		pks[,2] <- spec[,7]
		
		## Deprofiling not necessary for XCMS
		
		## New spectrum object
		return(new("RmbSpectrum2",
				mz = pks[,"mz"],
				intensity = pks[,"int"],
				precScanNum = as.integer(1),
				precursorMz = findMz(cpdID)$mzCenter,
				precursorIntensity = 0,
				precursorCharge = as.integer(1),
				collisionEnergy = 0,
				tic = 0,
				peaksCount = nrow(spec),
				rt = median(spec[,4]),
				acquisitionNum = as.integer(mockenv$mockAcqnum),
				centroided = TRUE
		))
	})
	
	msmsSpecs <- as(do.call(c, msmsSpecs), "SimpleList")			
				
	##Build the new objects
	masterSpec <- new("Spectrum1",
				mz = findMz(cpdID,mode=mode)$mzCenter,
				intensity = 100,
				polarity = as.integer(0),
				peaksCount = as.integer(1),
				rt = msmsSpecs[[1]]@rt,
				acquisitionNum = as.integer(1),
				tic = 0,
				centroided = TRUE
			)
						
	spectraSet <- new("RmbSpectraSet",
				parent = masterSpec,
				children = msmsSpecs,
				found = TRUE,
				#complete = NA,
				#empty = NA,
				#formula = character(),
				mz = mz
				#name = character(),
				#annotations = list()
			)
	
	return(spectraSet)
}

#' Addition of manual peaklists
#' 
#' Adds a manual peaklist in matrix-format
#'
#' @usage addPeaksManually(w, cpdID, handSpec, mode)
#' @param w The msmsWorkspace that the peaklist should be added to.
#' @param cpdID The compoundID of the compound that has been used for the peaklist
#' @param handSpec A peaklist with 2 columns, one with "mz", one with "int" 
#' @param mode The ionization mode that has been used for the spectrum represented by the peaklist
#' @return The \code{msmsWorkspace} with the additional peaklist added to the right spectrum
#' @seealso \code{\link{msmsWorkflow}}
#' @author Erik Mueller
#' @examples \dontrun{
#' 		handSpec <- cbind(mz=c(274.986685367956, 259.012401087427, 95.9493025990907, 96.9573002472772),
#'                                int=c(357,761, 2821, 3446))
#' 		addPeaksManually(w, cpdID, handSpec)
#' }
#' @export
addPeaksManually <- function(w, cpdID = NA, handSpec, mode = "pH"){

			
	if(is.na(cpdID)){
			stop("Please supply the compoundID!")
	}
	
	# For the case that the cpdID turns up for the first time
	# a new spectrumset needs to be created
	if(!(cpdID %in% sapply(w@spectra,function(s) s@id))){
		
		# Create fake MS1 spectrum
		masterSpec <- new("Spectrum1",
			mz = findMz(cpdID,mode=mode)$mzCenter,
			intensity = 100,
			polarity = as.integer(0),
			peaksCount = as.integer(1),
			rt = findRt(cpdID)$RT,
			acquisitionNum = as.integer(1),
			tic = 0,
			centroided = TRUE
		)
		
		# Create fake spectrumset
		spectraSet <- new("RmbSpectraSet",
			parent = masterSpec,
			found = TRUE,
			#complete = NA,
			#empty = NA,
			id = as.character(as.integer(cpdID)),
			formula = findFormula(cpdID),
			mz = findMz(cpdID,mode=mode)$mzCenter,
			name = findName(cpdID),
			mode = mode
			#annotations = list()
		)
		
		w@spectra[[length(w@spectra) + 1]] <- spectraSet
	}
	
	specIndex <- which(cpdID == sapply(w@spectra, function(s) s@id))
	
	# New spectrum object
	w@spectra[[specIndex]]@children[[length(w@spectra[[specIndex]]@children) + 1]] <- new("RmbSpectrum2",
				mz = handSpec[,"mz"],
				intensity = handSpec[,"int"],
				precScanNum = as.integer(1),
				precursorMz = findMz(cpdID)$mzCenter,
				precursorIntensity = 0,
				precursorCharge = as.integer(1),
				collisionEnergy = 0,
				tic = 0,
				peaksCount = nrow(handSpec),
				rt = findRt(cpdID)$RT,
				acquisitionNum = as.integer(length(w@spectra[[specIndex]]@children) + 2),
				centroided = TRUE)
	return(w)
}


createSpecsFromPeaklists <- function(w, cpdIDs, filenames, mode="pH"){
	for(j in 1:length(filenames)){
		w <- addPeaksManually(w,cpdIDs[j],as.matrix(read.csv(filenames[j]), header=TRUE),mode)
	}
	
	return(w)
}


#' MassBank-record Addition
#' 
#' Adds the peaklist of a MassBank-Record to the specs of an msmsWorkspace
#'
#' @aliases addMB
#' @usage addMB(w, cpdID, fileName, mode)
#' @param w The msmsWorkspace that the peaklist should be added to.
#' @param cpdID The compoundID of the compound that has been used for the record
#' @param fileName The path to the record
#' @param mode The ionization mode that has been used to create the record
#' @return The \code{msmsWorkspace} with the additional peaklist from the record
#' @seealso \code{\link{addPeaksManually}}
#' @author Erik Mueller
#' @examples \dontrun{
#' 		addMB("filepath_to_records/RC00001.txt")
#' }
#' @export
addMB <- function(w, cpdID, fileName, mode){
	mb <- parseMassBank(fileName)
	peaklist <- list()
	peaklist[[1]] <- mb@compiled_ok[[1]][["PK$PEAK"]][,1:2]
	w <- addPeaksManually(w, cpdID, peaklist[[1]], mode)
	return(w)
}
<|MERGE_RESOLUTION|>--- conflicted
+++ resolved
@@ -1,952 +1,943 @@
-## For generating the NAMESPACE
-#' @import mzR
-
-#' @import Rcpp 
-## Was not in manually written NAMESPACE ?
-#' @import RCurl 
-#' @import XML 
-#' @import methods 
-#' @import mzR 
-#' @import rcdk 
-#' @import rjson 
-#' @import yaml 
-#' @import digest
-NULL # This is required so that roxygen knows where the first manpage starts
-
-
-# # importClassesFrom mzR ## Causes error 
-# # importMethodsFrom mzR 
-
-#' Extract MS/MS spectra for specified precursor
-#' 
-#' Extracts MS/MS spectra from LC-MS raw data for a specified precursor, specified
-#' either via the RMassBank compound list (see \code{\link{loadList}}) or via a mass.
-#' 
-#' Different versions of the function get the data from different sources. Note that 
-#' 		findMsMsHR and findMsMsHR.direct differ mainly in that findMsMsHR opens a file
-#' 		whereas findMsMs.direct uses an open file handle - both are intended to be used
-#' 		in a full process which involves compound lists etc. In contrast, findMsMsHR.mass
-#' 		is a low-level function which uses the mass directly for lookup and is intended for
-#' 		use as a standalone function in unrelated applications.
-#' 
-#' @note \code{findMsMs.direct} is deactivated
-#' 
-## # @usage findMsMsHR(fileName, cpdID, mode="pH",confirmMode =0, useRtLimit = TRUE,
-## # 		ppmFine = getOption("RMassBank")$findMsMsRawSettings$ppmFine,
-## # 		mzCoarse = getOption("RMassBank")$findMsMsRawSettings$mzCoarse,
-## # 		fillPrecursorScan = getOption("RMassBank")$findMsMsRawSettings$fillPrecursorScan,
-## # 		rtMargin = getOption("RMassBank")$rtMargin,
-## # 		deprofile = getOption("RMassBank")$deprofile,
-## # 		headerCache = NULL,
-## # 		peaksCache = NULL)
-## # 		
-## # findMsMsHR.mass(msRaw, mz, limit.coarse, limit.fine, rtLimits = NA, maxCount = NA,
-## # 		headerCache = NULL, fillPrecursorScan = FALSE,
-## # 		deprofile = getOption("RMassBank")$deprofile, peaksCache = NULL, cpdID = NA)
-#' 
-#' 
-#' @aliases findMsMsHR.mass findMsMsHR
-#' @param fileName The file to open and search the MS2 spectrum in.
-#' @param msRaw The opened raw file (mzR file handle) to search the MS2 spectrum in. Specify either this
-#' 			or \code{fileName}.
-#' @param cpdID The compound ID in the compound list (see \code{\link{loadList}})
-#' 			to use for formula lookup. Note: In \\code{findMsMsHR.mass}, this is entirely optional and
-#' 			used only in case a warning must be displayed; compound lookup is done via mass only. 
-#' @param mz The mass to use for spectrum search.
-#' @param ppmFine The limit in ppm to use for fine limit (see below) calculation.
-#' @param mzCoarse The coarse limit to use for locating potential MS2 scans:
-#'			this tolerance is used when finding scans with a suitable precursor
-#' 			ion value.  
-#' @param limit.fine The fine limit to use for locating MS2 scans: this tolerance
-#' 			is used when locating an appropriate analyte peak in the MS1 precursor
-#' 			spectrum. 
-#' @param limit.coarse Parameter in \code{findMsMsHR.mass} corresponding to \code{mzCoarse}.
-#' 			(The parameters are distinct to clearly conceptually distinguish findMsMsHR.mass
-#' 			(a standalone useful function) from the cpdID based functions (workflow functions).)
-#' @param mode The processing mode (determines which ion/adduct is searched):
-#' 			\code{"pH", "pNa", "pM", "pNH4", "mH", "mM", "mFA"} for different ions 
-#' 			([M+H]+, [M+Na]+, [M]+, [M+NH4]+, [M-H]-, [M]-, [M+FA]-). 
-#' @param confirmMode Whether to use the highest-intensity precursor (=0), second-
-#' 			highest (=1), third-highest (=2)...
-#' @param useRtLimit Whether to respect retention time limits from the compound list.
-#' @param rtLimits \code{c(min, max)}: Minimum and maximum retention time to use
-#' 			when locating the MS2 scans. 
-#' @param headerCache If present, the complete \code{mzR::header(msRaw)}. Passing
-#' 			this value is useful if spectra for multiple compounds should be 
-#' 			extracted from the same mzML file, since it avoids getting the data
-#' 			freshly from \code{msRaw} for every compound.
-#' @param peaksCache If present, the complete output of \code{mzR::peaks(msRaw)}. This speeds up the lookup
-#' 			if multiple compounds should be searched in the same file.
-#' @param maxCount The maximal number of spectra groups to return. One spectra group
-#' 			consists of all data-dependent scans from the same precursor whose precursor
-#' 			mass matches the specified search mass.
-#' @param fillPrecursorScan If \code{TRUE}, the precursor scan will be filled from MS1 data.
-#' 			To be used for data where the precursor scan is not stored in the raw data.
-#' @param rtMargin	The retention time tolerance to use.
-#' @param deprofile	Whether deprofiling should take place, and what method should be
-#' 			used (cf. \code{\link{deprofile}}) 
-#' @param diaWindows A data frame with columns \code{precursorMz}, \code{mzMin}, \code{mzMax} which specifies the precursor and 
-#'      window size of each window for DIA acquisition.
-#' @return	An \code{RmbSpectraSet} (for \code{findMsMsHR}). Contains parent MS1 spectrum (\code{@@parent}), a block of dependent MS2 spectra ((\code{@@children})
-#' 			and some metadata (\code{id},\code{mz},\code{name},\code{mode} in which the spectrum was acquired.
-#' 
-#' 			For \code{findMsMsHR.mass}: a list of \code{RmbSpectraSet}s as defined above, sorted
-#' 			by decreasing precursor intensity.
-#' 
-#' @examples \dontrun{
-#' 			loadList("mycompoundlist.csv")
-#' 			# if Atrazine has compound ID 1:
-#' 			msms_atrazine <- findMsMsHR(fileName = "Atrazine_0001_pos.mzML", cpdID = 1, mode = "pH")
-#' 			# Or alternatively:
-#' 			msRaw <- openMSfile("Atrazine_0001_pos.mzML")
-#' 			msms_atrazine <- findMsMsHR(msRaw=msRaw, cpdID = 1, mode = "pH")
-#' 			# Or directly by mass (this will return a list of spectra sets):
-#' 			mz <- findMz(1)$mzCenter
-#' 			msms_atrazine_all <- findMsMsHR.mass(msRaw, mz, 1, ppm(msRaw, 10, p=TRUE))
-#' 			msms_atrazine <- msms_atrazine_all[[1]]
-#' }
-#' @author Michael A. Stravs, Eawag <michael.stravs@@eawag.ch>
-#' @seealso findEIC
-#' @export
-findMsMsHR <- function(fileName = NULL, msRaw = NULL, cpdID, mode="pH",confirmMode =0, useRtLimit = TRUE,
-		ppmFine = getOption("RMassBank")$findMsMsRawSettings$ppmFine,
-		mzCoarse = getOption("RMassBank")$findMsMsRawSettings$mzCoarse,
-		fillPrecursorScan = getOption("RMassBank")$findMsMsRawSettings$fillPrecursorScan,
-		rtMargin = getOption("RMassBank")$rtMargin,
-		deprofile = getOption("RMassBank")$deprofile,
-		headerCache = NULL,
-		peaksCache = NULL,
-		enforcePolarity = getOption("RMassBank")$enforcePolarity,
-		diaWindows = getOption("RMassBank")$findMsMsRawSettings$diaWindows)
-{
-  retrieval <- findLevel(cpdID,TRUE)
-  # old behaviour: do not enforce polarity
-  if(is.null(enforcePolarity))
-    enforcePolarity <- FALSE
-  
-  if(enforcePolarity)
-    polarity <- .polarity[[mode]]
-  else
-    polarity <- NA
-	# access data directly for finding the MS/MS data. This is done using
-	# mzR.
-	if(!is.null(fileName) & !is.null(msRaw))
-		stop("Both MS raw data and MS filename given. Only one can be handled at the same time.")
-	if(!is.null(fileName))
-		msRaw <- openMSfile(fileName)
-	
-	mzLimits <- findMz(cpdID, mode, retrieval=retrieval)
-	mz <- mzLimits$mzCenter
-	limit.fine <- ppm(mz, ppmFine, p=TRUE)
-	if(!useRtLimit)
-		rtLimits <- NA
-	else
-	{
-		dbRt <- findRt(cpdID)
-		rtLimits <- c(dbRt$RT - rtMargin, dbRt$RT + rtMargin) * 60
-	}
-	spectra <- findMsMsHR.mass(msRaw, mz, mzCoarse, limit.fine, rtLimits, confirmMode + 1,headerCache
-			,fillPrecursorScan, deprofile, peaksCache, cpdID, polarity=polarity, diaWindows = diaWindows)
-	# check whether a) spectrum was found and b) enough spectra were found
-	if(length(spectra) < (confirmMode + 1))
-		sp <- new("RmbSpectraSet", found=FALSE)
-	else
-		sp <- spectra[[confirmMode + 1]]
-	
-	#sp@mz <- mzLimits
-	sp@id <- as.character(as.integer(cpdID))
-	sp@name <- findName(cpdID)
-  if(retrieval == "standard")
-    sp@smiles <- findSmiles(cpdID)
-    ENV <- environment()
-	if(retrieval == "unknown"){
-        sp@formula <- ""
-    } else{
-        sp@formula <- findFormula(cpdID, retrieval=retrieval)
-    }
-	sp@mode <- mode
-  
-  
-  # Overwrite the polarity with a value we generate, so it's consistent.
-  # Some mzML files give only -1 as a result for polarity, which is useless for us
-  sp@parent@polarity <- .polarity[[sp@mode]]
-  for(n in seq_len(length(sp@children)))
-  {
-    sp@children[[n]]@polarity <- .polarity[[sp@mode]]
-  }
-	
-	# If we had to open the file, we have to close it again
-	if(!is.null(fileName))
-		mzR::close(msRaw)
-	
-	return(sp)
-}
-
-#' @describeIn findMsMsHR A submethod of find MsMsHR that retrieves basic spectrum data 
-#' @export
-findMsMsHR.mass <- function(msRaw, mz, limit.coarse, limit.fine, rtLimits = NA, maxCount = NA,
-		headerCache = NULL, fillPrecursorScan = FALSE,
-		deprofile = getOption("RMassBank")$deprofile, peaksCache = NULL, cpdID = NA,
-		polarity = NA,
-		diaWindows = getOption("RMassBank")$findMsMsRawSettings$diaWindows)
-{
-	eic <- findEIC(msRaw, mz, limit.fine, rtLimits, headerCache=headerCache, 
-			peaksCache=peaksCache)
-	#	if(!is.na(rtLimits))
-	#	{  
-	#		eic <- subset(eic, rt >= rtLimits[[1]] & rt <= rtLimits[[2]])
-	#	}
-	if(!is.null(headerCache))
-		headerData <- headerCache
-	else
-		headerData <- as.data.frame(header(msRaw))
-	
-	if(!is.na(polarity))
-	  headerData <- headerData[headerData$polarity == polarity,,drop=FALSE]
-	
-	
-	###If no precursor scan number, fill the number
-	if(length(unique(headerData$precursorScanNum)) == 1){
-		fillPrecursorScan <- TRUE
-	}
-
-	if(fillPrecursorScan == TRUE)
-	{
-		# reset the precursor scan number. first set to NA, then
-		# carry forward the precursor scan number from the last parent scan
-		headerData$precursorScanNum <- NA
-		headerData[which(headerData$msLevel == 1),"precursorScanNum"] <-
-				headerData[which(headerData$msLevel == 1),"acquisitionNum"]
-		headerData[,"precursorScanNum"] <- .locf(headerData[,"precursorScanNum"])
-		# Clear the actual MS1 precursor scan number again
-		headerData[which(headerData$msLevel == 1),"precursorScanNum"] <- 0
-		# Remove precursors which are still NA in precursor scan num.
-		# This removes a bug when filling precursor if the first scan(s) are MS2 before a
-		# MS1 scan appears. The resulting NA values in precursorScanNum are problematic downstream.
-		headerData <- headerData[!is.na(headerData$precursorScanNum),]
-	}
-	# bugfix 201803: PRM scans that were performed before the first full scan (found in some files)
-	headerData <- headerData[
-	  !((headerData$msLevel == 2) & (headerData$precursorScanNum == 0)),,drop=FALSE
-	]
-	# Find MS2 spectra with precursors which are in the allowed 
-	# scan filter (coarse limit) range
-	if(!is.null(diaWindows))
-	{
-	  message("using diaWindows")
-	  window <- which((diaWindows$mzMin < mz) & (diaWindows$mzMax >= mz))
-	  if(length(window) > 1)
-	  {
-	    warning("Compound mass lies in two DIA windows - this is still in test phase!")
-	    diaWin <- diaWindows[window,]
-	    diaWin$internality <- min(abs(mz - diaWin$mzMin), abs(mz - diaWin$mzMax))
-	    window <- window[which.max(diaWin$internality)]
-	  }
-	    
-	  precursor <- diaWindows$precursorMz[window]
-	  # this allows for minimal numeric errors in precursor mass:
-	  findValidPrecursors <- headerData[abs(headerData$precursorMZ - precursor) < 0.1,]
-	}
-	else
-	{
-	findValidPrecursors <- headerData[
-			(headerData$precursorMZ > mz - limit.coarse) &
-					(headerData$precursorMZ < mz + limit.coarse),]
-	# Find the precursors for the found spectra
-	}
-	validPrecursors <- unique(findValidPrecursors$precursorScanNum)
-	validPrecursors <- validPrecursors[!is.na(validPrecursors)]
-	# check whether the precursors are real: must be within fine limits!
-	# previously even "bad" precursors were taken. e.g. 1-benzylpiperazine
-	which_OK <- lapply(validPrecursors, function(pscan)
-			{
-	     # Debugging for figuring out the right way to fix a bug
-	      # print("AcquisitionNum")
-	      # print(pscan)
-	      # i <- which(headerData$acquisitionNum == pscan)
-	      # print("Which:")
-	      # print(i)
-	      # print("SeqNum:")
-	      # print(headerData$seqNum[[i]])
-	      
-				pplist <- as.data.frame(
-						mzR::peaks(msRaw, headerData$seqNum[[which(headerData$acquisitionNum == pscan)]]))
-				colnames(pplist) <- c("mz","int")
-				pplist <- pplist[(pplist$mz >= mz -limit.fine)
-								& (pplist$mz <= mz + limit.fine),]
-				if(nrow(pplist) > 0)
-					return(TRUE)
-				return(FALSE)
-			})
-	validPrecursors <- validPrecursors[which(which_OK==TRUE)]
-	if(length(validPrecursors) == 0){
-		if(!is.na(cpdID))
-			warning(paste0("No precursor was detected for compound, ", cpdID, " with m/z ", mz, ". Please check the mass and retention time window."))
-		else
-			warning(paste0("No precursor was detected for m/z ", mz, ". Please check the mass and retention time window."))
-	}
-	# Crop the "EIC" to the valid precursor scans
-	eic <- eic[eic$scan %in% validPrecursors,]
-	# Order by intensity, descending
-	eic <- eic[order(eic$intensity, decreasing=TRUE),]
-	if(nrow(eic) == 0)
-		return(list(
-						new("RmbSpectraSet",
-								found=FALSE)))
-	if(!is.na(maxCount))
-	{
-		spectraCount <- min(maxCount, nrow(eic))
-		eic <- eic[1:spectraCount,]
-	}
-	# Construct all spectra groups in decreasing intensity order
-	spectra <- lapply(eic$scan, function(masterScan)
-			{
-				masterHeader <- headerData[headerData$acquisitionNum == masterScan,]
-<<<<<<< HEAD
-				
-				if(is.null(diaWindows))
-				{
-				  childHeaders <- headerData[(headerData$precursorScanNum == masterScan) 
-				                             & (headerData$precursorMZ > mz - limit.coarse) 
-				                             & (headerData$precursorMZ < mz + limit.coarse) ,]
-				  
-				}
-				else
-				{
-				  childHeaders <- headerData[(headerData$precursorScanNum == masterScan),]
-				  childHeaders <- childHeaders[window,]
-				  
-				}
-=======
-				childHeaders <- headerData[(headerData$precursorScanNum == masterScan) 
-								& (headerData$precursorMZ > mz - limit.coarse) 
-								& (headerData$precursorMZ < mz + limit.coarse) ,]
->>>>>>> 49518a43
-				
-				# Fix 9.10.17: headers now include non-numeric columns, leading to errors in data conversion.
-				# Remove non-numeric columns
-				headerCols <- colnames(masterHeader)
-				headerCols <- headerCols[unlist(lapply(headerCols, function(col) is.numeric(masterHeader[,col])))]
-				masterHeader <- masterHeader[,headerCols,drop=FALSE]
-				childHeaders <- childHeaders[,headerCols,drop=FALSE]
-<<<<<<< HEAD
-=======
-				
->>>>>>> 49518a43
-				childScans <- childHeaders$seqNum
-				
-				msPeaks <- mzR::peaks(msRaw, masterHeader$seqNum)
-				# if deprofile option is set: run deprofiling
-				deprofile.setting <- deprofile
-				if(!is.na(deprofile.setting))
-					msPeaks <- deprofile.scan(
-							msPeaks, method = deprofile.setting, noise = NA, colnames = FALSE
-					)
-				colnames(msPeaks) <- c("mz","int")
-				
-				msmsSpecs <- apply(childHeaders, 1, function(line)
-						{
-							pks <- mzR::peaks(msRaw, line["seqNum"])
-							
-							if(!is.na(deprofile.setting))
-							{								
-								pks <- deprofile.scan(
-										pks, method = deprofile.setting, noise = NA, colnames = FALSE
-								)
-							}
-							
-							new("RmbSpectrum2",
-									mz = pks[,1],
-									intensity = pks[,2],
-									precScanNum = as.integer(line["precursorScanNum"]),
-									precursorMz = line["precursorMZ"],
-									precursorIntensity = line["precursorIntensity"],
-									precursorCharge = as.integer(line["precursorCharge"]),
-									collisionEnergy = line["collisionEnergy"],
-									tic = line["totIonCurrent"],
-									peaksCount = line["peaksCount"],
-									rt = line["retentionTime"],
-									acquisitionNum = as.integer(line["seqNum"]),
-									centroided = TRUE,
-                  polarity = as.integer(line["polarity"])
-									)
-						})
-				msmsSpecs <- as(do.call(c, msmsSpecs), "SimpleList")
-				
-				
-				
-				# build the new objects
-				masterSpec <- new("Spectrum1",
-						mz = msPeaks[,"mz"],
-						intensity = msPeaks[,"int"],
-						polarity = as.integer(masterHeader$polarity),
-						peaksCount = as.integer(masterHeader$peaksCount),
-						rt = masterHeader$retentionTime,
-						acquisitionNum = as.integer(masterHeader$seqNum),
-						tic = masterHeader$totIonCurrent,
-						centroided = TRUE
-						)
-						
-				spectraSet <- new("RmbSpectraSet",
-						parent = masterSpec,
-						children = msmsSpecs,
-						found = TRUE,
-						#complete = NA,
-						#empty = NA,
-						#formula = character(),
-						mz = mz
-						#name = character(),
-						#annotations = list()
-						)
-				return(spectraSet)
-			})
-	names(spectra) <- eic$acquisitionNum
-	return(spectra)
-}
-
-
-#' Discontinued: find MS/MS spectrum from open raw file
-#' 
-#' This interface has been discontinued. \code{\link{findMsMsHR}} now supports the same parameters (use named
-#' parameters).
-#' 
-#' @param msRaw x
-#' @param cpdID x
-#' @param mode x
-#' @param confirmMode x 
-#' @param useRtLimit x
-#' @param ppmFine x
-#' @param mzCoarse x
-#' @param fillPrecursorScan x 
-#' @param rtMargin x
-#' @param deprofile x
-#' @param headerCache x
-#' @return an error
-#' 
-#' @author stravsmi
-#' @export
-findMsMsHR.direct <- function(msRaw, cpdID, mode = "pH", confirmMode = 0, useRtLimit = TRUE, 
-			ppmFine = getOption("RMassBank")$findMsMsRawSettings$ppmFine,
-			mzCoarse = getOption("RMassBank")$findMsMsRawSettings$mzCoarse,
-			fillPrecursorScan = getOption("RMassBank")$findMsMsRawSettings$fillPrecursorScan,
-			rtMargin = getOption("RMassBank")$rtMargin,
-			deprofile = getOption("RMassBank")$deprofile,
-      headerCache = NULL)
-{
-	stop("Support for this interface has been discontinued. Use findMsMsHR with the same parameters instead (use named parameter msRaw)")
-}
-
-#' Read in mz-files using XCMS
-#' 
-#' Picks peaks from mz-files and returns the pseudospectra that CAMERA creates with the help of XCMS
-#'
-#' @aliases findMsMsHRperxcms.direct findMsMsHRperxcms
-#' @param fileName The path to the mz-file that should be read
-#' @param cpdID The compoundID(s) of the compound that has been used for the file
-#' @param mode The ionization mode that has been used for the spectrum represented by the peaklist
-#' @param findPeaksArgs A list of arguments that will be handed to the xcms-method findPeaks via do.call
-#' @param plots A parameter that determines whether the spectra should be plotted or not
-#' @param MSe A boolean value that determines whether the spectra were recorded using MSe or not
-#' @return The spectra generated from XCMS
-#' @seealso \code{\link{msmsWorkflow}} \code{\link{toRMB}}
-#' @author Erik Mueller
-#' @examples \dontrun{
-#' 		fileList <- list.files(system.file("XCMSinput", package = "RMassBank"), "Glucolesquerellin", full.names=TRUE)[3]
-#'		loadList(system.file("XCMSinput/compoundList.csv",package="RMassBank"))
-#'      psp <- findMsMsHRperxcms(fileList,2184)
-#' }
-#' @export
-findMsMsHRperxcms <- function(fileName, cpdID, mode="pH", findPeaksArgs = NULL, plots = FALSE, MSe = FALSE){
-	
-	# Find mz
-	mzLimits <- findMz(cpdID, mode)
-	mz <- mzLimits$mzCenter
-	
-	
-	# If there are more files than cpdIDs
-	if(length(fileName) > 1){
-		fspectra <- list()
-		
-		for(i in 1:length(fileName)){
-			fspectra[[i]] <- findMsMsHRperxcms.direct(fileName[i], cpdID, mode=mode, findPeaksArgs = findPeaksArgs, plots = plots, MSe = MSe)
-		}
-		
-		spectra <- toRMB(unlist(unlist(fspectra, FALSE),FALSE), cpdID, mode)
-		
-	} else if(length(cpdID) > 1){ # If there are more cpdIDs than files
-	
-		spectra <- findMsMsHRperxcms.direct(fileName, cpdID, mode=mode, findPeaksArgs = findPeaksArgs, plots = plots, MSe = MSe)
-		
-		P <- lapply(1:length(spectra), function(i){
-			sp <- toRMB(spectra[[i]], cpdID[i], mode)
-			sp@id <- as.character(as.integer(cpdID[i]))
-			sp@name <- findName(cpdID[i])
-			sp@formula <- findFormula(cpdID[i])
-			sp@mode <- mode
-			return(sp)
-		})
-		return(P)
-		
-	} else { # There is a file for every cpdID
-		spectra <- toRMB(
-		  unlist(findMsMsHRperxcms.direct(fileName, cpdID, mode=mode, findPeaksArgs = NULL, plots = FALSE, MSe = FALSE),FALSE)
-		  , cpdID, mode)
-	}
-	
-	sp <- spectra
-	
-	#sp@mz <- mzLimits
-	sp@id <- as.character(as.integer(cpdID))
-	sp@name <- findName(cpdID)
-	sp@formula <- findFormula(cpdID)
-	sp@mode <- mode
-		
-	return(sp)
-}
-
-#' @describeIn findMsMsHRperxcms A submethod of findMsMsHrperxcms that retrieves basic spectrum data
-#' @export
-findMsMsHRperxcms.direct <- function(fileName, cpdID, mode="pH", findPeaksArgs = NULL, plots = FALSE, MSe = FALSE) {
-	
-	requireNamespace("CAMERA",quietly=TRUE)
-	requireNamespace("xcms",quietly=TRUE)
-	
-	##
-	## getRT function
-	##
-	
-	getRT <- function(xa) {
-		rt <- sapply(xa@pspectra, function(x) {median(xcms::peaks(xa@xcmsSet)[x, "rt"])})
-	}
-	
-	##
-	## MSMS
-	##
-	
-	# Read file
-	suppressWarnings(xrmsms <- xcms::xcmsRaw(fileName, includeMSn=TRUE))
-	
-	
-	# If file is not MSe, split by collision energy
-	if(MSe == FALSE){
-		# Also, fake MS1 from the MSn data
-		suppressWarnings(xrs <- split(xcms::msn2xcmsRaw(xrmsms), f = xrmsms@msnCollisionEnergy))
-	} else{
-		# Else, MSn data will already be in MS1
-		xrs <- list()
-		xrs[[1]] <- xrmsms
-	}
-	
-	# Fake a simplistic xcmsSet
-	suppressWarnings(setReplicate <- xcms::xcmsSet(files=fileName, method="MS1"))
-	xsmsms <- as.list(replicate(length(xrs),setReplicate))
-	
-	mzabs <- 0.1	
-
-	# Definitions
-	whichmissing <- vector()
-	metaspec <- list()
-	
-	##
-	## Retrieval over all supplied cpdIDs
-	##
-	
-	for(ID in 1:length(cpdID)){
-	
-		# Find all relevant information for the current cpdID
-		XCMSspectra <- list()
-		RT <- findRt(cpdID[ID])$RT * 60
-		parentMass <- findMz(cpdID[ID], mode=mode)$mzCenter
-		
-		# Is the information in the compound list?
-		if(is.na(parentMass)){
-		  stop(paste("There was no matching entry to the supplied cpdID", cpdID[ID] ,"\n Please check the cpdIDs and the compoundlist."))
-		}
-		
-		# Go over every collision energy of the MS2
-		for(i in 1:length(xrs)){
-		
-			suppressWarnings(capture.output(xcms::peaks(xsmsms[[i]]) <- do.call(xcms::findPeaks,c(findPeaksArgs, object = xrs[[i]]))))
-			
-			if (nrow(xcms::peaks(xsmsms[[i]])) == 0) {
-			  XCMSspectra[[i]] <- matrix(0,2,7)
-			  next
-			} else{	
-			
-				# Get the peaklist
-				pl <- xcms::peaks(xsmsms[[i]])[,c("mz", "rt"), drop=FALSE]
-
-				# Find precursor peak within limits
-				candidates <- which( pl[,"mz", drop=FALSE] < parentMass + mzabs & pl[,"mz", drop=FALSE] > parentMass - mzabs
-								& pl[,"rt", drop=FALSE] < RT * 1.1 & pl[,"rt", drop=FALSE] > RT * 0.9 )
-				
-				# Annotate and group by FWHM (full width at half maximum)
-				capture.output(anmsms <- CAMERA::xsAnnotate(xsmsms[[i]]))
-				capture.output(anmsms <- CAMERA::groupFWHM(anmsms))
-				
-				# If a candidate fulfills the condition, choose the closest and retrieve the index of those pesudospectra
-				if(length(candidates) > 0){
-					closestCandidate <- which.min(abs(RT - pl[candidates, "rt", drop=FALSE]))
-					pspIndex <- which(sapply(anmsms@pspectra, function(x) {candidates[[i]][closestCandidate] %in% x}))
-				} else{
-				# Else choose the candidate with the closest RT
-					pspIndex <- which.min(abs(getRT(anmsms) - RT))
-				}
-				
-				# 2nd best: Spectrum closest to MS1
-				# pspIndex <- which.min( abs(getRT(anmsms) - actualRT))
-				
-				# If the plot parameter was supplied, plot it
-				if((plots == TRUE) && (length(pspIndex) > 0)){
-					CAMERA::plotPsSpectrum(anmsms, pspIndex, log=TRUE,  mzrange=c(0, findMz(cpdID)[[3]]), maxlabel=10)
-				}
-				
-				# If there is a number of indexes, retrieve the pseudospectra
-				if(length(pspIndex) != 0){
-					XCMSspectra[[i]] <- CAMERA::getpspectra(anmsms, pspIndex)
-				} else {
-				# Else note the spectrum as missing
-					whichmissing <- c(whichmissing,i)
-				}
-			}
-		}
-		
-		# If XCMSspectra were found but there are some missing for some collision energies, fill these XCMSspectra
-		if((length(XCMSspectra) != 0) && length(whichmissing)){
-			for(i in whichmissing){
-				XCMSspectra[[i]] <- matrix(0,2,7)
-			}
-		}
-
-		metaspec[[ID]] <- XCMSspectra
-	}
-	
-	return(metaspec)
-}
-
-# Finds the EIC for a mass trace with a window of x ppm.
-# (For ppm = 10, this is +5 / -5 ppm from the non-recalibrated mz.)
-#' Extract EICs 
-#' 
-#' Extract EICs from raw data for a determined mass window.
-#' 
-#' @param msRaw The mzR file handle 
-#' @param mz The mass or mass range to extract the EIC for: either a single mass
-#' 			(with the range specified by \code{limit} below) or a mass range
-#' 			in the form of \code{c(min, max)}. 
-#' @param limit If a single mass was given for \code{mz}: the mass window to extract.
-#' 			A limit of 0.001 means that the EIC will be returned for \code{[mz - 0.001, mz + 0.001]}.
-#' @param rtLimit If given, the retention time limits in form \code{c(rtmin, rtmax)} in seconds.
-#' @param headerCache If present, the complete \code{mzR::header(msRaw)}. Passing
-#' 			this value is useful if spectra for multiple compounds should be 
-#' 			extracted from the same mzML file, since it avoids getting the data
-#' 			freshly from \code{msRaw} for every compound.
-#' @param peaksCache If present, the complete output of \code{mzR::peaks(msRaw)}. This speeds up the lookup
-#' 			if multiple compounds should be searched in the same file.
-#' @param floatingRecalibration 
-#' 			A fitting function that \code{predict()}s a mass shift based on the retention time. Can be used
-#' 			if a lockmass calibration is known (however you have to build the calibration yourself.)
-#' @return A \code{[rt, intensity, scan]} matrix (\code{scan} being the scan number.) 
-#' @author Michael A. Stravs, Eawag <michael.stravs@@eawag.ch>
-#' @seealso findMsMsHR
-#' @export
-findEIC <- function(msRaw, mz, limit = NULL, rtLimit = NA, headerCache = NULL, floatingRecalibration = NULL,
-		peaksCache = NULL, polarity = NA, msLevel = 1, precursor = NULL)
-{
-	# calculate mz upper and lower limits for "integration"
-	if(all(c("mzMin", "mzMax") %in% names(mz)))
-		mzlimits <- c(mz$mzMin, mz$mzMax)
-	else
-		mzlimits <- c(mz - limit, mz + limit)
-	# Find peaklists for all MS1 scans
-	if(!is.null(headerCache))
-		headerData <- as.data.frame(headerCache)
-	else
-		headerData <- as.data.frame(header(msRaw))
-	# Add row numbering because I'm not sure if seqNum or acquisitionNum correspond to anything really
-	if(nrow(headerData) > 0)
-		headerData$rowNum <- 1:nrow(headerData)
-	else
-		headerData$rowNum <- integer(0)
-	
-	# If RT limit is already given, retrieve only candidates in the first place,
-	# since this makes everything much faster.
-	if(all(!is.na(rtLimit)))
-		headerMS1 <- headerData[
-				(headerData$msLevel == msLevel) & (headerData$retentionTime >= rtLimit[[1]])
-						& (headerData$retentionTime <= rtLimit[[2]])
-				,]
-	else
-		headerMS1 <- headerData[headerData$msLevel == msLevel,]
-	# DIA handling:
-	if(!is.null(precursor))
-	{
-	  headerMS1 <- headerMS1[abs(headerMS1$precursorMZ - precursor) < 0.1, ]
-	}
-	if(!is.na(polarity))
-	{
-	  if(is.character(polarity))
-	    polarity <- .polarity[[polarity]]
-	  headerMS1 <- headerMS1[headerMS1$polarity == polarity,]
-	}
-	
-	
-	if(is.null(peaksCache))
-		pks <- mzR::peaks(msRaw, headerMS1$seqNum)
-	else
-		pks <- peaksCache[headerMS1$rowNum]
-		
-	# Sum intensities in the given mass window for each scan
-	if(is.null(floatingRecalibration))
-	{
-		headerMS1$mzMin <- mzlimits[[1]]
-		headerMS1$mzMax <- mzlimits[[2]]
-	}
-	else
-	{
-		headerMS1$mzMin <- mzlimits[[1]] + predict(floatingRecalibration, headerMS1$retentionTime)
-		headerMS1$mzMax <- mzlimits[[2]] + predict(floatingRecalibration, headerMS1$retentionTime)
-	}
-	intensity <- unlist(lapply(1:nrow(headerMS1), function(row){
-						peaktable <- pks[[row]]
-						sum(peaktable[
-							which((peaktable[,1] >= headerMS1[row,"mzMin"]) & (peaktable[,1] <= headerMS1[row,"mzMax"])),2
-						])
-						
-	}))
-	return(data.frame(rt = headerMS1$retentionTime, intensity=intensity, scan=headerMS1$acquisitionNum))
-}
-
-
-#' Generate peaks cache
-#' 
-#' Generates a peak cache table for use with \code{\link{findMsMsHR}} functions.
-#' 
-#' @param msRaw the input raw datafile (opened)
-#' @param headerCache the cached header, or subset thereof for which peaks should be extracted. Peak extraction goes
-#' 		by \code{seqNum}.
-#' @return A list of dataframes as from \code{mzR::peaks}.
-#' 
-#' @author stravsmi
-#' @export
-makePeaksCache <- function(msRaw, headerCache) 
-{
-	mzR::peaks(msRaw, headerCache$seqNum)
-}
-
-#' Conversion of XCMS-pseudospectra into RMassBank-spectra
-#' 
-#' Converts a pseudospectrum extracted from XCMS using CAMERA into the msmsWorkspace(at)spectrum-format that RMassBank uses
-#'
-#' @usage toRMB(msmsXCMSspecs, cpdID, mode, MS1spec)
-#' @param msmsXCMSspecs The compoundID of the compound that has been used for the peaklist
-#' @param cpdID The compound ID of the substance of the given spectrum
-#' @param mode The ionization mode that has been used for the spectrum
-#' @param MS1spec The MS1-spectrum from XCMS, which can be optionally supplied
-#' @return One list element of the (at)specs-entry from an msmsWorkspace
-#' @seealso \code{\link{msmsWorkspace-class}}
-#' @author Erik Mueller
-#' @examples \dontrun{
-#' 		XCMSpspectra <- findmsmsHRperxcms.direct("Glucolesquerellin_2184_1.mzdata", 2184)
-#'      wspecs <- toRMB(XCMSpspectra)
-#' }
-#' @export
-toRMB <- function(msmsXCMSspecs = NA, cpdID = NA, mode="pH", MS1spec = NA){
-
-	
-	##Basic parameters
-	mz <- findMz(cpdID,mode=mode)$mzCenter
-	id <- cpdID
-	formula <- findFormula(cpdID)
-	
-	if(length(msmsXCMSspecs) == 0){
-		return(new("RmbSpectraSet",found=FALSE))
-	}
-	
-	foundOK <- !any(sapply(msmsXCMSspecs, function(x) all(x == 0)))
-	
-	
-	if(!foundOK){
-		return(new("RmbSpectraSet",found=FALSE))
-	}
-	
-	if(suppressWarnings(is.na(msmsXCMSspecs)[1])){
-			stop("You need a readable spectrum!")
-	}
-	
-	if(is.na(cpdID)){
-			stop("Please supply the compoundID!")
-	}
-	
-	mockAcqnum <- 1
-	mockenv <- environment()
-	
-	msmsSpecs <- lapply(msmsXCMSspecs, function(spec){
-		## Mock acquisition num
-		mockenv$mockAcqnum <- mockenv$mockAcqnum + 1
-		
-		## Find peak table
-		pks <- matrix(nrow = length(spec[,1]), ncol = 2)
-		colnames(pks) <- c("mz","int")
-		pks[,1] <- spec[,1]
-		pks[,2] <- spec[,7]
-		
-		## Deprofiling not necessary for XCMS
-		
-		## New spectrum object
-		return(new("RmbSpectrum2",
-				mz = pks[,"mz"],
-				intensity = pks[,"int"],
-				precScanNum = as.integer(1),
-				precursorMz = findMz(cpdID)$mzCenter,
-				precursorIntensity = 0,
-				precursorCharge = as.integer(1),
-				collisionEnergy = 0,
-				tic = 0,
-				peaksCount = nrow(spec),
-				rt = median(spec[,4]),
-				acquisitionNum = as.integer(mockenv$mockAcqnum),
-				centroided = TRUE
-		))
-	})
-	
-	msmsSpecs <- as(do.call(c, msmsSpecs), "SimpleList")			
-				
-	##Build the new objects
-	masterSpec <- new("Spectrum1",
-				mz = findMz(cpdID,mode=mode)$mzCenter,
-				intensity = 100,
-				polarity = as.integer(0),
-				peaksCount = as.integer(1),
-				rt = msmsSpecs[[1]]@rt,
-				acquisitionNum = as.integer(1),
-				tic = 0,
-				centroided = TRUE
-			)
-						
-	spectraSet <- new("RmbSpectraSet",
-				parent = masterSpec,
-				children = msmsSpecs,
-				found = TRUE,
-				#complete = NA,
-				#empty = NA,
-				#formula = character(),
-				mz = mz
-				#name = character(),
-				#annotations = list()
-			)
-	
-	return(spectraSet)
-}
-
-#' Addition of manual peaklists
-#' 
-#' Adds a manual peaklist in matrix-format
-#'
-#' @usage addPeaksManually(w, cpdID, handSpec, mode)
-#' @param w The msmsWorkspace that the peaklist should be added to.
-#' @param cpdID The compoundID of the compound that has been used for the peaklist
-#' @param handSpec A peaklist with 2 columns, one with "mz", one with "int" 
-#' @param mode The ionization mode that has been used for the spectrum represented by the peaklist
-#' @return The \code{msmsWorkspace} with the additional peaklist added to the right spectrum
-#' @seealso \code{\link{msmsWorkflow}}
-#' @author Erik Mueller
-#' @examples \dontrun{
-#' 		handSpec <- cbind(mz=c(274.986685367956, 259.012401087427, 95.9493025990907, 96.9573002472772),
-#'                                int=c(357,761, 2821, 3446))
-#' 		addPeaksManually(w, cpdID, handSpec)
-#' }
-#' @export
-addPeaksManually <- function(w, cpdID = NA, handSpec, mode = "pH"){
-
-			
-	if(is.na(cpdID)){
-			stop("Please supply the compoundID!")
-	}
-	
-	# For the case that the cpdID turns up for the first time
-	# a new spectrumset needs to be created
-	if(!(cpdID %in% sapply(w@spectra,function(s) s@id))){
-		
-		# Create fake MS1 spectrum
-		masterSpec <- new("Spectrum1",
-			mz = findMz(cpdID,mode=mode)$mzCenter,
-			intensity = 100,
-			polarity = as.integer(0),
-			peaksCount = as.integer(1),
-			rt = findRt(cpdID)$RT,
-			acquisitionNum = as.integer(1),
-			tic = 0,
-			centroided = TRUE
-		)
-		
-		# Create fake spectrumset
-		spectraSet <- new("RmbSpectraSet",
-			parent = masterSpec,
-			found = TRUE,
-			#complete = NA,
-			#empty = NA,
-			id = as.character(as.integer(cpdID)),
-			formula = findFormula(cpdID),
-			mz = findMz(cpdID,mode=mode)$mzCenter,
-			name = findName(cpdID),
-			mode = mode
-			#annotations = list()
-		)
-		
-		w@spectra[[length(w@spectra) + 1]] <- spectraSet
-	}
-	
-	specIndex <- which(cpdID == sapply(w@spectra, function(s) s@id))
-	
-	# New spectrum object
-	w@spectra[[specIndex]]@children[[length(w@spectra[[specIndex]]@children) + 1]] <- new("RmbSpectrum2",
-				mz = handSpec[,"mz"],
-				intensity = handSpec[,"int"],
-				precScanNum = as.integer(1),
-				precursorMz = findMz(cpdID)$mzCenter,
-				precursorIntensity = 0,
-				precursorCharge = as.integer(1),
-				collisionEnergy = 0,
-				tic = 0,
-				peaksCount = nrow(handSpec),
-				rt = findRt(cpdID)$RT,
-				acquisitionNum = as.integer(length(w@spectra[[specIndex]]@children) + 2),
-				centroided = TRUE)
-	return(w)
-}
-
-
-createSpecsFromPeaklists <- function(w, cpdIDs, filenames, mode="pH"){
-	for(j in 1:length(filenames)){
-		w <- addPeaksManually(w,cpdIDs[j],as.matrix(read.csv(filenames[j]), header=TRUE),mode)
-	}
-	
-	return(w)
-}
-
-
-#' MassBank-record Addition
-#' 
-#' Adds the peaklist of a MassBank-Record to the specs of an msmsWorkspace
-#'
-#' @aliases addMB
-#' @usage addMB(w, cpdID, fileName, mode)
-#' @param w The msmsWorkspace that the peaklist should be added to.
-#' @param cpdID The compoundID of the compound that has been used for the record
-#' @param fileName The path to the record
-#' @param mode The ionization mode that has been used to create the record
-#' @return The \code{msmsWorkspace} with the additional peaklist from the record
-#' @seealso \code{\link{addPeaksManually}}
-#' @author Erik Mueller
-#' @examples \dontrun{
-#' 		addMB("filepath_to_records/RC00001.txt")
-#' }
-#' @export
-addMB <- function(w, cpdID, fileName, mode){
-	mb <- parseMassBank(fileName)
-	peaklist <- list()
-	peaklist[[1]] <- mb@compiled_ok[[1]][["PK$PEAK"]][,1:2]
-	w <- addPeaksManually(w, cpdID, peaklist[[1]], mode)
-	return(w)
-}
+## For generating the NAMESPACE
+#' @import mzR
+
+#' @import Rcpp 
+## Was not in manually written NAMESPACE ?
+#' @import RCurl 
+#' @import XML 
+#' @import methods 
+#' @import mzR 
+#' @import rcdk 
+#' @import rjson 
+#' @import yaml 
+#' @import digest
+NULL # This is required so that roxygen knows where the first manpage starts
+
+
+# # importClassesFrom mzR ## Causes error 
+# # importMethodsFrom mzR 
+
+#' Extract MS/MS spectra for specified precursor
+#' 
+#' Extracts MS/MS spectra from LC-MS raw data for a specified precursor, specified
+#' either via the RMassBank compound list (see \code{\link{loadList}}) or via a mass.
+#' 
+#' Different versions of the function get the data from different sources. Note that 
+#' 		findMsMsHR and findMsMsHR.direct differ mainly in that findMsMsHR opens a file
+#' 		whereas findMsMs.direct uses an open file handle - both are intended to be used
+#' 		in a full process which involves compound lists etc. In contrast, findMsMsHR.mass
+#' 		is a low-level function which uses the mass directly for lookup and is intended for
+#' 		use as a standalone function in unrelated applications.
+#' 
+#' @note \code{findMsMs.direct} is deactivated
+#' 
+## # @usage findMsMsHR(fileName, cpdID, mode="pH",confirmMode =0, useRtLimit = TRUE,
+## # 		ppmFine = getOption("RMassBank")$findMsMsRawSettings$ppmFine,
+## # 		mzCoarse = getOption("RMassBank")$findMsMsRawSettings$mzCoarse,
+## # 		fillPrecursorScan = getOption("RMassBank")$findMsMsRawSettings$fillPrecursorScan,
+## # 		rtMargin = getOption("RMassBank")$rtMargin,
+## # 		deprofile = getOption("RMassBank")$deprofile,
+## # 		headerCache = NULL,
+## # 		peaksCache = NULL)
+## # 		
+## # findMsMsHR.mass(msRaw, mz, limit.coarse, limit.fine, rtLimits = NA, maxCount = NA,
+## # 		headerCache = NULL, fillPrecursorScan = FALSE,
+## # 		deprofile = getOption("RMassBank")$deprofile, peaksCache = NULL, cpdID = NA)
+#' 
+#' 
+#' @aliases findMsMsHR.mass findMsMsHR
+#' @param fileName The file to open and search the MS2 spectrum in.
+#' @param msRaw The opened raw file (mzR file handle) to search the MS2 spectrum in. Specify either this
+#' 			or \code{fileName}.
+#' @param cpdID The compound ID in the compound list (see \code{\link{loadList}})
+#' 			to use for formula lookup. Note: In \\code{findMsMsHR.mass}, this is entirely optional and
+#' 			used only in case a warning must be displayed; compound lookup is done via mass only. 
+#' @param mz The mass to use for spectrum search.
+#' @param ppmFine The limit in ppm to use for fine limit (see below) calculation.
+#' @param mzCoarse The coarse limit to use for locating potential MS2 scans:
+#'			this tolerance is used when finding scans with a suitable precursor
+#' 			ion value.  
+#' @param limit.fine The fine limit to use for locating MS2 scans: this tolerance
+#' 			is used when locating an appropriate analyte peak in the MS1 precursor
+#' 			spectrum. 
+#' @param limit.coarse Parameter in \code{findMsMsHR.mass} corresponding to \code{mzCoarse}.
+#' 			(The parameters are distinct to clearly conceptually distinguish findMsMsHR.mass
+#' 			(a standalone useful function) from the cpdID based functions (workflow functions).)
+#' @param mode The processing mode (determines which ion/adduct is searched):
+#' 			\code{"pH", "pNa", "pM", "pNH4", "mH", "mM", "mFA"} for different ions 
+#' 			([M+H]+, [M+Na]+, [M]+, [M+NH4]+, [M-H]-, [M]-, [M+FA]-). 
+#' @param confirmMode Whether to use the highest-intensity precursor (=0), second-
+#' 			highest (=1), third-highest (=2)...
+#' @param useRtLimit Whether to respect retention time limits from the compound list.
+#' @param rtLimits \code{c(min, max)}: Minimum and maximum retention time to use
+#' 			when locating the MS2 scans. 
+#' @param headerCache If present, the complete \code{mzR::header(msRaw)}. Passing
+#' 			this value is useful if spectra for multiple compounds should be 
+#' 			extracted from the same mzML file, since it avoids getting the data
+#' 			freshly from \code{msRaw} for every compound.
+#' @param peaksCache If present, the complete output of \code{mzR::peaks(msRaw)}. This speeds up the lookup
+#' 			if multiple compounds should be searched in the same file.
+#' @param maxCount The maximal number of spectra groups to return. One spectra group
+#' 			consists of all data-dependent scans from the same precursor whose precursor
+#' 			mass matches the specified search mass.
+#' @param fillPrecursorScan If \code{TRUE}, the precursor scan will be filled from MS1 data.
+#' 			To be used for data where the precursor scan is not stored in the raw data.
+#' @param rtMargin	The retention time tolerance to use.
+#' @param deprofile	Whether deprofiling should take place, and what method should be
+#' 			used (cf. \code{\link{deprofile}}) 
+#' @param diaWindows A data frame with columns \code{precursorMz}, \code{mzMin}, \code{mzMax} which specifies the precursor and 
+#'      window size of each window for DIA acquisition.
+#' @return	An \code{RmbSpectraSet} (for \code{findMsMsHR}). Contains parent MS1 spectrum (\code{@@parent}), a block of dependent MS2 spectra ((\code{@@children})
+#' 			and some metadata (\code{id},\code{mz},\code{name},\code{mode} in which the spectrum was acquired.
+#' 
+#' 			For \code{findMsMsHR.mass}: a list of \code{RmbSpectraSet}s as defined above, sorted
+#' 			by decreasing precursor intensity.
+#' 
+#' @examples \dontrun{
+#' 			loadList("mycompoundlist.csv")
+#' 			# if Atrazine has compound ID 1:
+#' 			msms_atrazine <- findMsMsHR(fileName = "Atrazine_0001_pos.mzML", cpdID = 1, mode = "pH")
+#' 			# Or alternatively:
+#' 			msRaw <- openMSfile("Atrazine_0001_pos.mzML")
+#' 			msms_atrazine <- findMsMsHR(msRaw=msRaw, cpdID = 1, mode = "pH")
+#' 			# Or directly by mass (this will return a list of spectra sets):
+#' 			mz <- findMz(1)$mzCenter
+#' 			msms_atrazine_all <- findMsMsHR.mass(msRaw, mz, 1, ppm(msRaw, 10, p=TRUE))
+#' 			msms_atrazine <- msms_atrazine_all[[1]]
+#' }
+#' @author Michael A. Stravs, Eawag <michael.stravs@@eawag.ch>
+#' @seealso findEIC
+#' @export
+findMsMsHR <- function(fileName = NULL, msRaw = NULL, cpdID, mode="pH",confirmMode =0, useRtLimit = TRUE,
+		ppmFine = getOption("RMassBank")$findMsMsRawSettings$ppmFine,
+		mzCoarse = getOption("RMassBank")$findMsMsRawSettings$mzCoarse,
+		fillPrecursorScan = getOption("RMassBank")$findMsMsRawSettings$fillPrecursorScan,
+		rtMargin = getOption("RMassBank")$rtMargin,
+		deprofile = getOption("RMassBank")$deprofile,
+		headerCache = NULL,
+		peaksCache = NULL,
+		enforcePolarity = getOption("RMassBank")$enforcePolarity,
+		diaWindows = getOption("RMassBank")$findMsMsRawSettings$diaWindows)
+{
+  retrieval <- findLevel(cpdID,TRUE)
+  # old behaviour: do not enforce polarity
+  if(is.null(enforcePolarity))
+    enforcePolarity <- FALSE
+  
+  if(enforcePolarity)
+    polarity <- .polarity[[mode]]
+  else
+    polarity <- NA
+	# access data directly for finding the MS/MS data. This is done using
+	# mzR.
+	if(!is.null(fileName) & !is.null(msRaw))
+		stop("Both MS raw data and MS filename given. Only one can be handled at the same time.")
+	if(!is.null(fileName))
+		msRaw <- openMSfile(fileName)
+	
+	mzLimits <- findMz(cpdID, mode, retrieval=retrieval)
+	mz <- mzLimits$mzCenter
+	limit.fine <- ppm(mz, ppmFine, p=TRUE)
+	if(!useRtLimit)
+		rtLimits <- NA
+	else
+	{
+		dbRt <- findRt(cpdID)
+		rtLimits <- c(dbRt$RT - rtMargin, dbRt$RT + rtMargin) * 60
+	}
+	spectra <- findMsMsHR.mass(msRaw, mz, mzCoarse, limit.fine, rtLimits, confirmMode + 1,headerCache
+			,fillPrecursorScan, deprofile, peaksCache, cpdID, polarity=polarity, diaWindows = diaWindows)
+	# check whether a) spectrum was found and b) enough spectra were found
+	if(length(spectra) < (confirmMode + 1))
+		sp <- new("RmbSpectraSet", found=FALSE)
+	else
+		sp <- spectra[[confirmMode + 1]]
+	
+	#sp@mz <- mzLimits
+	sp@id <- as.character(as.integer(cpdID))
+	sp@name <- findName(cpdID)
+  if(retrieval == "standard")
+    sp@smiles <- findSmiles(cpdID)
+    ENV <- environment()
+	if(retrieval == "unknown"){
+        sp@formula <- ""
+    } else{
+        sp@formula <- findFormula(cpdID, retrieval=retrieval)
+    }
+	sp@mode <- mode
+  
+  
+  # Overwrite the polarity with a value we generate, so it's consistent.
+  # Some mzML files give only -1 as a result for polarity, which is useless for us
+  sp@parent@polarity <- .polarity[[sp@mode]]
+  for(n in seq_len(length(sp@children)))
+  {
+    sp@children[[n]]@polarity <- .polarity[[sp@mode]]
+  }
+	
+	# If we had to open the file, we have to close it again
+	if(!is.null(fileName))
+		mzR::close(msRaw)
+	
+	return(sp)
+}
+
+#' @describeIn findMsMsHR A submethod of find MsMsHR that retrieves basic spectrum data 
+#' @export
+findMsMsHR.mass <- function(msRaw, mz, limit.coarse, limit.fine, rtLimits = NA, maxCount = NA,
+		headerCache = NULL, fillPrecursorScan = FALSE,
+		deprofile = getOption("RMassBank")$deprofile, peaksCache = NULL, cpdID = NA,
+		polarity = NA,
+		diaWindows = getOption("RMassBank")$findMsMsRawSettings$diaWindows)
+{
+	eic <- findEIC(msRaw, mz, limit.fine, rtLimits, headerCache=headerCache, 
+			peaksCache=peaksCache)
+	#	if(!is.na(rtLimits))
+	#	{  
+	#		eic <- subset(eic, rt >= rtLimits[[1]] & rt <= rtLimits[[2]])
+	#	}
+	if(!is.null(headerCache))
+		headerData <- headerCache
+	else
+		headerData <- as.data.frame(header(msRaw))
+	
+	if(!is.na(polarity))
+	  headerData <- headerData[headerData$polarity == polarity,,drop=FALSE]
+	
+	
+	###If no precursor scan number, fill the number
+	if(length(unique(headerData$precursorScanNum)) == 1){
+		fillPrecursorScan <- TRUE
+	}
+
+	if(fillPrecursorScan == TRUE)
+	{
+		# reset the precursor scan number. first set to NA, then
+		# carry forward the precursor scan number from the last parent scan
+		headerData$precursorScanNum <- NA
+		headerData[which(headerData$msLevel == 1),"precursorScanNum"] <-
+				headerData[which(headerData$msLevel == 1),"acquisitionNum"]
+		headerData[,"precursorScanNum"] <- .locf(headerData[,"precursorScanNum"])
+		# Clear the actual MS1 precursor scan number again
+		headerData[which(headerData$msLevel == 1),"precursorScanNum"] <- 0
+		# Remove precursors which are still NA in precursor scan num.
+		# This removes a bug when filling precursor if the first scan(s) are MS2 before a
+		# MS1 scan appears. The resulting NA values in precursorScanNum are problematic downstream.
+		headerData <- headerData[!is.na(headerData$precursorScanNum),]
+	}
+	# bugfix 201803: PRM scans that were performed before the first full scan (found in some files)
+	headerData <- headerData[
+	  !((headerData$msLevel == 2) & (headerData$precursorScanNum == 0)),,drop=FALSE
+	]
+	# Find MS2 spectra with precursors which are in the allowed 
+	# scan filter (coarse limit) range
+	if(!is.null(diaWindows))
+	{
+	  message("using diaWindows")
+	  window <- which((diaWindows$mzMin < mz) & (diaWindows$mzMax >= mz))
+	  if(length(window) > 1)
+	  {
+	    warning("Compound mass lies in two DIA windows - this is still in test phase!")
+	    diaWin <- diaWindows[window,]
+	    diaWin$internality <- min(abs(mz - diaWin$mzMin), abs(mz - diaWin$mzMax))
+	    window <- window[which.max(diaWin$internality)]
+	  }
+	    
+	  precursor <- diaWindows$precursorMz[window]
+	  # this allows for minimal numeric errors in precursor mass:
+	  findValidPrecursors <- headerData[abs(headerData$precursorMZ - precursor) < 0.1,]
+	}
+	else
+	{
+	findValidPrecursors <- headerData[
+			(headerData$precursorMZ > mz - limit.coarse) &
+					(headerData$precursorMZ < mz + limit.coarse),]
+	# Find the precursors for the found spectra
+	}
+	validPrecursors <- unique(findValidPrecursors$precursorScanNum)
+	validPrecursors <- validPrecursors[!is.na(validPrecursors)]
+	# check whether the precursors are real: must be within fine limits!
+	# previously even "bad" precursors were taken. e.g. 1-benzylpiperazine
+	which_OK <- lapply(validPrecursors, function(pscan)
+			{
+	     # Debugging for figuring out the right way to fix a bug
+	      # print("AcquisitionNum")
+	      # print(pscan)
+	      # i <- which(headerData$acquisitionNum == pscan)
+	      # print("Which:")
+	      # print(i)
+	      # print("SeqNum:")
+	      # print(headerData$seqNum[[i]])
+	      
+				pplist <- as.data.frame(
+						mzR::peaks(msRaw, headerData$seqNum[[which(headerData$acquisitionNum == pscan)]]))
+				colnames(pplist) <- c("mz","int")
+				pplist <- pplist[(pplist$mz >= mz -limit.fine)
+								& (pplist$mz <= mz + limit.fine),]
+				if(nrow(pplist) > 0)
+					return(TRUE)
+				return(FALSE)
+			})
+	validPrecursors <- validPrecursors[which(which_OK==TRUE)]
+	if(length(validPrecursors) == 0){
+		if(!is.na(cpdID))
+			warning(paste0("No precursor was detected for compound, ", cpdID, " with m/z ", mz, ". Please check the mass and retention time window."))
+		else
+			warning(paste0("No precursor was detected for m/z ", mz, ". Please check the mass and retention time window."))
+	}
+	# Crop the "EIC" to the valid precursor scans
+	eic <- eic[eic$scan %in% validPrecursors,]
+	# Order by intensity, descending
+	eic <- eic[order(eic$intensity, decreasing=TRUE),]
+	if(nrow(eic) == 0)
+		return(list(
+						new("RmbSpectraSet",
+								found=FALSE)))
+	if(!is.na(maxCount))
+	{
+		spectraCount <- min(maxCount, nrow(eic))
+		eic <- eic[1:spectraCount,]
+	}
+	# Construct all spectra groups in decreasing intensity order
+	spectra <- lapply(eic$scan, function(masterScan)
+			{
+				masterHeader <- headerData[headerData$acquisitionNum == masterScan,]
+				
+				if(is.null(diaWindows))
+				{
+				  childHeaders <- headerData[(headerData$precursorScanNum == masterScan) 
+				                             & (headerData$precursorMZ > mz - limit.coarse) 
+				                             & (headerData$precursorMZ < mz + limit.coarse) ,]
+				  
+				}
+				else
+				{
+				  childHeaders <- headerData[(headerData$precursorScanNum == masterScan),]
+				  childHeaders <- childHeaders[window,]
+				  
+				}
+				
+				# Fix 9.10.17: headers now include non-numeric columns, leading to errors in data conversion.
+				# Remove non-numeric columns
+				headerCols <- colnames(masterHeader)
+				headerCols <- headerCols[unlist(lapply(headerCols, function(col) is.numeric(masterHeader[,col])))]
+				masterHeader <- masterHeader[,headerCols,drop=FALSE]
+				childHeaders <- childHeaders[,headerCols,drop=FALSE]
+				
+				childScans <- childHeaders$seqNum
+				
+				msPeaks <- mzR::peaks(msRaw, masterHeader$seqNum)
+				# if deprofile option is set: run deprofiling
+				deprofile.setting <- deprofile
+				if(!is.na(deprofile.setting))
+					msPeaks <- deprofile.scan(
+							msPeaks, method = deprofile.setting, noise = NA, colnames = FALSE
+					)
+				colnames(msPeaks) <- c("mz","int")
+				
+				msmsSpecs <- apply(childHeaders, 1, function(line)
+						{
+							pks <- mzR::peaks(msRaw, line["seqNum"])
+							
+							if(!is.na(deprofile.setting))
+							{								
+								pks <- deprofile.scan(
+										pks, method = deprofile.setting, noise = NA, colnames = FALSE
+								)
+							}
+							
+							new("RmbSpectrum2",
+									mz = pks[,1],
+									intensity = pks[,2],
+									precScanNum = as.integer(line["precursorScanNum"]),
+									precursorMz = line["precursorMZ"],
+									precursorIntensity = line["precursorIntensity"],
+									precursorCharge = as.integer(line["precursorCharge"]),
+									collisionEnergy = line["collisionEnergy"],
+									tic = line["totIonCurrent"],
+									peaksCount = line["peaksCount"],
+									rt = line["retentionTime"],
+									acquisitionNum = as.integer(line["seqNum"]),
+									centroided = TRUE,
+                  polarity = as.integer(line["polarity"])
+									)
+						})
+				msmsSpecs <- as(do.call(c, msmsSpecs), "SimpleList")
+				
+				
+				
+				# build the new objects
+				masterSpec <- new("Spectrum1",
+						mz = msPeaks[,"mz"],
+						intensity = msPeaks[,"int"],
+						polarity = as.integer(masterHeader$polarity),
+						peaksCount = as.integer(masterHeader$peaksCount),
+						rt = masterHeader$retentionTime,
+						acquisitionNum = as.integer(masterHeader$seqNum),
+						tic = masterHeader$totIonCurrent,
+						centroided = TRUE
+						)
+						
+				spectraSet <- new("RmbSpectraSet",
+						parent = masterSpec,
+						children = msmsSpecs,
+						found = TRUE,
+						#complete = NA,
+						#empty = NA,
+						#formula = character(),
+						mz = mz
+						#name = character(),
+						#annotations = list()
+						)
+				return(spectraSet)
+			})
+	names(spectra) <- eic$acquisitionNum
+	return(spectra)
+}
+
+
+#' Discontinued: find MS/MS spectrum from open raw file
+#' 
+#' This interface has been discontinued. \code{\link{findMsMsHR}} now supports the same parameters (use named
+#' parameters).
+#' 
+#' @param msRaw x
+#' @param cpdID x
+#' @param mode x
+#' @param confirmMode x 
+#' @param useRtLimit x
+#' @param ppmFine x
+#' @param mzCoarse x
+#' @param fillPrecursorScan x 
+#' @param rtMargin x
+#' @param deprofile x
+#' @param headerCache x
+#' @return an error
+#' 
+#' @author stravsmi
+#' @export
+findMsMsHR.direct <- function(msRaw, cpdID, mode = "pH", confirmMode = 0, useRtLimit = TRUE, 
+			ppmFine = getOption("RMassBank")$findMsMsRawSettings$ppmFine,
+			mzCoarse = getOption("RMassBank")$findMsMsRawSettings$mzCoarse,
+			fillPrecursorScan = getOption("RMassBank")$findMsMsRawSettings$fillPrecursorScan,
+			rtMargin = getOption("RMassBank")$rtMargin,
+			deprofile = getOption("RMassBank")$deprofile,
+      headerCache = NULL)
+{
+	stop("Support for this interface has been discontinued. Use findMsMsHR with the same parameters instead (use named parameter msRaw)")
+}
+
+#' Read in mz-files using XCMS
+#' 
+#' Picks peaks from mz-files and returns the pseudospectra that CAMERA creates with the help of XCMS
+#'
+#' @aliases findMsMsHRperxcms.direct findMsMsHRperxcms
+#' @param fileName The path to the mz-file that should be read
+#' @param cpdID The compoundID(s) of the compound that has been used for the file
+#' @param mode The ionization mode that has been used for the spectrum represented by the peaklist
+#' @param findPeaksArgs A list of arguments that will be handed to the xcms-method findPeaks via do.call
+#' @param plots A parameter that determines whether the spectra should be plotted or not
+#' @param MSe A boolean value that determines whether the spectra were recorded using MSe or not
+#' @return The spectra generated from XCMS
+#' @seealso \code{\link{msmsWorkflow}} \code{\link{toRMB}}
+#' @author Erik Mueller
+#' @examples \dontrun{
+#' 		fileList <- list.files(system.file("XCMSinput", package = "RMassBank"), "Glucolesquerellin", full.names=TRUE)[3]
+#'		loadList(system.file("XCMSinput/compoundList.csv",package="RMassBank"))
+#'      psp <- findMsMsHRperxcms(fileList,2184)
+#' }
+#' @export
+findMsMsHRperxcms <- function(fileName, cpdID, mode="pH", findPeaksArgs = NULL, plots = FALSE, MSe = FALSE){
+	
+	# Find mz
+	mzLimits <- findMz(cpdID, mode)
+	mz <- mzLimits$mzCenter
+	
+	
+	# If there are more files than cpdIDs
+	if(length(fileName) > 1){
+		fspectra <- list()
+		
+		for(i in 1:length(fileName)){
+			fspectra[[i]] <- findMsMsHRperxcms.direct(fileName[i], cpdID, mode=mode, findPeaksArgs = findPeaksArgs, plots = plots, MSe = MSe)
+		}
+		
+		spectra <- toRMB(unlist(unlist(fspectra, FALSE),FALSE), cpdID, mode)
+		
+	} else if(length(cpdID) > 1){ # If there are more cpdIDs than files
+	
+		spectra <- findMsMsHRperxcms.direct(fileName, cpdID, mode=mode, findPeaksArgs = findPeaksArgs, plots = plots, MSe = MSe)
+		
+		P <- lapply(1:length(spectra), function(i){
+			sp <- toRMB(spectra[[i]], cpdID[i], mode)
+			sp@id <- as.character(as.integer(cpdID[i]))
+			sp@name <- findName(cpdID[i])
+			sp@formula <- findFormula(cpdID[i])
+			sp@mode <- mode
+			return(sp)
+		})
+		return(P)
+		
+	} else { # There is a file for every cpdID
+		spectra <- toRMB(
+		  unlist(findMsMsHRperxcms.direct(fileName, cpdID, mode=mode, findPeaksArgs = NULL, plots = FALSE, MSe = FALSE),FALSE)
+		  , cpdID, mode)
+	}
+	
+	sp <- spectra
+	
+	#sp@mz <- mzLimits
+	sp@id <- as.character(as.integer(cpdID))
+	sp@name <- findName(cpdID)
+	sp@formula <- findFormula(cpdID)
+	sp@mode <- mode
+		
+	return(sp)
+}
+
+#' @describeIn findMsMsHRperxcms A submethod of findMsMsHrperxcms that retrieves basic spectrum data
+#' @export
+findMsMsHRperxcms.direct <- function(fileName, cpdID, mode="pH", findPeaksArgs = NULL, plots = FALSE, MSe = FALSE) {
+	
+	requireNamespace("CAMERA",quietly=TRUE)
+	requireNamespace("xcms",quietly=TRUE)
+	
+	##
+	## getRT function
+	##
+	
+	getRT <- function(xa) {
+		rt <- sapply(xa@pspectra, function(x) {median(xcms::peaks(xa@xcmsSet)[x, "rt"])})
+	}
+	
+	##
+	## MSMS
+	##
+	
+	# Read file
+	suppressWarnings(xrmsms <- xcms::xcmsRaw(fileName, includeMSn=TRUE))
+	
+	
+	# If file is not MSe, split by collision energy
+	if(MSe == FALSE){
+		# Also, fake MS1 from the MSn data
+		suppressWarnings(xrs <- split(xcms::msn2xcmsRaw(xrmsms), f = xrmsms@msnCollisionEnergy))
+	} else{
+		# Else, MSn data will already be in MS1
+		xrs <- list()
+		xrs[[1]] <- xrmsms
+	}
+	
+	# Fake a simplistic xcmsSet
+	suppressWarnings(setReplicate <- xcms::xcmsSet(files=fileName, method="MS1"))
+	xsmsms <- as.list(replicate(length(xrs),setReplicate))
+	
+	mzabs <- 0.1	
+
+	# Definitions
+	whichmissing <- vector()
+	metaspec <- list()
+	
+	##
+	## Retrieval over all supplied cpdIDs
+	##
+	
+	for(ID in 1:length(cpdID)){
+	
+		# Find all relevant information for the current cpdID
+		XCMSspectra <- list()
+		RT <- findRt(cpdID[ID])$RT * 60
+		parentMass <- findMz(cpdID[ID], mode=mode)$mzCenter
+		
+		# Is the information in the compound list?
+		if(is.na(parentMass)){
+		  stop(paste("There was no matching entry to the supplied cpdID", cpdID[ID] ,"\n Please check the cpdIDs and the compoundlist."))
+		}
+		
+		# Go over every collision energy of the MS2
+		for(i in 1:length(xrs)){
+		
+			suppressWarnings(capture.output(xcms::peaks(xsmsms[[i]]) <- do.call(xcms::findPeaks,c(findPeaksArgs, object = xrs[[i]]))))
+			
+			if (nrow(xcms::peaks(xsmsms[[i]])) == 0) {
+			  XCMSspectra[[i]] <- matrix(0,2,7)
+			  next
+			} else{	
+			
+				# Get the peaklist
+				pl <- xcms::peaks(xsmsms[[i]])[,c("mz", "rt"), drop=FALSE]
+
+				# Find precursor peak within limits
+				candidates <- which( pl[,"mz", drop=FALSE] < parentMass + mzabs & pl[,"mz", drop=FALSE] > parentMass - mzabs
+								& pl[,"rt", drop=FALSE] < RT * 1.1 & pl[,"rt", drop=FALSE] > RT * 0.9 )
+				
+				# Annotate and group by FWHM (full width at half maximum)
+				capture.output(anmsms <- CAMERA::xsAnnotate(xsmsms[[i]]))
+				capture.output(anmsms <- CAMERA::groupFWHM(anmsms))
+				
+				# If a candidate fulfills the condition, choose the closest and retrieve the index of those pesudospectra
+				if(length(candidates) > 0){
+					closestCandidate <- which.min(abs(RT - pl[candidates, "rt", drop=FALSE]))
+					pspIndex <- which(sapply(anmsms@pspectra, function(x) {candidates[[i]][closestCandidate] %in% x}))
+				} else{
+				# Else choose the candidate with the closest RT
+					pspIndex <- which.min(abs(getRT(anmsms) - RT))
+				}
+				
+				# 2nd best: Spectrum closest to MS1
+				# pspIndex <- which.min( abs(getRT(anmsms) - actualRT))
+				
+				# If the plot parameter was supplied, plot it
+				if((plots == TRUE) && (length(pspIndex) > 0)){
+					CAMERA::plotPsSpectrum(anmsms, pspIndex, log=TRUE,  mzrange=c(0, findMz(cpdID)[[3]]), maxlabel=10)
+				}
+				
+				# If there is a number of indexes, retrieve the pseudospectra
+				if(length(pspIndex) != 0){
+					XCMSspectra[[i]] <- CAMERA::getpspectra(anmsms, pspIndex)
+				} else {
+				# Else note the spectrum as missing
+					whichmissing <- c(whichmissing,i)
+				}
+			}
+		}
+		
+		# If XCMSspectra were found but there are some missing for some collision energies, fill these XCMSspectra
+		if((length(XCMSspectra) != 0) && length(whichmissing)){
+			for(i in whichmissing){
+				XCMSspectra[[i]] <- matrix(0,2,7)
+			}
+		}
+
+		metaspec[[ID]] <- XCMSspectra
+	}
+	
+	return(metaspec)
+}
+
+# Finds the EIC for a mass trace with a window of x ppm.
+# (For ppm = 10, this is +5 / -5 ppm from the non-recalibrated mz.)
+#' Extract EICs 
+#' 
+#' Extract EICs from raw data for a determined mass window.
+#' 
+#' @param msRaw The mzR file handle 
+#' @param mz The mass or mass range to extract the EIC for: either a single mass
+#' 			(with the range specified by \code{limit} below) or a mass range
+#' 			in the form of \code{c(min, max)}. 
+#' @param limit If a single mass was given for \code{mz}: the mass window to extract.
+#' 			A limit of 0.001 means that the EIC will be returned for \code{[mz - 0.001, mz + 0.001]}.
+#' @param rtLimit If given, the retention time limits in form \code{c(rtmin, rtmax)} in seconds.
+#' @param headerCache If present, the complete \code{mzR::header(msRaw)}. Passing
+#' 			this value is useful if spectra for multiple compounds should be 
+#' 			extracted from the same mzML file, since it avoids getting the data
+#' 			freshly from \code{msRaw} for every compound.
+#' @param peaksCache If present, the complete output of \code{mzR::peaks(msRaw)}. This speeds up the lookup
+#' 			if multiple compounds should be searched in the same file.
+#' @param floatingRecalibration 
+#' 			A fitting function that \code{predict()}s a mass shift based on the retention time. Can be used
+#' 			if a lockmass calibration is known (however you have to build the calibration yourself.)
+#' @return A \code{[rt, intensity, scan]} matrix (\code{scan} being the scan number.) 
+#' @author Michael A. Stravs, Eawag <michael.stravs@@eawag.ch>
+#' @seealso findMsMsHR
+#' @export
+findEIC <- function(msRaw, mz, limit = NULL, rtLimit = NA, headerCache = NULL, floatingRecalibration = NULL,
+		peaksCache = NULL, polarity = NA, msLevel = 1, precursor = NULL)
+{
+	# calculate mz upper and lower limits for "integration"
+	if(all(c("mzMin", "mzMax") %in% names(mz)))
+		mzlimits <- c(mz$mzMin, mz$mzMax)
+	else
+		mzlimits <- c(mz - limit, mz + limit)
+	# Find peaklists for all MS1 scans
+	if(!is.null(headerCache))
+		headerData <- as.data.frame(headerCache)
+	else
+		headerData <- as.data.frame(header(msRaw))
+	# Add row numbering because I'm not sure if seqNum or acquisitionNum correspond to anything really
+	if(nrow(headerData) > 0)
+		headerData$rowNum <- 1:nrow(headerData)
+	else
+		headerData$rowNum <- integer(0)
+	
+	# If RT limit is already given, retrieve only candidates in the first place,
+	# since this makes everything much faster.
+	if(all(!is.na(rtLimit)))
+		headerMS1 <- headerData[
+				(headerData$msLevel == msLevel) & (headerData$retentionTime >= rtLimit[[1]])
+						& (headerData$retentionTime <= rtLimit[[2]])
+				,]
+	else
+		headerMS1 <- headerData[headerData$msLevel == msLevel,]
+	# DIA handling:
+	if(!is.null(precursor))
+	{
+	  headerMS1 <- headerMS1[abs(headerMS1$precursorMZ - precursor) < 0.1, ]
+	}
+	if(!is.na(polarity))
+	{
+	  if(is.character(polarity))
+	    polarity <- .polarity[[polarity]]
+	  headerMS1 <- headerMS1[headerMS1$polarity == polarity,]
+	}
+	
+	
+	if(is.null(peaksCache))
+		pks <- mzR::peaks(msRaw, headerMS1$seqNum)
+	else
+		pks <- peaksCache[headerMS1$rowNum]
+		
+	# Sum intensities in the given mass window for each scan
+	if(is.null(floatingRecalibration))
+	{
+		headerMS1$mzMin <- mzlimits[[1]]
+		headerMS1$mzMax <- mzlimits[[2]]
+	}
+	else
+	{
+		headerMS1$mzMin <- mzlimits[[1]] + predict(floatingRecalibration, headerMS1$retentionTime)
+		headerMS1$mzMax <- mzlimits[[2]] + predict(floatingRecalibration, headerMS1$retentionTime)
+	}
+	intensity <- unlist(lapply(1:nrow(headerMS1), function(row){
+						peaktable <- pks[[row]]
+						sum(peaktable[
+							which((peaktable[,1] >= headerMS1[row,"mzMin"]) & (peaktable[,1] <= headerMS1[row,"mzMax"])),2
+						])
+						
+	}))
+	return(data.frame(rt = headerMS1$retentionTime, intensity=intensity, scan=headerMS1$acquisitionNum))
+}
+
+
+#' Generate peaks cache
+#' 
+#' Generates a peak cache table for use with \code{\link{findMsMsHR}} functions.
+#' 
+#' @param msRaw the input raw datafile (opened)
+#' @param headerCache the cached header, or subset thereof for which peaks should be extracted. Peak extraction goes
+#' 		by \code{seqNum}.
+#' @return A list of dataframes as from \code{mzR::peaks}.
+#' 
+#' @author stravsmi
+#' @export
+makePeaksCache <- function(msRaw, headerCache) 
+{
+	mzR::peaks(msRaw, headerCache$seqNum)
+}
+
+#' Conversion of XCMS-pseudospectra into RMassBank-spectra
+#' 
+#' Converts a pseudospectrum extracted from XCMS using CAMERA into the msmsWorkspace(at)spectrum-format that RMassBank uses
+#'
+#' @usage toRMB(msmsXCMSspecs, cpdID, mode, MS1spec)
+#' @param msmsXCMSspecs The compoundID of the compound that has been used for the peaklist
+#' @param cpdID The compound ID of the substance of the given spectrum
+#' @param mode The ionization mode that has been used for the spectrum
+#' @param MS1spec The MS1-spectrum from XCMS, which can be optionally supplied
+#' @return One list element of the (at)specs-entry from an msmsWorkspace
+#' @seealso \code{\link{msmsWorkspace-class}}
+#' @author Erik Mueller
+#' @examples \dontrun{
+#' 		XCMSpspectra <- findmsmsHRperxcms.direct("Glucolesquerellin_2184_1.mzdata", 2184)
+#'      wspecs <- toRMB(XCMSpspectra)
+#' }
+#' @export
+toRMB <- function(msmsXCMSspecs = NA, cpdID = NA, mode="pH", MS1spec = NA){
+
+	
+	##Basic parameters
+	mz <- findMz(cpdID,mode=mode)$mzCenter
+	id <- cpdID
+	formula <- findFormula(cpdID)
+	
+	if(length(msmsXCMSspecs) == 0){
+		return(new("RmbSpectraSet",found=FALSE))
+	}
+	
+	foundOK <- !any(sapply(msmsXCMSspecs, function(x) all(x == 0)))
+	
+	
+	if(!foundOK){
+		return(new("RmbSpectraSet",found=FALSE))
+	}
+	
+	if(suppressWarnings(is.na(msmsXCMSspecs)[1])){
+			stop("You need a readable spectrum!")
+	}
+	
+	if(is.na(cpdID)){
+			stop("Please supply the compoundID!")
+	}
+	
+	mockAcqnum <- 1
+	mockenv <- environment()
+	
+	msmsSpecs <- lapply(msmsXCMSspecs, function(spec){
+		## Mock acquisition num
+		mockenv$mockAcqnum <- mockenv$mockAcqnum + 1
+		
+		## Find peak table
+		pks <- matrix(nrow = length(spec[,1]), ncol = 2)
+		colnames(pks) <- c("mz","int")
+		pks[,1] <- spec[,1]
+		pks[,2] <- spec[,7]
+		
+		## Deprofiling not necessary for XCMS
+		
+		## New spectrum object
+		return(new("RmbSpectrum2",
+				mz = pks[,"mz"],
+				intensity = pks[,"int"],
+				precScanNum = as.integer(1),
+				precursorMz = findMz(cpdID)$mzCenter,
+				precursorIntensity = 0,
+				precursorCharge = as.integer(1),
+				collisionEnergy = 0,
+				tic = 0,
+				peaksCount = nrow(spec),
+				rt = median(spec[,4]),
+				acquisitionNum = as.integer(mockenv$mockAcqnum),
+				centroided = TRUE
+		))
+	})
+	
+	msmsSpecs <- as(do.call(c, msmsSpecs), "SimpleList")			
+				
+	##Build the new objects
+	masterSpec <- new("Spectrum1",
+				mz = findMz(cpdID,mode=mode)$mzCenter,
+				intensity = 100,
+				polarity = as.integer(0),
+				peaksCount = as.integer(1),
+				rt = msmsSpecs[[1]]@rt,
+				acquisitionNum = as.integer(1),
+				tic = 0,
+				centroided = TRUE
+			)
+						
+	spectraSet <- new("RmbSpectraSet",
+				parent = masterSpec,
+				children = msmsSpecs,
+				found = TRUE,
+				#complete = NA,
+				#empty = NA,
+				#formula = character(),
+				mz = mz
+				#name = character(),
+				#annotations = list()
+			)
+	
+	return(spectraSet)
+}
+
+#' Addition of manual peaklists
+#' 
+#' Adds a manual peaklist in matrix-format
+#'
+#' @usage addPeaksManually(w, cpdID, handSpec, mode)
+#' @param w The msmsWorkspace that the peaklist should be added to.
+#' @param cpdID The compoundID of the compound that has been used for the peaklist
+#' @param handSpec A peaklist with 2 columns, one with "mz", one with "int" 
+#' @param mode The ionization mode that has been used for the spectrum represented by the peaklist
+#' @return The \code{msmsWorkspace} with the additional peaklist added to the right spectrum
+#' @seealso \code{\link{msmsWorkflow}}
+#' @author Erik Mueller
+#' @examples \dontrun{
+#' 		handSpec <- cbind(mz=c(274.986685367956, 259.012401087427, 95.9493025990907, 96.9573002472772),
+#'                                int=c(357,761, 2821, 3446))
+#' 		addPeaksManually(w, cpdID, handSpec)
+#' }
+#' @export
+addPeaksManually <- function(w, cpdID = NA, handSpec, mode = "pH"){
+
+			
+	if(is.na(cpdID)){
+			stop("Please supply the compoundID!")
+	}
+	
+	# For the case that the cpdID turns up for the first time
+	# a new spectrumset needs to be created
+	if(!(cpdID %in% sapply(w@spectra,function(s) s@id))){
+		
+		# Create fake MS1 spectrum
+		masterSpec <- new("Spectrum1",
+			mz = findMz(cpdID,mode=mode)$mzCenter,
+			intensity = 100,
+			polarity = as.integer(0),
+			peaksCount = as.integer(1),
+			rt = findRt(cpdID)$RT,
+			acquisitionNum = as.integer(1),
+			tic = 0,
+			centroided = TRUE
+		)
+		
+		# Create fake spectrumset
+		spectraSet <- new("RmbSpectraSet",
+			parent = masterSpec,
+			found = TRUE,
+			#complete = NA,
+			#empty = NA,
+			id = as.character(as.integer(cpdID)),
+			formula = findFormula(cpdID),
+			mz = findMz(cpdID,mode=mode)$mzCenter,
+			name = findName(cpdID),
+			mode = mode
+			#annotations = list()
+		)
+		
+		w@spectra[[length(w@spectra) + 1]] <- spectraSet
+	}
+	
+	specIndex <- which(cpdID == sapply(w@spectra, function(s) s@id))
+	
+	# New spectrum object
+	w@spectra[[specIndex]]@children[[length(w@spectra[[specIndex]]@children) + 1]] <- new("RmbSpectrum2",
+				mz = handSpec[,"mz"],
+				intensity = handSpec[,"int"],
+				precScanNum = as.integer(1),
+				precursorMz = findMz(cpdID)$mzCenter,
+				precursorIntensity = 0,
+				precursorCharge = as.integer(1),
+				collisionEnergy = 0,
+				tic = 0,
+				peaksCount = nrow(handSpec),
+				rt = findRt(cpdID)$RT,
+				acquisitionNum = as.integer(length(w@spectra[[specIndex]]@children) + 2),
+				centroided = TRUE)
+	return(w)
+}
+
+
+createSpecsFromPeaklists <- function(w, cpdIDs, filenames, mode="pH"){
+	for(j in 1:length(filenames)){
+		w <- addPeaksManually(w,cpdIDs[j],as.matrix(read.csv(filenames[j]), header=TRUE),mode)
+	}
+	
+	return(w)
+}
+
+
+#' MassBank-record Addition
+#' 
+#' Adds the peaklist of a MassBank-Record to the specs of an msmsWorkspace
+#'
+#' @aliases addMB
+#' @usage addMB(w, cpdID, fileName, mode)
+#' @param w The msmsWorkspace that the peaklist should be added to.
+#' @param cpdID The compoundID of the compound that has been used for the record
+#' @param fileName The path to the record
+#' @param mode The ionization mode that has been used to create the record
+#' @return The \code{msmsWorkspace} with the additional peaklist from the record
+#' @seealso \code{\link{addPeaksManually}}
+#' @author Erik Mueller
+#' @examples \dontrun{
+#' 		addMB("filepath_to_records/RC00001.txt")
+#' }
+#' @export
+addMB <- function(w, cpdID, fileName, mode){
+	mb <- parseMassBank(fileName)
+	peaklist <- list()
+	peaklist[[1]] <- mb@compiled_ok[[1]][["PK$PEAK"]][,1:2]
+	w <- addPeaksManually(w, cpdID, peaklist[[1]], mode)
+	return(w)
+}