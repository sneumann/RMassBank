--- conflicted
+++ resolved
@@ -116,23 +116,14 @@
 			structure(list(X = integer(0), id = integer(0), dbcas = character(0), 
 							dbname = character(0), dataused = character(0), COMMENT.CONFIDENCE = character(0), 
 							COMMENT.ID = integer(0), CH.NAME1 = character(0), 
-<<<<<<< HEAD
 							CH.NAME2 = character(0), CH.NAME3 = character(0), CH.NAME4 = character(0), CH.NAME5 = character(0), CH.COMPOUND_CLASS = character(0), 
-=======
-							CH.NAME2 = character(0), CH.NAME3 = character(0), CH.COMPOUND_CLASS = character(0), 
->>>>>>> c8b00e9c
 							CH.FORMULA = character(0), CH.EXACT_MASS = numeric(0), CH.SMILES = character(0), 
 							CH.IUPAC = character(0), CH.LINK.CAS = character(0), CH.LINK.CHEBI = integer(0), 
 							CH.LINK.HMDB = character(0), CH.LINK.KEGG = character(0), CH.LINK.LIPIDMAPS = character(0), 
 							CH.LINK.PUBCHEM = character(0), CH.LINK.INCHIKEY = character(0), 
 							CH.LINK.CHEMSPIDER = integer(0)), .Names = c("X", "id", "dbcas", 
 							"dbname", "dataused", "COMMENT.CONFIDENCE", "COMMENT.ID", 
-<<<<<<< HEAD
-                                                        "CH.NAME1", "CH.NAME2", "CH.NAME3", "CH.NAME4", "CH.NAME5", "CH.COMPOUND_CLASS", "CH.FORMULA", 
-
-=======
-							"CH.NAME1", "CH.NAME2", "CH.NAME3", "CH.COMPOUND_CLASS", "CH.FORMULA", 
->>>>>>> c8b00e9c
+              "CH.NAME1", "CH.NAME2", "CH.NAME3", "CH.NAME4", "CH.NAME5", "CH.COMPOUND_CLASS", "CH.FORMULA", 
 							"CH.EXACT_MASS", "CH.SMILES", "CH.IUPAC", "CH.LINK.CAS", "CH.LINK.CHEBI", 
 							"CH.LINK.HMDB", "CH.LINK.KEGG", "CH.LINK.LIPIDMAPS", "CH.LINK.PUBCHEM", 
 							"CH.LINK.INCHIKEY", "CH.LINK.CHEMSPIDER"), row.names = integer(0), class = "data.frame")
@@ -1142,11 +1133,8 @@
               "CH$NAME1",
               "CH$NAME2",
               "CH$NAME3",
-<<<<<<< HEAD
               "CH$NAME4",
               "CH$NAME5",
-=======
->>>>>>> c8b00e9c
               "CH$COMPOUND_CLASS",
               "CH$FORMULA",
               "CH$EXACT_MASS",
@@ -1217,11 +1205,8 @@
               "CH$NAME1",
               "CH$NAME2",
               "CH$NAME3",
-<<<<<<< HEAD
               "CH$NAME4",
               "CH$NAME5",
-=======
->>>>>>> c8b00e9c
               "CH$COMPOUND_CLASS",
               "CH$FORMULA",
               "CH$EXACT_MASS",
@@ -1241,11 +1226,7 @@
   #mbdata[["COMMENT"]][["ID"]] <- row[["COMMENT.ID"]]
   mbdata[["COMMENT"]][gsub(x = commentNames, pattern = "^COMMENT\\.", replacement = "")] <- row[commentNames]
   
-<<<<<<< HEAD
   names = c(row[["CH.NAME1"]], row[["CH.NAME2"]], row[["CH.NAME3"]], row[["CH.NAME4"]], row[["CH.NAME5"]])
-=======
-  names = c(row[["CH.NAME1"]], row[["CH.NAME2"]], row[["CH.NAME3"]])
->>>>>>> c8b00e9c
   names = names[which(!is.na(names))]
   
   names <- gsub("'", "`", names) 
