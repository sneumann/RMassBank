--- conflicted
+++ resolved
@@ -1,399 +1,394 @@
-#' @import rcdk
-NULL
-
-
-
-#' Silent getformula
-#' 
-#' This is a local function which silences Rcdk get.mol2formula 
-#' so it doesn't print() on every call. (It is not a modified version 
-#' of the LGPL'ed get.mol2formula, just a call to it.)
-#'   
-#' @param molecule see ?get.mol2formula
-#' @param charge get.mol2formula
-#' @return get.mol2formula
-#' 
-#' @author stravsmi
-#' @noRd 
-.get.mol2formula <- function (molecule, charge = 0) 
-{
-	capture.output(f <- get.mol2formula(molecule, charge))
-	return(f)
-}
-
-#
-# Formula calculation. Addition and subtraction of chemical formulas.
-# Examples:
-
-
-#' Convert formula to Rcdk limits
-#' 
-#' Converts a molecular formula e.g. C15H20 into an upper limit appropriate for
-#' use with Rcdk's \code{\link{generate.formula}} function's \code{element}
-#' argument.
-#' 
-#' This helper function is used to make the upper limits for
-#' \code{\link{generate.formula}} when finding subformulas to match to a MS2
-#' fragment peak.
-#' 
-#' @usage to.limits.rcdk(formula)
-#' @param formula A molecular formula in string or list representation
-#' (\code{"C6H6"} or \code{list(C=6,H=6)}).
-#' @return An array in the form \code{c( c("C", "0", "12"), c("H", "0", "12"))}
-#' (for input of "C12H12").
-#' @author Michael Stravs
-#' @seealso \code{\link{generate.formula}}, \code{\link{add.formula}}
-#' @examples
-#' 
-#' #
-#' to.limits.rcdk("C6H6")
-#' to.limits.rcdk(add.formula("C6H12O6", "H"))
-#' 
-#' @export
-to.limits.rcdk <- function(formula)
-{
-    if(!is.list(formula))
-        formula <- formulastring.to.list(formula)
-    elelist <- lapply(names(formula), function(element) {
-                    return(c(element, 0, formula[[element]]))
-                })
-    return(elelist)
-}
-
-
-#' Check validity of formula
-#' 
-#' Checks whether the formula is chemically valid, i.e. has no zero-count or
-#' negative-count elements.
-#' 
-#' The check is only meant to identify formulas which have negative elements,
-#' which can arise from the subtraction of adducts.  It is \bold{not} a
-#' high-level formula "validity" check like e.g. the Rcdk function
-#' \code{isvalid.formula} which uses the nitrogen rule or a DBE rule.
-#' 
-#' @usage is.valid.formula(formula)
-#' @param formula A molecular formula in string or list representation
-#' (\code{"C6H6"} or \code{list(C=6,H=6)}).
-#' @author Michael Stravs
-#' @seealso \code{\link{list.to.formula}}, \code{\link{add.formula}},
-#' \code{\link{order.formula}}
-#' @examples
-#' 
-#' #
-#' is.valid.formula(list(C=0,H=1,Br=2))
-#' is.valid.formula("CH2Cl")
-#' is.valid.formula("C0H2")
-#' 
-#' @export
-is.valid.formula <- function(formula)
-{
-  if(!is.list(formula))
-    formula <- formulastring.to.list(formula)
-  if(length(which(formula <= 0)) > 0)
-    return(FALSE)
-  else
-    return(TRUE)
-}
-
-#' Order a chemical formula correctly
-#' 
-#' Orders a chemical formula in the commonly accepted order (CH followed by
-#' alphabetic ordering).
-#' 
-#' 
-#' @usage order.formula(formula, as.formula = TRUE, as.list = FALSE)
-#' @param formula A molecular formula in string or list representation
-#' (\code{"C6H6"} or \code{list(C=6,H=6)}).
-#' @param as.formula If \code{TRUE}, the return value is returned as a string.
-#' This is the default.
-#' @param as.list If \code{TRUE}, the return value is returned in list
-#' representation.
-#' @author Michele Stravs
-#' @seealso \code{\link{list.to.formula}}, \code{\link{add.formula}},
-#' \code{\link{is.valid.formula}}
-#' @examples
-#' 
-#' #
-#' order.formula("H4C9")
-#' order.formula("C2N5HClBr")
-#' 
-#' @export
-order.formula <- function(formula, as.formula=TRUE, as.list=FALSE)
-{
-  if(!is.list(formula))
-    formula <- formulastring.to.list(formula)
-  result <- list()
-  if(!is.null(formula$C))
-    result$C <- formula$C
-  if(!is.null(formula$H))
-    result$H <- formula$H
-  elements <- setdiff(names(formula), c("C","H"))
-  elements <- sort(elements)
-  for(element in elements)
-    result[[element]] <- formula[[element]]
-  if(!as.list | as.formula)
-    return(list.to.formula(result))
-  else
-    return(result)
-}
-
-#' Calculate Double Bond Equivalents
-#' 
-#' Calculates the Ring and Double Bond Equivalents for a chemical formula. The
-#' highest valence state of each atom is used, such that the returned DBE
-#' should never be below 0.
-#' 
-#' 
-#' @usage dbe(formula)
-#' @param formula A molecular formula in text or list representation (e.g.
-#' \code{"C6H12O6"} or \code{list(C=6, H=12, O=6)} ).
-#' @return Returns the DBE for the given formula.
-#' @author Michael Stravs
-#' @examples
-#' 
-#' #
-#' 	dbe("C6H12O6")
-#' 
-#' @export
-dbe <- function(formula)
-{
-  if(!is.list(formula))
-  {
-	  if(is.na(formula))
-		  return(NA)
-	  formula <- formulastring.to.list(formula)
-  }
-  # Valences are set to the "maximum" state. This is done
-  # in order to not exclude peaks from high-valence SPN atoms.
-  atomDBE <- list(
-    "C" = 1,
-    "N" = 1.5,
-    "O" = 0,
-    "Si" = 1,
-    "H" = -0.5,
-    "F" = -0.5,
-    "Cl"= -0.5,
-    "Br" = -0.5,
-    "S" = 2,
-    "P" = 1.5,
-    "I" = -0.5,
-    "As" = 2.5,
-    "Hg" = 0,
-    "Na" = -0.5
-    )
-  count <- 1
-  for(element in names(formula))
-    count <- count + atomDBE[[element]] * formula[[element]]
-  return(count)
-}
-
-
-#' Interconvert molecular formula representations
-#' 
-#' Converts molecular formulas from string to list representation or vice
-#' versa.
-#' 
-#' The function doesn't care about whether your formula makes sense. However,
-#' \code{"C3.5O4"} will give \code{list("C" = 3, "O" = 4)} because regular
-#' expressions are used for matching (however, \code{list("C" = 3.5, "O" = 4)}
-#' gives \code{"C3.5O4"}.) Duplicate elements cause problems; only "strict"
-#' molecular formulas ("CH4O", but not "CH3OH") work correctly.
-#' 
-#' @aliases list.to.formula formulastring.to.list
-#' @usage list.to.formula(flist) 
-#' 
-#' formulastring.to.list(formula)
-#' @param flist A molecular formula in list format, e.g. \code{list( "C" = 6,
-#' "H" = 12, "O" = 6 )}.
-#' @param formula A molecular formula in string format, e.g. \code{"C6H12O6"}.
-#' @return \code{list.to.formula} returns a string representation of the
-#' formula; \code{formulastring.to.list} returns the list representation.
-#' @author Michael Stravs
-#' @seealso \code{\link{add.formula}}, \code{\link{order.formula}},
-#' \code{\link{is.valid.formula}}
-#' @examples
-#' 
-#' #
-#' 	list.to.formula(list("C" = 4, "H" = 12))
-#' 	# This is also OK and useful to calculate e.g. adducts or losses.
-#' 	list.to.formula(list("C" = 4, "H" = -1))
-#' 	formulastring.to.list(list.to.formula(formulastring.to.list("CHIBr")))
-#' 
-#' @export
-formulastring.to.list <- function(formula)
-{
-  matches.list <- gregexpr("([A-Z][a-z]*)([-0-9]*)", formula, perl=TRUE)
-  matches <- regmatches(formula, matches.list )[[1]]
-  
-  flist <- list()
-  for(match in matches)
-  {
-    match.element <- sub("([A-Z][a-z]*)([-0-9]*)", "\\1", match)
-    match.count <- as.integer(sub("([A-Z][a-z]*)([-0-9]*)", "\\2", match))
-    if(!is.na(match.count))
-      flist[[match.element]] <- match.count
-    else
-      flist[[match.element]] <- 1
-  }
-  return(flist)
-  # " (.*?) - (-*[0-9]+), "
-}
-
-#' @export
-list.to.formula <- function(flist)
-{
-  formula <- ""
-  for(element in names(flist))
-    formula <- paste(formula, element, flist[[element]], sep='')
-  return(formula)
-}
-
-#' Calculations on molecular formulas
-#' 
-#' Add, subtract, and multiply molecular formulas.
-#' 
-#' Note that the results are not checked for plausibility at any stage, nor
-#' reordered.
-#' 
-#' @aliases add.formula multiply.formula
-#' @usage add.formula(f1, f2, as.formula = TRUE, as.list = FALSE)
-#' multiply.formula(f1, n, as.formula = TRUE, as.list = FALSE)
-#' @param f1,f2 Molecular formulas (in list form or in text form) to calculate
-#' with.
-#' @param n Multiplier (positive or negative, integer or non-integer.)
-#' @param as.formula Return the result as a text formula (e.g.
-#' \code{"C6H12O6"}). This is the default
-#' @param as.list Return the result in list format (e.g. \code{list(C=6, H=12,
-#' O=6)}).
-#' @return The resulting formula, as specified above.
-#' @author Michael Stravs
-#' @seealso \code{\link{formulastring.to.list}}, \code{\link{is.valid.formula}},
-#' \code{\link{order.formula}}
-#' @examples
-#' 
-#' ##
-#' 
-#' add.formula("C6H12O6", "C3H3")
-#' add.formula("C6H12O6", "C-3H-3")
-#' add.formula("C6H12O6", multiply.formula("C3H3", -1))
-#' 
-#' @export
-add.formula <- function(f1, f2, as.formula = TRUE, as.list=FALSE)
-{
-  ret = list()
-  if(!is.list(f1)) f1 <- formulastring.to.list(f1)
-  if(!is.list(f2)) f2 <- formulastring.to.list(f2)
-  add <- intersect(names(f1), names(f2))
-  for(element in add)
-    ret[[element]] <- f1[[element]] + f2[[element]]
-  e_f1 <- setdiff(names(f1), names(f2))
-  e_f2 <- setdiff(names(f2), names(f1))
-  for(element in e_f1)
-    ret[[element]] <- f1[[element]]
-  for(element in e_f2)
-    ret[[element]] <- f2[[element]]
-  
-  # eliminate all 0-elements
-  ret <- ret[which(ret != 0)]
-  
-  if(as.formula & !as.list)
-    return(list.to.formula(ret))
-  else
-    return(ret)
-}
-
-#' @export
-multiply.formula <- function(f1, n, as.formula=TRUE, as.list=FALSE)
-{
-  if(!is.list(f1)) f1 <- formulastring.to.list(f1)
-  ret <- lapply(f1, function(element) n*element)
-  if(as.formula & !as.list)
-    return(list.to.formula(ret))
-  else
-    return(ret)
-}
-
-#' Calculate ppm values
-#' 
-#' Calculates ppm values for a given mass.
-#' 
-#' This is a helper function used in RMassBank code.
-#' 
-#' @param mass The "real" mass
-#' @param dppm The mass deviation to calculate
-#' @param l Boolean: return limits? Defaults to FALSE.
-#' @param p Boolean: return ppm error itself? Defaults to FALSE.
-#' @return By default (\code{l=FALSE, p=FALSE}) the function returns the mass plus the 
-#' ppm error (for 123.00000 and 10 ppm: 123.00123, or for 123 and -10 ppm: 
-#' 122.99877).
-#' 
-#' For \code{l=TRUE}, the function returns the upper and lower limit (sic!)
-#' For \code{p=TRUE}, just the difference itself is returned (0.00123 for 123/10ppm).
-#' @examples ppm(100, 10)
-#' @author Michael A. Stravs, Eawag <michael.stravs@@eawag.ch>
-#' @export
-ppm <- function(mass, dppm, l=FALSE, p=FALSE)
-{
-    if(p) return(mass*dppm*1e-6)
-    dmass <- mass * (1 + dppm*1e-6)
-    if(l) dmass <- c(dmass, mass * (1 - dppm*1e-6))
-    return(dmass)
-}
-
-## # auxiliaries
-.emass <- 0.0005485799
-## pmass <- 1.007276565
-## hmass <- 1.007825
-
-
-split.formula.posneg <- function(f, as.formula = TRUE, as.list=FALSE)
-{
-	if(!is.list(f)) f <- formulastring.to.list(f)
-	pos <- f[which(f > 0)]
-	neg <- f[which(f < 0)]
-	if(as.formula & !as.list)
-		return(list(pos=list.to.formula(pos), neg=list.to.formula(neg)))
-	else
-		return(list(pos=pos, neg=neg))
-<<<<<<< HEAD
-}
-
-.precursorTypes <- list(
-		"pH" = "[M+H]+",
-		"pNa" = "[M+Na]+",
-		"mH" = "[M-H]-",
-		"mFA" = "[M+HCOO-]-",
-		"pM" = "[M]+",
-		"mM" = "[M]-",
-		"pNH4" = "[M+NH4]+")
-
-.ionModes <- list(
-		"pH" = "POSITIVE",
-		"pNa" = "POSITIVE",
-		"mH" = "NEGATIVE",
-		"mFA" = "NEGATIVE",
-		"pM" = "POSITIVE",
-		"mM" = "NEGATIVE",
-		"pNH4" = "POSITIVE")
-
-.formulaTag <- list(
-    "pH" = "+",
-    "pNa" = "+",
-    "mH" = "-",
-    "mFA" = "-",
-    "pM" = "+",
-    "mM" = "-",
-    "pNH4" = "+")
-
-.polarity <- list(
-    "pH" = as.integer(1),
-    "pNa" = as.integer(1),
-    "mH" = as.integer(0),
-    "mFA" = as.integer(0),
-    "pM" = as.integer(1),
-    "mM" = as.integer(0),
-    "pNH4" = as.integer(1))
-=======
-}
-
->>>>>>> 49518a43
+#' @import rcdk
+NULL
+
+
+
+#' Silent getformula
+#' 
+#' This is a local function which silences Rcdk get.mol2formula 
+#' so it doesn't print() on every call. (It is not a modified version 
+#' of the LGPL'ed get.mol2formula, just a call to it.)
+#'   
+#' @param molecule see ?get.mol2formula
+#' @param charge get.mol2formula
+#' @return get.mol2formula
+#' 
+#' @author stravsmi
+#' @noRd 
+.get.mol2formula <- function (molecule, charge = 0) 
+{
+	capture.output(f <- get.mol2formula(molecule, charge))
+	return(f)
+}
+
+#
+# Formula calculation. Addition and subtraction of chemical formulas.
+# Examples:
+
+
+#' Convert formula to Rcdk limits
+#' 
+#' Converts a molecular formula e.g. C15H20 into an upper limit appropriate for
+#' use with Rcdk's \code{\link{generate.formula}} function's \code{element}
+#' argument.
+#' 
+#' This helper function is used to make the upper limits for
+#' \code{\link{generate.formula}} when finding subformulas to match to a MS2
+#' fragment peak.
+#' 
+#' @usage to.limits.rcdk(formula)
+#' @param formula A molecular formula in string or list representation
+#' (\code{"C6H6"} or \code{list(C=6,H=6)}).
+#' @return An array in the form \code{c( c("C", "0", "12"), c("H", "0", "12"))}
+#' (for input of "C12H12").
+#' @author Michael Stravs
+#' @seealso \code{\link{generate.formula}}, \code{\link{add.formula}}
+#' @examples
+#' 
+#' #
+#' to.limits.rcdk("C6H6")
+#' to.limits.rcdk(add.formula("C6H12O6", "H"))
+#' 
+#' @export
+to.limits.rcdk <- function(formula)
+{
+    if(!is.list(formula))
+        formula <- formulastring.to.list(formula)
+    elelist <- lapply(names(formula), function(element) {
+                    return(c(element, 0, formula[[element]]))
+                })
+    return(elelist)
+}
+
+
+#' Check validity of formula
+#' 
+#' Checks whether the formula is chemically valid, i.e. has no zero-count or
+#' negative-count elements.
+#' 
+#' The check is only meant to identify formulas which have negative elements,
+#' which can arise from the subtraction of adducts.  It is \bold{not} a
+#' high-level formula "validity" check like e.g. the Rcdk function
+#' \code{isvalid.formula} which uses the nitrogen rule or a DBE rule.
+#' 
+#' @usage is.valid.formula(formula)
+#' @param formula A molecular formula in string or list representation
+#' (\code{"C6H6"} or \code{list(C=6,H=6)}).
+#' @author Michael Stravs
+#' @seealso \code{\link{list.to.formula}}, \code{\link{add.formula}},
+#' \code{\link{order.formula}}
+#' @examples
+#' 
+#' #
+#' is.valid.formula(list(C=0,H=1,Br=2))
+#' is.valid.formula("CH2Cl")
+#' is.valid.formula("C0H2")
+#' 
+#' @export
+is.valid.formula <- function(formula)
+{
+  if(!is.list(formula))
+    formula <- formulastring.to.list(formula)
+  if(length(which(formula <= 0)) > 0)
+    return(FALSE)
+  else
+    return(TRUE)
+}
+
+#' Order a chemical formula correctly
+#' 
+#' Orders a chemical formula in the commonly accepted order (CH followed by
+#' alphabetic ordering).
+#' 
+#' 
+#' @usage order.formula(formula, as.formula = TRUE, as.list = FALSE)
+#' @param formula A molecular formula in string or list representation
+#' (\code{"C6H6"} or \code{list(C=6,H=6)}).
+#' @param as.formula If \code{TRUE}, the return value is returned as a string.
+#' This is the default.
+#' @param as.list If \code{TRUE}, the return value is returned in list
+#' representation.
+#' @author Michele Stravs
+#' @seealso \code{\link{list.to.formula}}, \code{\link{add.formula}},
+#' \code{\link{is.valid.formula}}
+#' @examples
+#' 
+#' #
+#' order.formula("H4C9")
+#' order.formula("C2N5HClBr")
+#' 
+#' @export
+order.formula <- function(formula, as.formula=TRUE, as.list=FALSE)
+{
+  if(!is.list(formula))
+    formula <- formulastring.to.list(formula)
+  result <- list()
+  if(!is.null(formula$C))
+    result$C <- formula$C
+  if(!is.null(formula$H))
+    result$H <- formula$H
+  elements <- setdiff(names(formula), c("C","H"))
+  elements <- sort(elements)
+  for(element in elements)
+    result[[element]] <- formula[[element]]
+  if(!as.list | as.formula)
+    return(list.to.formula(result))
+  else
+    return(result)
+}
+
+#' Calculate Double Bond Equivalents
+#' 
+#' Calculates the Ring and Double Bond Equivalents for a chemical formula. The
+#' highest valence state of each atom is used, such that the returned DBE
+#' should never be below 0.
+#' 
+#' 
+#' @usage dbe(formula)
+#' @param formula A molecular formula in text or list representation (e.g.
+#' \code{"C6H12O6"} or \code{list(C=6, H=12, O=6)} ).
+#' @return Returns the DBE for the given formula.
+#' @author Michael Stravs
+#' @examples
+#' 
+#' #
+#' 	dbe("C6H12O6")
+#' 
+#' @export
+dbe <- function(formula)
+{
+  if(!is.list(formula))
+  {
+	  if(is.na(formula))
+		  return(NA)
+	  formula <- formulastring.to.list(formula)
+  }
+  # Valences are set to the "maximum" state. This is done
+  # in order to not exclude peaks from high-valence SPN atoms.
+  atomDBE <- list(
+    "C" = 1,
+    "N" = 1.5,
+    "O" = 0,
+    "Si" = 1,
+    "H" = -0.5,
+    "F" = -0.5,
+    "Cl"= -0.5,
+    "Br" = -0.5,
+    "S" = 2,
+    "P" = 1.5,
+    "I" = -0.5,
+    "As" = 2.5,
+    "Hg" = 0,
+    "Na" = -0.5
+    )
+  count <- 1
+  for(element in names(formula))
+    count <- count + atomDBE[[element]] * formula[[element]]
+  return(count)
+}
+
+
+#' Interconvert molecular formula representations
+#' 
+#' Converts molecular formulas from string to list representation or vice
+#' versa.
+#' 
+#' The function doesn't care about whether your formula makes sense. However,
+#' \code{"C3.5O4"} will give \code{list("C" = 3, "O" = 4)} because regular
+#' expressions are used for matching (however, \code{list("C" = 3.5, "O" = 4)}
+#' gives \code{"C3.5O4"}.) Duplicate elements cause problems; only "strict"
+#' molecular formulas ("CH4O", but not "CH3OH") work correctly.
+#' 
+#' @aliases list.to.formula formulastring.to.list
+#' @usage list.to.formula(flist) 
+#' 
+#' formulastring.to.list(formula)
+#' @param flist A molecular formula in list format, e.g. \code{list( "C" = 6,
+#' "H" = 12, "O" = 6 )}.
+#' @param formula A molecular formula in string format, e.g. \code{"C6H12O6"}.
+#' @return \code{list.to.formula} returns a string representation of the
+#' formula; \code{formulastring.to.list} returns the list representation.
+#' @author Michael Stravs
+#' @seealso \code{\link{add.formula}}, \code{\link{order.formula}},
+#' \code{\link{is.valid.formula}}
+#' @examples
+#' 
+#' #
+#' 	list.to.formula(list("C" = 4, "H" = 12))
+#' 	# This is also OK and useful to calculate e.g. adducts or losses.
+#' 	list.to.formula(list("C" = 4, "H" = -1))
+#' 	formulastring.to.list(list.to.formula(formulastring.to.list("CHIBr")))
+#' 
+#' @export
+formulastring.to.list <- function(formula)
+{
+  matches.list <- gregexpr("([A-Z][a-z]*)([-0-9]*)", formula, perl=TRUE)
+  matches <- regmatches(formula, matches.list )[[1]]
+  
+  flist <- list()
+  for(match in matches)
+  {
+    match.element <- sub("([A-Z][a-z]*)([-0-9]*)", "\\1", match)
+    match.count <- as.integer(sub("([A-Z][a-z]*)([-0-9]*)", "\\2", match))
+    if(!is.na(match.count))
+      flist[[match.element]] <- match.count
+    else
+      flist[[match.element]] <- 1
+  }
+  return(flist)
+  # " (.*?) - (-*[0-9]+), "
+}
+
+#' @export
+list.to.formula <- function(flist)
+{
+  formula <- ""
+  for(element in names(flist))
+    formula <- paste(formula, element, flist[[element]], sep='')
+  return(formula)
+}
+
+#' Calculations on molecular formulas
+#' 
+#' Add, subtract, and multiply molecular formulas.
+#' 
+#' Note that the results are not checked for plausibility at any stage, nor
+#' reordered.
+#' 
+#' @aliases add.formula multiply.formula
+#' @usage add.formula(f1, f2, as.formula = TRUE, as.list = FALSE)
+#' multiply.formula(f1, n, as.formula = TRUE, as.list = FALSE)
+#' @param f1,f2 Molecular formulas (in list form or in text form) to calculate
+#' with.
+#' @param n Multiplier (positive or negative, integer or non-integer.)
+#' @param as.formula Return the result as a text formula (e.g.
+#' \code{"C6H12O6"}). This is the default
+#' @param as.list Return the result in list format (e.g. \code{list(C=6, H=12,
+#' O=6)}).
+#' @return The resulting formula, as specified above.
+#' @author Michael Stravs
+#' @seealso \code{\link{formulastring.to.list}}, \code{\link{is.valid.formula}},
+#' \code{\link{order.formula}}
+#' @examples
+#' 
+#' ##
+#' 
+#' add.formula("C6H12O6", "C3H3")
+#' add.formula("C6H12O6", "C-3H-3")
+#' add.formula("C6H12O6", multiply.formula("C3H3", -1))
+#' 
+#' @export
+add.formula <- function(f1, f2, as.formula = TRUE, as.list=FALSE)
+{
+  ret = list()
+  if(!is.list(f1)) f1 <- formulastring.to.list(f1)
+  if(!is.list(f2)) f2 <- formulastring.to.list(f2)
+  add <- intersect(names(f1), names(f2))
+  for(element in add)
+    ret[[element]] <- f1[[element]] + f2[[element]]
+  e_f1 <- setdiff(names(f1), names(f2))
+  e_f2 <- setdiff(names(f2), names(f1))
+  for(element in e_f1)
+    ret[[element]] <- f1[[element]]
+  for(element in e_f2)
+    ret[[element]] <- f2[[element]]
+  
+  # eliminate all 0-elements
+  ret <- ret[which(ret != 0)]
+  
+  if(as.formula & !as.list)
+    return(list.to.formula(ret))
+  else
+    return(ret)
+}
+
+#' @export
+multiply.formula <- function(f1, n, as.formula=TRUE, as.list=FALSE)
+{
+  if(!is.list(f1)) f1 <- formulastring.to.list(f1)
+  ret <- lapply(f1, function(element) n*element)
+  if(as.formula & !as.list)
+    return(list.to.formula(ret))
+  else
+    return(ret)
+}
+
+#' Calculate ppm values
+#' 
+#' Calculates ppm values for a given mass.
+#' 
+#' This is a helper function used in RMassBank code.
+#' 
+#' @param mass The "real" mass
+#' @param dppm The mass deviation to calculate
+#' @param l Boolean: return limits? Defaults to FALSE.
+#' @param p Boolean: return ppm error itself? Defaults to FALSE.
+#' @return By default (\code{l=FALSE, p=FALSE}) the function returns the mass plus the 
+#' ppm error (for 123.00000 and 10 ppm: 123.00123, or for 123 and -10 ppm: 
+#' 122.99877).
+#' 
+#' For \code{l=TRUE}, the function returns the upper and lower limit (sic!)
+#' For \code{p=TRUE}, just the difference itself is returned (0.00123 for 123/10ppm).
+#' @examples ppm(100, 10)
+#' @author Michael A. Stravs, Eawag <michael.stravs@@eawag.ch>
+#' @export
+ppm <- function(mass, dppm, l=FALSE, p=FALSE)
+{
+    if(p) return(mass*dppm*1e-6)
+    dmass <- mass * (1 + dppm*1e-6)
+    if(l) dmass <- c(dmass, mass * (1 - dppm*1e-6))
+    return(dmass)
+}
+
+## # auxiliaries
+.emass <- 0.0005485799
+## pmass <- 1.007276565
+## hmass <- 1.007825
+
+
+split.formula.posneg <- function(f, as.formula = TRUE, as.list=FALSE)
+{
+	if(!is.list(f)) f <- formulastring.to.list(f)
+	pos <- f[which(f > 0)]
+	neg <- f[which(f < 0)]
+	if(as.formula & !as.list)
+		return(list(pos=list.to.formula(pos), neg=list.to.formula(neg)))
+	else
+		return(list(pos=pos, neg=neg))
+}
+
+.precursorTypes <- list(
+		"pH" = "[M+H]+",
+		"pNa" = "[M+Na]+",
+		"mH" = "[M-H]-",
+		"mFA" = "[M+HCOO-]-",
+		"pM" = "[M]+",
+		"mM" = "[M]-",
+		"pNH4" = "[M+NH4]+")
+
+.ionModes <- list(
+		"pH" = "POSITIVE",
+		"pNa" = "POSITIVE",
+		"mH" = "NEGATIVE",
+		"mFA" = "NEGATIVE",
+		"pM" = "POSITIVE",
+		"mM" = "NEGATIVE",
+		"pNH4" = "POSITIVE")
+
+.formulaTag <- list(
+    "pH" = "+",
+    "pNa" = "+",
+    "mH" = "-",
+    "mFA" = "-",
+    "pM" = "+",
+    "mM" = "-",
+    "pNH4" = "+")
+
+.polarity <- list(
+    "pH" = as.integer(1),
+    "pNa" = as.integer(1),
+    "mH" = as.integer(0),
+    "mFA" = as.integer(0),
+    "pM" = as.integer(1),
+    "mM" = as.integer(0),
+    "pNH4" = as.integer(1))