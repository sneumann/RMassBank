--- conflicted
+++ resolved
@@ -4,235 +4,76 @@
 library(RMassBank)
 ############################
 ############################
-##TRYING TO GET THIS TO WORK
-############################
-############################
-
-  analyzeTandemShot <- function(shot_mat)
-  {
-    shot <- as.data.frame(shot_mat)
-    shot_orig <- shot
-    # Filter out low intensity peaks:
-    shot_lo <- shot[(shot$int < cut) | (shot$int < max(shot$int)*cut_ratio),]
-    shot <- shot[(shot$int >= cut) & (shot$int > max(shot$int) * cut_ratio),]
-    shot_full <- shot
-    
-    # Is there still anything left?
-    if(nrow(shot)==0)
-      return(list(specOK=FALSE))
-    
-    # Filter out satellite peaks:
-    shot <- filterPeakSatellites(shot)
-    shot_satellite_n <- setdiff(row.names(shot_full), row.names(shot))
-    shot_satellite <- shot_full[shot_satellite_n,]
-
-    # Is there still anything left?
-    if(nrow(shot)==0)
-      return(list(specOK=FALSE))
-    
-    if(max(shot$int) < 1e4)
-      return(list(specOK=FALSE))
-    # Crop to 4 digits (necessary because of the recalibrated values)
-    shot[,mzColname] <- round(shot[,mzColname], 5)
-    
-	
-	# here follows the Rcdk analysis
-	#------------------------------------
-	parentPeaks <- data.frame(mzFound=msmsPeaks$mz$mzCenter, 
-			formula=msmsPeaks$formula,
-			dppm=0,
-			x1=0,x2=0,x3=0)
-	
-	# define the adduct additions
-	if(mode == "pH")
-	{
-		allowed_additions <- "H"
-		mode.charge <- 1
-	}
-	if(mode == "pNa")
-	{
-		allowed_additions <- "Na"
-		mode.charge <- 1
-	}
-	if(mode == "pM")
-	{
-		allowed_additions <- ""
-		mode.charge <- 1
-	}
-	if(mode == "mH")
-	{
-		allowed_additions <- "H-1"
-		mode.charge <- -1
-	}
-	if(mode == "mFA")
-	{
-		allowed_additions <- "C2H3O2"
-		mode.charge <- -1
-	}
-	
-	# the ppm range is two-sided here.
-	# The range is slightly expanded because dppm calculation of
-	# generate.formula starts from empirical mass, but dppm cal-
-	# culation of the evaluation starts from theoretical mass.
-	# So we don't miss the points on 'the border'.
-	
-	if(run=="preliminary")
-		ppmlimit <- 40
-	else
-		ppmlimit <- 15
-	parent_formula <- add.formula(msmsPeaks$formula, allowed_additions)
-	dbe_parent <- dbe(parent_formula)
-	# check whether the formula is valid, i.e. has no negative or zero element numbers.
-	#print(parent_formula)
-	if(!is.valid.formula(parent_formula))
-		return(list(specOK=FALSE))
-	limits <- to.limits.rcdk(parent_formula)
-	
-	
-	peakmatrix <- lapply(shot[,mzColname], function(mass) {
-				peakformula <- tryCatch(generate.formula(mass, ppm(mass, ppmlimit, p=TRUE), 
-								limits, charge=mode.charge), error=function(e) NA)
-				#peakformula <- tryCatch( 
-				#  generate.formula(mass, 
-				#                   ppm(mass, ppmlimit, p=TRUE),
-				#                   limits, charge=1),
-				#error= function(e) list())
-				if(!is.list(peakformula))
-					return(t(c(mzFound=as.numeric(as.character(mass)),
-											formula=NA, mzCalc=NA)))
-				else
-				{
-					return(t(sapply(peakformula, function(f)
-											{
-												c(mzFound=mass,
-														formula=f@string, 
-														mzCalc=f@mass)
-											})))
-				}
-			})
-	
-	childPeaks <- as.data.frame(do.call(rbind, peakmatrix))
-	childPeaks$mzFound <- as.numeric(as.character(childPeaks$mzFound))
-	childPeaks$formula <- as.character(childPeaks$formula)
-	childPeaks$mzCalc <- as.numeric(as.character(childPeaks$mzCalc))
-	childPeaks$dppm <- (childPeaks$mzFound / childPeaks$mzCalc - 1) * 1e6
-	# delete the NA data out again, because MolgenMsMs doesn't have them
-	# here and they will be re-added later
-	# (this is just left like this for "historical" reasons)
-	childPeaks <- childPeaks[!is.na(childPeaks$formula),]
-	# check if a peak was recognized (here for the first time,
-	# otherwise the next command would fail)
-	if(nrow(childPeaks)==0)
-		return(list(specOK=FALSE))
-	
-	# now apply the rule-based filters to get rid of total junk:
-	# dbe >= -0.5, dbe excess over mother cpd < 3
-	childPeaks$dbe <- unlist(lapply(childPeaks$formula, dbe))
-	#iff_rcdk_pM_eln$maxvalence <- unlist(lapply(diff_rcdk_pM_eln$formula.rcdk, maxvalence))
-	childPeaks <- childPeaks[childPeaks$dbe >= -0.5,] # & dbe < dbe_parent + 3)
-	
-	# check if a peak was recognized
-	if(nrow(childPeaks)==0)
-		return(list(specOK=FALSE))
-	
-	# trim mz to 5 digits
-	shot[,mzColname] <- round(shot[,mzColname], 5)
-    
-    childPeaksInt <- merge(childPeaks, shot, by.x = "mzFound", by.y = mzColname, all.x = TRUE, all.y = FALSE )
-    # find the best ppm value
-    bestPpm <- aggregate(childPeaksInt$dppm, list(childPeaksInt$mzFound),
-                         function(dppm) dppm[[which.min(abs(dppm))]])
-    colnames(bestPpm) <- c("mzFound", "dppmBest")
-    childPeaksInt <- merge(childPeaksInt, bestPpm, by="mzFound", all.x=TRUE)
-    # count formulas found per mass
-    countFormulasTab <- xtabs( ~formula + mzFound, data=childPeaksInt)
-    countFormulas <- colSums(countFormulasTab)
-    childPeaksInt$formulaCount <- countFormulas[as.character(childPeaksInt$mzFound)]
-    # filter results
-    childPeaksFilt <- filterLowaccResults(childPeaksInt, filterMode)
-    childPeaksGood <- childPeaksFilt[["TRUE"]]
-    childPeaksBad <- childPeaksFilt[["FALSE"]]
-    # count formulas within new limits
-    # (the results of the "old" count stay in childPeaksInt and are returned
-    # in $childPeaks)
-    if(!is.null(childPeaksGood))
-    {
-      countFormulasTab <- xtabs( ~formula + mzFound, data=childPeaksGood)
-      countFormulas <- colSums(countFormulasTab)
-      childPeaksGood$formulaCount <- countFormulas[as.character(childPeaksGood$mzFound)]
-    }
-    
-    childPeaksUnmatched <- merge(childPeaks, shot, by.x = "mzFound", by.y = mzColname, 
-                                 all.x = TRUE, all.y = TRUE )
-    childPeaksUnmatched$dppmBest <- NA
-    childPeaksUnmatched$formulaCount <- 0
-    childPeaksUnmatched$good <- FALSE
-    childPeaksUnmatched <- childPeaksUnmatched[is.na(childPeaksUnmatched$mzCalc),]
-    
-    # return list:
-    rl <- list(
-      specOK = !is.null(childPeaksGood),
-      parent = parentPeaks,
-      childFilt = childPeaksGood,
-      childRaw=shot_orig
-      )
-    # if "detail" is set to TRUE, return more detailed results including
-    # all the deleted peaks and the stages when they were culled
-    if(detail)
-    {
-      rl$childRawLow = shot_lo
-      rl$childRawSatellite = shot_satellite
-      rl$childRawOK = shot
-      rl$child =childPeaksInt
-      rl$childBad = childPeaksBad
-      rl$childUnmatched = childPeaksUnmatched
-    }
-    return(rl)
-  }
-  
-  
-  ################################################################################## 
-  ################################################################################## 
-  ################################################################################## 
-  ################################################################################## 
-  ################################################################################## 
-  ################################################################################## 
-  ################################################################################## 
-  ################################################################################## 
-  ################################################################################## 
-  ################################################################################## 
-  ################################################################################## 
-  ################################################################################## 
-  ################################################################################## 
-  ################################################################################## 
-  ################################################################################## 
-  ################################################################################## 
-  ################################################################################## 
-  ################################################################################## 
-  ################################################################################## 
-  ################################################################################## 
-  ################################################################################## 
-  ################################################################################## 
-  ################################################################################## 
-  ################################################################################## 
-  ################################################################################## 
-  ################################################################################## 
-  ################################################################################## 
-  ################################################################################## 
-  ################################################################################## 
-  ################################################################################## 
-  ################################################################################## 
-  ################################################################################## 
-  ################################################################################## 
-  ################################################################################## 
-  ################################################################################## 
-  
-  
-  
-  
-  
-  
- XCMStoRMB <- function(msmsXCMSspecs, cpdID){
+##CURRENTLY TRYING TO GET THIS TO WORK:
+############################
+############################
+
+##
+## More example data
+##
+## http://www.casmi-contest.org/challenges-cat1-2.shtml
+## Challenge3 MSMSneg10_Challenge3 MSMSneg20_Challenge3 MSMSneg30_Challenge3 MSMSneg40_Challenge3
+##    4 individuelle Rohdatenfiles
+##    Modus "mH" !
+## http://www.casmi-contest.org/solutions-cat1-2.shtml
+## Glucolesquerellin
+
+##
+## Overwrite parameters in spectraList
+## 
+## getOption("RMassBank")$spectraList
+
+## spectraList:
+##  # First scan: CID 20
+## - mode: CID
+##   ces: 20
+##   ce: 20
+##   res: ca. 7500
+
+xr <- system.file("microtofq/MSMSpos20_6.mzML", package="msdata", includeMsn=TRUE)
+  
+  ################################################################################## 
+  ################################################################################## 
+  ################################################################################## 
+  ################################################################################## 
+  ################################################################################## 
+  ################################################################################## 
+  ################################################################################## 
+  ################################################################################## 
+  ################################################################################## 
+  ################################################################################## 
+  ################################################################################## 
+  ################################################################################## 
+  ################################################################################## 
+  ################################################################################## 
+  ################################################################################## 
+  ################################################################################## 
+  ################################################################################## 
+  ################################################################################## 
+  ################################################################################## 
+  ################################################################################## 
+  ################################################################################## 
+  ################################################################################## 
+  ################################################################################## 
+  ################################################################################## 
+  ################################################################################## 
+  ################################################################################## 
+  ################################################################################## 
+  ################################################################################## 
+  ################################################################################## 
+  ################################################################################## 
+  ################################################################################## 
+  ################################################################################## 
+  ################################################################################## 
+  ################################################################################## 
+  ################################################################################## 
+  
+  
+  
+  
+  
+  
+ XCMStoRMB <- function(msmsXCMSspecs, cpdID, MS1 = NA){
 	ret <- list()
 	ret$foundOK <- 1
 	
@@ -319,8 +160,6 @@
 msmsXCMS@files <- filesXCMS
 loadList(system.file("XCMSinput/Chelidonine.csv",package="RMassBank"))
 
-<<<<<<< HEAD
-
 #####WORKFLOW STEPS 1 to 8
 
 ########
@@ -334,41 +173,8 @@
 ########
 ##STEP 2 
 ########
-=======
-##
-## More example data
-##
-## http://www.casmi-contest.org/challenges-cat1-2.shtml
-## Challenge3 MSMSneg10_Challenge3 MSMSneg20_Challenge3 MSMSneg30_Challenge3 MSMSneg40_Challenge3
-##    4 individuelle Rohdatenfiles
-##    Modus "mH" !
-## http://www.casmi-contest.org/solutions-cat1-2.shtml
-## Glucolesquerellin
-
-##
-## Overwrite parameters in spectraList
-## 
-getOption("RMassBank")$spectraList
-
-## spectraList:
-##  # First scan: CID 20
-## - mode: CID
-##   ces: 20
-##   ce: 20
-##   res: ca. 7500
-
-xr <- system.file("microtofq/MSMSpos20_6.mzML", package="msdata", includeMsn=TRUE)
-str(xr@msnCollisionEnergy)
-
-msmsXCMSspecs <- findMsMsHRperxcms()
-msmsXCMS@specs[[1]] <- XCMStoRMB(msmsXCMSspecs,666)
-names(msmsXCMS@specs) <- findName(666)
-
->>>>>>> 4cf74c35
 
 mode = "pH"
-
-
 msmsXCMS@analyzedSpecs <- lapply(msmsXCMS@specs, function(spec) {
 				  s <- analyzeMsMs(spec, mode=mode, detail=TRUE, run="preliminary" )
 				  return(s)
